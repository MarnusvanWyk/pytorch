#include <torch/csrc/jit/tracer.h>

#include <c10/util/Exception.h>
#include <torch/csrc/autograd/engine.h>
#include <torch/csrc/autograd/function.h>
#include <torch/csrc/autograd/variable.h>
#include <torch/csrc/jit/passes/dead_code_elimination.h>
#include <torch/csrc/jit/passes/remove_expands.h>

#include <memory>
#include <sstream>
#include <string>

namespace torch {
namespace jit {
namespace tracer {

////////////////////////////////////////////////////////////////////////////////
// Recording the traces
////////////////////////////////////////////////////////////////////////////////
namespace detail {

template <typename T>
void genericAddInput(Node* n, T value) {
  Value* v = n->owningGraph()->insertConstant(value);
  recordSourceLocation(v->node());
  n->addInput(v);
}

template <typename T>
void badArgType(const T& v) {
  AT_ERROR(
      "Found an unsupported argument type in the JIT tracer: ",
      c10::demangle_type<T>(),
      ". File a bug report.");
}

thread_local std::shared_ptr<TracingState> tracing_state;

} // namespace detail

TORCH_API std::function<void()> pauseTracing() {
  // NOLINTNEXTLINE
  std::shared_ptr<tracer::TracingState> state = getTracingState();
  tracer::setTracingState(nullptr);

  return [state]() { tracer::setTracingState(state); };
}

void delValueTrace(const Variable& var) {
  AT_ASSERT(var.defined());
  auto& env_stack = getTracingState()->env_stack;
  for (size_t i = 0; i < env_stack.size(); ++i) {
    auto& value_map = env_stack.at(env_stack.size() - 1 - i).value_map;

    auto it = value_map.find(var);
    if (it == value_map.end()) {
      continue;
    }
    value_map.erase(it);
  }
  getTracingState()->env_stack.back().value_map.erase(var);
}

// Given a variable 'var', return the 'node' which represents the instruction
// which computes the value of this variable in the IR.
// Here, we interpret untraced variables as constants that are just embedded
// in the graph.  This is useful to handle code which does things like this
// (from torch.autograd.variable, now moved to C++):
//
//    def mm(self, matrix):
//      output = Variable(self.data.new(self.data.size(0), matrix.data.size(1)))
//      return Addmm.apply(output, self, matrix, 0, 1, True)
//
// Here, mm fakes up a dummy variable with uninitialized data to do an inplace
// update on, but subsequently ignores it because the alpha scaling factor is
// zero. This is one of the cases where a Variable can be created inside of a
// trace, and if we treat it as a constant, everything will work out.
Value* getValueTrace(const IValue& var) {
  auto& state = getTracingState();
  auto& env_stack = getTracingState()->env_stack;

  if (var.isTensor()) {
    auto ten = var.toTensor();
    if (!ten.defined()) {
      Node* n = state->graph->createNone(TensorType::get());
      return state->graph->insertNode(n)->output();
    }
    for (size_t i = 0; i < env_stack.size(); ++i) {
      auto& value_map = env_stack.at(env_stack.size() - 1 - i).value_map;
      auto it = value_map.find(ten);
      if (it == value_map.end()) {
        continue;
      }
      if (!it->second->hasUniqueName()) {
        auto unique_name = getTracingState()->lookup_var_name_fn(ten);
        if (!unique_name.empty()) {
          it->second->setUniqueName(unique_name);
        }
      }
      return it->second;
    }

    // Didn't find it. Bake in a constant
    if (ten.is_variable() && ten.requires_grad()) {
      std::ostringstream oss;
      oss << "Cannot insert a Tensor that requires grad as a constant. "
          << "Consider making it a parameter or input, or detaching the gradient\n";
      throw std::runtime_error(oss.str());
    }

    Value* constant = state->graph->insertConstant(ten);
    recordSourceLocation(constant->node());
    constant->inferTypeFrom(ten);
    auto it = env_stack.back().value_map.find(ten);
    it = env_stack.back().value_map.emplace_hint(it, ten, constant);
    return it->second;
  } else if (var.isFuture()) {
    auto fut = var.toFuture();
    for (size_t i = 0; i < env_stack.size(); ++i) {
      auto& future_map = env_stack.at(env_stack.size() - 1 - i).future_map;
      auto it = future_map.find(fut);
      if (it == future_map.end()) {
        continue;
      }
      return it->second;
    }

    std::ostringstream oss;
    oss << "Tried to trace Future that the tracer was not aware of.";
    throw std::runtime_error(oss.str());
  } else {
    std::ostringstream oss;
    oss << "Unknown type used in value trace lookup!";
    throw std::runtime_error(oss.str());
  }
}

// allow tracing of tuples passed to List[Tensor] or Tuple[Tensor...] arguments
// One might merge getValueTrace and getNestedValueTrace after checking that
// casting to IValue instead  of Variable is OK
Value* getNestedValueTrace(const IValue& v) {
  auto& state = getTracingState();
  if (v.isTensorList()) {
    return state->graph
        ->insertNode(state->graph->createList(
            TensorType::get(),
            fmap(
                v.toTensorListRef(),
                [](const IValue& val) { return getNestedValueTrace(val); })))
        ->output();
  } else if (v.isTuple()) {
    return state->graph
        ->insertNode(state->graph->createTuple(fmap(
            v.toTuple()->elements(),
            [](const IValue& val) { return getNestedValueTrace(val); })))
        ->output();
  }
  return getValueTrace(v.toTensor());
}

Value* getOutputTrace(
    const std::shared_ptr<TracingState>& state,
    const Variable& var) {
  if (!var.defined()) {
    Node* n = state->graph->createNone(TensorType::get());
    return state->graph->insertNode(n)->output();
  }

  auto& value_map = getTracingState()->env_stack.back().value_map;
  auto it = value_map.find(var);
  if (it == value_map.end()) {
    std::ostringstream os;
    os << "output of traced region did not have observable "
       << "data dependence with trace inputs; this probably indicates your program "
       << "cannot be understood by the tracer.";
    throw std::runtime_error(os.str());
  }
  return it->second;
}

Value* getNestedOutputTrace(
    const std::shared_ptr<TracingState>& state,
    const IValue& iv) {
  if (iv.isTensor()) {
    return getOutputTrace(state, iv.toTensor());
  } else if (iv.isTuple()) {
    const auto& elems = iv.toTuple()->elements();
    auto tuple_node =
        state->graph->createTuple(fmap(elems, [&state](const IValue& ival) {
          return getNestedOutputTrace(state, ival);
        }));
    state->graph->insertNode(tuple_node);
    return tuple_node->output();
  } else {
    AT_ERROR(
        "Only tensors or tuples of tensors can be output from traced functions");
  }
}

// Start tracing, treating 'inputs' as inputs to the trace, which can be
// varied on subsequent invocations of the trace.  Any other variables
// will be treated as constants.
std::pair<std::shared_ptr<TracingState>, Stack> enter(TypedStack inputs) {
  if (isTracing()) {
    AT_ERROR("Tracing can't be nested");
  }
  auto state = std::make_shared<TracingState>();
  setTracingState(state);
  // XXX: this function mutates input
  const std::function<IValue(IValue, TypePtr, Value*)> add_input =
      [&](IValue input, TypePtr type, Value* value) -> IValue {
    value->setType(type);
    if (type->isSubtypeOf(TensorType::get())) {
      auto input_tensor = input.toTensor();
      auto name = Variable(input_tensor).name();
      auto& value_map = state->env_stack.back().value_map;
      if (value_map.find(input_tensor) != value_map.end()) {
        input_tensor = input_tensor.view(input_tensor.sizes());
      }
      value->setUniqueName(name);
      value_map[input_tensor] = value;
      return input_tensor;
    } else if (auto tuple_type = type->cast<TupleType>()) {
      auto unpack_node =
          state->graph->insertNode(state->graph->createTupleUnpack(value));
      auto elem_values = unpack_node->outputs();
      auto elem_types = tuple_type->elements();
      Stack elems = input.toTuple()->elements();
      size_t num_elems = elems.size();
      AT_ASSERT(
          elem_values.size() == num_elems && elem_types.size() == num_elems);
      for (size_t i = 0; i < num_elems; ++i) {
        elems[i] = add_input(elems[i], elem_types[i], elem_values[i]);
      }
      return Tuple::create(std::move(elems));
    } else if (auto dict_type = type->cast<DictType>()) {
      auto elem_pairs = input.toGenericDict()->elements();
      auto unpack_to_list = state->graph->insert(aten::values, {value});
      auto list_unpack = state->graph->createListUnpack(unpack_to_list, elem_pairs.size());
      auto unpack_node = state->graph->insertNode(list_unpack);
      auto elem_values = unpack_node->outputs();

      AT_ASSERT(elem_pairs.size() == elem_values.size());

      size_t i = 0;
      for (auto pair : elem_pairs) {
        elem_pairs[pair.first] = add_input(pair.second, dict_type->getValueType(), elem_values[i++]);
      }

      return c10::ivalue::GenericDict::create(std::move(elem_pairs));
    } else {
      AT_ERROR(
<<<<<<< HEAD
          "Only tensors or (possibly nested) dict or tuples of tensors can be "
          "inputs to traced functions");
=======
          "Only tensors or tuples of tensors can be inputs to traced functions. Got ",
          type);
>>>>>>> 9eb0f435
    }
  };
  size_t i = 0;
  auto input_types = inputs.types()->elements();
  for (IValue& input : inputs.stack()) {
    input = add_input(
        input, input_types[i++], state->graph->addInput());
  }
  return std::make_pair(state, inputs.stack());
}

// Exit a trace, treating 'outputs' as the outputs of the trace.  These
// are the variables whose values will be computed upon subsequent
// invocations of the trace.
void exit(const Stack& outputs) {
  auto& state = getTracingState();
  size_t i = 0;
  for (auto& output : outputs) {
    state->graph->registerOutput(getNestedOutputTrace(state, output));
    i++;
  }
  setTracingState(nullptr);
}

// Abort tracing. Used to reset the state in case of errors.
void abandon() {
  setTracingState(nullptr);
}

void setValueTrace(const IValue& v, Value* value) {
  if (v.isTensor()) {
    auto var = v.toTensor();
    AT_ASSERT(var.defined());
    getTracingState()->env_stack.back().value_map[var] = value;
  } else if (v.isTensorList()) {
    auto& outputs = v.toTensorList()->elements();
    auto graph = getTracingState()->graph;
    Node* unpack_node =
        graph->insertNode(graph->createListUnpack(value, outputs.size()));
    for (size_t i = 0; i < outputs.size(); ++i) {
      setValueTrace(outputs[i], unpack_node->outputs()[i]);
    }
  } else if (v.isTuple()) {
    auto& outputs = v.toTuple()->elements();
    auto graph = getTracingState()->graph;
    Node* unpack_node = graph->insertNode(graph->createTupleUnpack(value));
    for (size_t i = 0; i < outputs.size(); ++i) {
      setValueTrace(outputs[i], unpack_node->outputs()[i]);
    }
  } else if (v.isGenericList()) {
    auto elements = v.toGenericListRef();
    auto graph = getTracingState()->graph;
    Node* unpack_node =
        graph->insertNode(graph->createListUnpack(value, elements.size()));
    for (size_t i = 0; i < elements.size(); ++i) {
      setValueTrace(elements[i], unpack_node->outputs()[i]);
    }
  } else if (v.isFuture()) {
    auto fut = v.toFuture();
    getTracingState()->env_stack.back().future_map[fut] = value;
  } else {
    std::ostringstream os;
    os << "Tracer cannot set value trace for type " << v.tagKind() << ". "
       << "Supported types are tensor, tensor list, and tuple of tensors.";
    throw std::runtime_error(os.str());
  }
}

void addInputs(Node* n, const char* name, int64_t value) {
  using ArgumentStash = jit::tracer::ArgumentStash;
  if (ArgumentStash::hasValue(name)) {
    Value* v = ArgumentStash::popValue(name);
    n->addInput(v);
  } else {
    detail::genericAddInput(n, value);
  }
}

void addInputs(Node* n, const char* name, c10::optional<int64_t> value) {
  if (value) {
    detail::genericAddInput(n, *value);
  } else {
    Graph* g = n->owningGraph();
    Value* none = g->insertNode(g->createNone(IntType::get()))->output();
    n->addInput(none);
  }
}
void addInputs(Node* n, const char* name, bool value) {
  detail::genericAddInput(n, value);
}
void addInputs(Node* n, const char* name, double value) {
  detail::genericAddInput(n, value);
}
void addInputs(Node* n, const char* name, const at::Scalar& value) {
  detail::genericAddInput(n, value);
}
void addInputs(
    Node* n,
    const char* name,
    const c10::optional<at::Scalar>& value) {
  if (value) {
    detail::genericAddInput(n, *value);
  } else {
    Graph* g = n->owningGraph();
    Value* none = g->insertNode(g->createNone(NumberType::get()))->output();
    n->addInput(none);
  }
}
void addInputs(Node* n, const char* name, const std::string& value) {
  detail::genericAddInput(n, value);
}
void addInputs(Node* n, const char* name, const at::Tensor& value) {
  n->addInput(getValueTrace(value));
}
void addInputs(Node* n, const char* name, const at::SparseTensorRef& value) {
  detail::badArgType(value);
}
void addInputs(Node* n, const char* name, at::Generator* value) {
  if (value) {
    detail::badArgType(value);
  }
  Graph* g = n->owningGraph();
  Value* undef_gen =
      g->insertNode(g->createNone(GeneratorType::get()))->output();
  n->addInput(undef_gen);
}
void addInputs(Node* n, const char* name, at::Device value) {
  detail::genericAddInput(n, value);
}
void addInputs(Node* n, const char* name, at::Layout value) {
  detail::genericAddInput(n, static_cast<int64_t>(value));
}
void addInputs(Node* n, const char* name, at::ScalarType value) {
  detail::genericAddInput(n, static_cast<int64_t>(value));
}
void addInputs(
    Node* n,
    const char* name,
    const c10::optional<at::ScalarType>& value) {
  if (value) {
    detail::genericAddInput(n, static_cast<int64_t>(*value));
  } else {
    Graph* g = n->owningGraph();
    Value* none = g->insertNode(g->createNone(IntType::get()))->output();
    n->addInput(none);
  }
}

void addInputs(
    Node* n,
    const char* name,
    at::TensorList value,
    bool allow_undefined) {
  Graph* g = n->owningGraph();
  Node* list_node = nullptr;
  if (allow_undefined) {
    // if allow undefined, we create a list of optional tensors
    list_node = g->insertNode(
        g->createList(OptionalType::ofTensor(), fmap(value, getValueTrace)));
  } else {
    list_node = g->insertNode(
        g->createList(TensorType::get(), fmap(value, getValueTrace)));
  }
  n->addInput(list_node->output());
}

void addInputs(Node* n, const char* name, const at::TensorOptions& options) {
  // [TensorOptions in script] - update this when you change how we schematize
  // TensorOptions
  addInputs(n, name, at::typeMetaToScalarType(options.dtype()));
  addInputs(n, name, options.layout());
  addInputs(n, name, options.device());
}

void addInputs(Node* n, const char* name, at::IntArrayRef value) {
  using ArgumentStash = jit::tracer::ArgumentStash;
  std::vector<Value*> info = ArgumentStash::hasIntArrayRef(name)
      ? ArgumentStash::popIntArrayRef(name)
      : ArgumentStash::IntArrayRefTrace(value.size());

  auto& g = getTracingState()->graph;
  for (size_t i = 0; i < info.size(); ++i) {
    if (info[i] != nullptr)
      continue;
    info[i] = g->insertConstant(value[i]);
    recordSourceLocation(info[i]->node());
  }
  for (jit::Value* v : info) {
    if (*v->type() != *jit::IntType::get()) {
      throw std::runtime_error(
          "Type mismatch in setposattr for IntArrayRef. Check that your program "
          "is valid without tracing, and please file a bug report if it is.");
    }
  }
  n->addInput(
      g->insertNode(g->createList(jit::IntType::get(), info))->output());
}

void addInputs(Node* n, const char* name, const ArrayRef<double>& value) {
  AT_ERROR("Tracing float lists currently not supported!");
}
void addInputs(Node* n, const char* name, const std::vector<double>& value) {
  AT_ERROR("Tracing float lists currently not supported!");
}

void addOutput(Node* node, const at::Tensor& output) {
  setOutput(node->addOutput(), output);
}

void setOutput(Value* value, const at::Tensor& output) {
  if (output.defined()) {
    value->inferTypeFrom(output);
    setValueTrace(autograd::as_variable_ref(output), value);
  }
}

void addOutput(Node* node, const std::vector<at::Tensor>& outputs) {
  Value* value = node->addOutput()->setType(ListType::ofTensors());
  Graph* graph = node->owningGraph();
  Node* unpack_node = graph->insertNode(
      graph->create(prim::ListUnpack, {value}, outputs.size()));
  for (size_t i = 0; i < outputs.size(); ++i) {
    Value* output_val = unpack_node->outputs()[i];
    output_val->inferTypeFrom(outputs[i]);
    setValueTrace(outputs[i], output_val);
  }
}

const std::shared_ptr<TracingState>& getTracingState() {
  return detail::tracing_state;
}

void setTracingState(std::shared_ptr<TracingState> state) {
  detail::tracing_state = std::move(state);
}

TracingState::TracingState()
    : env_stack{TracingEnvironmentFrame()}, graph(new Graph()) {}

TracingState::~TracingState() = default;

autograd::Variable getSizeOf(const autograd::Variable& var, int64_t dim) {
  auto& tracing_state = getTracingState();
  auto& graph = tracing_state->graph;

  auto size_var =
      autograd::make_variable(scalar_to_tensor(at::Scalar(var.size(dim))));
  auto* value = getValueTrace(var);
  auto dim_val = graph->insertConstant(dim);
  recordSourceLocation(dim_val->node());
  auto* node = graph->insertNode(graph->create(aten::size, {value, dim_val}));
  recordSourceLocation(node);
  node->output()->setType(jit::IntType::get());

  auto ten =
      graph->insertNode(graph->createNumToTensor(node->output()))->output();
  setValueTrace(size_var, ten);
  return size_var;
}

void ensureUniqueIfOutOfPlaced(const char* name, const at::Tensor& tensor) {
  auto& state = getTracingState();
  if (state && state->force_outplace == false) {
    // If we're not converting in-place ops to out-of-place, this check is
    // unnecessary
    return;
  }
  auto aliases = tensor.storage().use_count();
  if (isTracing() && aliases > 1) {
    std::stringstream ss;
    ss << "There are " << aliases
       << " live references to the data region being modified when tracing in-place operator "
       << name
       << ". This might cause the trace to be incorrect, because all other views "
       << "that also reference this data will not not reflect this change in the trace! "
       << "On the other hand, if all other views use the same memory chunk, but are disjoint (e.g. "
       << "are outputs of torch.split), this might still be safe.";
    warn(ss.str().c_str());
  }
}

////////////////////////////////////////////////////////////////////////////////
// Argument stash
////////////////////////////////////////////////////////////////////////////////
thread_local ArgumentStash ArgumentStash::stash;

void ArgumentStash::stashIntArrayRefElem(
    const std::string& arg_name,
    size_t size,
    size_t idx,
    const Variable& var) {
  // TODO: check type?
  if (!isTracing())
    return;
  auto& list_trace = stash.intlists.emplace(arg_name, size).first->second;
  AT_ASSERT(size == list_trace.size());
  AT_ASSERT(idx < list_trace.size());
  AT_ASSERT(list_trace[idx] == nullptr);

  Value* ten = getValueTrace(var);
  auto& g = *ten->owningGraph();
  WithInsertPoint guard(ten->node()->next());
  auto prim = g.insert(prim::Int, {ten});
  list_trace[idx] = prim;
}

void ArgumentStash::stashValue(
    const std::string& arg_name,
    size_t idx,
    const Variable& var,
    const TypePtr& type) {
  if (!isTracing())
    return;

  Value* ten = getValueTrace(var);
  WithInsertPoint guard(ten->node()->next());
  auto& g = *ten->owningGraph();

  if (type == IntType::get()) {
    ten = g.insert(prim::Int, {ten});
  } else if (type == FloatType::get()) {
    ten = g.insert(prim::Float, {ten});
  }

  stash.values.emplace(arg_name, ten);
}

////////////////////////////////////////////////////////////////////////////////
// Stack trace recording
////////////////////////////////////////////////////////////////////////////////
// no python present so we just do not record source information
void defaultRecordSourceLocation(Node* n) {}
std::atomic<decltype(&defaultRecordSourceLocation)> record_source_location(
    defaultRecordSourceLocation);
void recordSourceLocation(Node* n) {
  return record_source_location.load()(n);
}
void setRecordSourceLocation(void (*v)(Node*)) {
  record_source_location.store(v);
}

void defaultWarn(const std::string& str) {
  AT_WARN(str);
}
std::atomic<warn_fn_type> warn_callback{defaultWarn};

const char* WARN_PYTHON_DATAFLOW =
    " might cause the trace to be incorrect. We can't record the data flow of "
    "Python values, so this value will be treated as a constant in the future. "
    "This means that the trace might not generalize to other inputs!";
const char* WARN_CONSTRUCTOR =
    " results are registered as constants in the trace. You can safely ignore this "
    "warning if you use this function to create tensors out of constant variables "
    "that would be the same every time you call this function. In any other case, "
    "this might cause the trace to be incorrect.";
const char* WARN_RESIZE =
    " can't be represented in the JIT at the moment, so we won't connect any uses of "
    "this value with its current trace. If you happen to use it again, it will show "
    "up as a constant in the graph.";
const char* LEGACY_CONSTRUCTOR =
    " is a legacy constructor and is not supported in the JIT.";

// XXX: _kind can be a nullptr
void _do_warn(const char* _reason, const char* _kind) {
  std::string reason{_reason};
  std::string kind{_kind ? _kind : ""};
  std::ostringstream s;
  s << reason << kind;
  warn_callback.load()(s.str());
}

void setWarn(warn_fn_type fn) {
  warn_callback.store(fn);
}

} // namespace tracer
} // namespace jit
} // namespace torch<|MERGE_RESOLUTION|>--- conflicted
+++ resolved
@@ -251,13 +251,8 @@
       return c10::ivalue::GenericDict::create(std::move(elem_pairs));
     } else {
       AT_ERROR(
-<<<<<<< HEAD
           "Only tensors or (possibly nested) dict or tuples of tensors can be "
-          "inputs to traced functions");
-=======
-          "Only tensors or tuples of tensors can be inputs to traced functions. Got ",
-          type);
->>>>>>> 9eb0f435
+          "inputs to traced functions. Got ", type);
     }
   };
   size_t i = 0;
