#pragma once

#include <torch/csrc/jit/alias_info.h>
#include <torch/csrc/jit/ir.h>
#include <torch/csrc/jit/passes/utils/memory_dag.h>

namespace torch {
namespace jit {

/**
 * Alias analysis pass.
 *
 * This pass produces an AliasDb that contains aliasing and mutation
 * information about the graph. Users can use this information to determine
 * whether mutations to the graph are safe, i.e. they don't reorder/change
 * nodes in a way that affects output.
 *
 * Every value with a mutable type (Tensors, Lists, Tuples, etc.) will be
 * associated with one or more "alias sets". If two values share an alias set,
 * that means they may alias, implying that a mutation to one value cannot be
 * reordered past a use of the other. Only reordering two reads of an alias set
 * is considered safe.
 *
 * There is a special alias set called the "wildcard set", which indicates that
 * we're not sure what this value may alias. To be conservative, we consider
 * the wildcard alias set as potentially aliasing any value.
 */
class AliasDb {
 public:
  TORCH_API explicit AliasDb(std::shared_ptr<Graph> graph);
  TORCH_API ~AliasDb();

  // There are limitations to what effects the alias analysis can track. Two
  // kinds of nodes may have untracked effects:
  // 1. Nodes that write to a value that may alias the graph inputs (since
  //    the inputs can be used outside the graph).
  // 2. Nodes that write to something in the wildcard set.
  //
  // These nodes are considered not safe to eliminate or mutate under any
  // circumstances.
  bool hasUntrackedEffects(Node* n) const;

  // Does `n` write to an alias of one of the values in `vs`?
  // if `recurseBlocks` is true, consider writes on the nodes in `n`s sub-blocks
  bool writesToAlias(Node* n, const ValueSet& vs, bool recurseBlocks = false)
      const;

  // Do `a` and `b` potentially share a memory location?
  bool mayAlias(const Value* a, const Value* b) const;
  // Do any values in group `a` potentially share a memory location with any
  // value in group `b`? i.e. may they overlap?
  //
  // NOTE: Bit of ugly templating, but this is just to make sure we can
  // transform an arbitrary container of `Values` to the same container of
  // `Elements`.
  template <
      typename... Other1,
      template <typename, typename...> class T,
      typename... Other2,
      template <typename, typename...> class U>
  bool mayAlias(
      const T<const Value*, Other1...>& a,
      const U<const Value*, Other2...>& b) const {
    if (a.empty() || b.empty()) {
      return false;
    }
    // Short-circuit for special case: if any value is a wildcard, the two sets
    // may alias
    if (std::any_of(
            a.cbegin(),
            a.cend(),
            [this](const Value* v) { return isWildcard(v); }) ||
        std::any_of(b.cbegin(), b.cend(), [this](const Value* v) {
          return isWildcard(v);
        })) {
      return true;
    }

    T<Element*> aElements;
    for (const Value* v : a) {
      if (elementMap_.count(v)) {
        aElements.insert(elementMap_.at(v));
      }
    }

    U<Element*> bElements;
    for (const Value* v : b) {
      if (elementMap_.count(v)) {
        bElements.insert(elementMap_.at(v));
      }
    }

    return memoryDAG_->mayAlias(aElements, bElements);
  }

  // Do any nodes write to an alias set inputed/outputed by `n`?
  bool hasWriters(const Node* n) const;

  // Move 'n' (already in the graph) after 'movePoint' in the topological order.
  //
  // Tries to preserve value dependencies, so other nodes might be moved. We
  // make two gurantees about the postcondition of the node list:
  //   - `n` is directly after `movePoint`.
  //   - only nodes between `n` and `movePoint` have been moved.
  //
  // Returns `false` if it's impossible to move `n` after `MovePoint` without
  // violating dependencies, otherwise executes the move and returns `true`
  bool moveAfterTopologicallyValid(Node* n, Node* movePoint);
  bool moveBeforeTopologicallyValid(Node* n, Node* movePoint);

  bool couldMoveAfterTopologically(Node* n, Node* movePoint);
  bool couldMoveBeforeTopologically(Node* n, Node* movePoint);

  // For debugging: print alias db state to stdout
  TORCH_API void dump() const;

 private:
  // Helper for topologically-safe node moves.
  class WorkingSet;
  enum class MoveSide { BEFORE, AFTER };
  bool tryMove(Node* toMove, Node* movePoint, MoveSide moveSide, bool dryRun);
  void move(Node* toMove, Node* movePoint, MoveSide moveSide);
  bool isBeforeOrAfter(const Node* n, MoveSide moveSide) const;

  /**
   * Write and read internal API
   */
  // Does `n` write to any alias sets?
  bool hasWrites(Node* n) const;
  // Get all the values that `n` writes to.
  // NOTE: this only returns values directly written to, not aliases thereof
  //
  // if `recurseBlocks` is true, gather writes on the nodes in `n`s sub-blocks
  ValueSet getWrites(Node* n, bool recurseBlocks = false) const;
  ValueSet getWrites(Block* b) const;
  void getWritesImpl(Block* b, ValueSet& ret, bool recurseBlocks = false) const;
  void getWritesImpl(Node* n, ValueSet& ret, bool recurseBlocks = false) const;
  // Do any nodes write to `v`s memory location?
  bool hasWriters(const Value* v) const;
  // Register the fact that `n` writes to `v`.
  void registerWrite(const Value* v, Node* n);
  // Get all the values that `n` reads from.
  // if `recurseBlocks` is true, gather reads on the nodes in `n`s sub-blocks
  ValueSet getReads(Node* n, bool recurseBlocks = false) const;
  void getReadsImpl(Node* n, ValueSet& ret, bool recurseBlocks = false) const;

  // Does `n` write to a value that may alias one of the graph inputs?
  bool writesToInputAlias(Node* n) const;
  // Does `n` write to `v` or any aliases of `v`?
  bool writesTo(Node* n, const Value* v) const;

  /**
   * Wildcard methods
   */
  // is `v` a wildcard?
  bool isWildcard(const Value* v) const;
  // Register `v` as a wildcard value.
  void setWildcard(const Value* v);
  // Get all nodes that write to a wildcard value.
  const std::unordered_set<Node*>& getWildcardWriters() const {
    return wildcardWriters_;
  }
  // Does `n` use or write to any wildcard aliases?
  bool hasWildcard(const Node* n) const;
  // Returns nullopt if there are no wildcard nodes
  c10::optional<const Node*> getLastWildcard() const;

  /**
   * Special analysis methods
   */
  void analyze(const std::shared_ptr<Graph>& graph);
  void analyze(Block* block);
  void analyze(Node* node);
  void analyzeImpl(Node* node);
  void analyzeIf(Node* node);
  void analyzeLoop(Node* node);
  void analyzeSubgraph(Node* node);
  void analyzeCreator(Node* node);
  void analyzeExtractor(Node* node);
  void analyzeChunk(Node* node);
  void analyzeBroadcastingChunk(Node* node);
  void analyzeFork(Node* node);
  void analyzeWait(Node* node);
  void analyzeSetAttr(Node* node);
<<<<<<< HEAD
  bool tryRegisteredAnalysis(Node* node);
=======
  void analyzeCustomOp(Node* node);
>>>>>>> 24696860

  /**
   * Alias manipulation methods
   */
  void makeAllAlias(const std::vector<Value*>& values);
  void makePointerTo(const Value* value, const Value* to);
  void mapAliases(at::ArrayRef<Value*> to, at::ArrayRef<Value*> from);
  void giveFreshAlias(const Value* value);

  static bool shouldAnnotate(const Value* v);
  static bool shouldAnnotate(const TypePtr& type);
  bool hasUsesAfter(Symbol alias, const Node* n) const;
  bool isBeforeSameGraph(const Node* lhs, const Node* rhs) const;

  // Returns true iff `v` is part of the alias tracker/is a wildcard
  bool isTracked(const Value* v) const;

  // Get the values that represent the memory locations that `v` may point to.
  // Return values are guaranteed to be "fresh" tensors--they do not point to
  // anything else.
  ValueSet getMemoryLocations(const Value* v) const;

  std::shared_ptr<Graph> graph_;
  std::unordered_map<const Graph*, const Node*> subgraphToOwner_;

  // The points-to graph that stores aliasing relationships
  std::unique_ptr<MemoryDAG> memoryDAG_;
  // Mapping of values to MemoryDAG elements
  std::unordered_map<const Value*, Element*> elementMap_;

  // All values that may point to a wildcard value.
  ValueSet wildcards_;
  // All nodes that write to a wildcard
  std::unordered_set<Node*> wildcardWriters_;
  // All nodes that contain a wildcard
  std::unordered_set<const Node*> wildcardNodes_;

  // State for tracking write info
  size_t numWrites_ = 0;
  std::unordered_map<Node*, ValueSet> writeIndex_;
  mutable std::unordered_set<const Element*> writeCache_;
  mutable bool isWriteCacheStale_ = true;
  void rebuildWriteCache() const;
};

// Used to assert that unschematized operators have an analysis method written
TORCH_API bool aliasAnalysisHasSpecialCaseFor(c10::Symbol sym);
} // namespace jit
} // namespace torch<|MERGE_RESOLUTION|>--- conflicted
+++ resolved
@@ -182,11 +182,8 @@
   void analyzeFork(Node* node);
   void analyzeWait(Node* node);
   void analyzeSetAttr(Node* node);
-<<<<<<< HEAD
+  void analyzeCustomOp(Node* node);
   bool tryRegisteredAnalysis(Node* node);
-=======
-  void analyzeCustomOp(Node* node);
->>>>>>> 24696860
 
   /**
    * Alias manipulation methods
