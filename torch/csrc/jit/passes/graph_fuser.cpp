#include <torch/csrc/jit/passes/graph_fuser.h>

#include <ATen/ExpandUtils.h>
#include <c10/util/Exception.h>
#include <torch/csrc/jit/autodiff.h>
#include <torch/csrc/jit/custom_operator.h>
#include <torch/csrc/jit/fuser/interface.h>
#include <torch/csrc/jit/operator.h>
#include <torch/csrc/jit/passes/alias_analysis.h>
#include <torch/csrc/jit/passes/common_subexpression_elimination.h>
#include <torch/csrc/jit/passes/constant_pooling.h>
#include <torch/csrc/jit/passes/dead_code_elimination.h>
#include <torch/csrc/jit/passes/utils/subgraph_utils.h>
#include <torch/csrc/jit/script/compiler.h>
#include <torch/csrc/jit/symbolic_variable.h>

#include <queue>
#include <unordered_map>

namespace torch {
namespace jit {

namespace {

// What is a simple mappable operator?  It:
//    - Has a single tensor output
//    - Output and all tensor inputs have the same shape
//    - Output and all tensor inputs have the same scalar type
//      or all tensor inputs have the same scalar type and
//         output is identified in PropagateInputShapes
//    - Output and all tensor inputs should be on the same device
//    - Produces contiguous outputs
// Some of these restrictions may be relaxable, but you should
// carefully read the code first, as we rely on these assumptions.
bool isSimpleMap(Node* node) {
  static OperatorSet simple_mappable{{
      "aten::_cast_Float(Tensor self, bool non_blocking) -> Tensor",

      "aten::abs(Tensor self) -> Tensor",
      "aten::acos(Tensor self) -> Tensor",
      "aten::add(Tensor self, Tensor other, *, Scalar alpha) -> Tensor",
      "aten::asin(Tensor self) -> Tensor",
      "aten::atan(Tensor self) -> Tensor",
      "aten::atan2(Tensor self, Tensor other) -> Tensor",
      "aten::ceil(Tensor self) -> Tensor",
      "aten::clamp(Tensor self, Scalar? min, Scalar? max) -> Tensor",
      "aten::cos(Tensor self) -> Tensor",
      "aten::cosh(Tensor self) -> Tensor",
      "aten::div(Tensor self, Tensor other) -> Tensor",
      "aten::exp(Tensor self) -> Tensor",
      "aten::expm1(Tensor self) -> Tensor",
      "aten::erf(Tensor self) -> Tensor",
      "aten::erfc(Tensor self) -> Tensor",
      "aten::floor(Tensor self) -> Tensor",
      "aten::fmod(Tensor self, Tensor other) -> Tensor",
      "aten::frac(Tensor self) -> Tensor",
      "aten::lgamma(Tensor self) -> Tensor",
      "aten::log(Tensor self) -> Tensor",
      "aten::log10(Tensor self) -> Tensor",
      "aten::log1p(Tensor self) -> Tensor",
      "aten::log2(Tensor self) -> Tensor",
      "aten::lerp(Tensor self, Tensor end, Scalar weight) -> Tensor",
      "aten::lerp(Tensor self, Tensor end, Tensor weight) -> Tensor",
      "aten::max(Tensor self, Tensor other) -> Tensor",
      "aten::min(Tensor self, Tensor other) -> Tensor",
      "aten::mul(Tensor self, Tensor other) -> Tensor",
      "aten::neg(Tensor self) -> Tensor",
      "aten::pow(Tensor self, Tensor exponent) -> Tensor",
      "aten::pow(Tensor self, Scalar exponent) -> Tensor",
      "aten::rand_like(Tensor self) -> Tensor",
      "aten::reciprocal(Tensor self) -> Tensor",
      "aten::relu(Tensor self) -> Tensor",
      "aten::threshold(Tensor self, Scalar threshold, Scalar value) -> Tensor",
      "aten::remainder(Tensor self, Tensor other) -> Tensor",
      "aten::round(Tensor self) -> Tensor",
      "aten::rsqrt(Tensor self) -> Tensor",
      "aten::sigmoid(Tensor self) -> Tensor",
      "aten::sin(Tensor self) -> Tensor",
      "aten::sinh(Tensor self) -> Tensor",
      "aten::sqrt(Tensor self) -> Tensor",
      "aten::sub(Tensor self, Tensor other, *, Scalar alpha) -> Tensor",
      "aten::tan(Tensor self) -> Tensor",
      "aten::tanh(Tensor self) -> Tensor",
      "aten::trunc(Tensor self) -> Tensor",
      "aten::add(Tensor self, Scalar other, Scalar alpha) -> Tensor",
      "aten::sub(Tensor self, Scalar other, Scalar alpha) -> Tensor",
      "aten::mul(Tensor self, Scalar other) -> Tensor",
      "aten::div(Tensor self, Scalar other) -> Tensor",

      "aten::eq(Tensor self, Tensor other) -> Tensor",
      "aten::eq(Tensor self, Scalar other) -> Tensor",
      "aten::ne(Tensor self, Tensor other) -> Tensor",
      "aten::ne(Tensor self, Scalar other) -> Tensor",
      "aten::ge(Tensor self, Tensor other) -> Tensor",
      "aten::ge(Tensor self, Scalar other) -> Tensor",
      "aten::gt(Tensor self, Tensor other) -> Tensor",
      "aten::gt(Tensor self, Scalar other) -> Tensor",
      "aten::le(Tensor self, Tensor other) -> Tensor",
      "aten::le(Tensor self, Scalar other) -> Tensor",
      "aten::lt(Tensor self, Tensor other) -> Tensor",
      "aten::lt(Tensor self, Scalar other) -> Tensor",

      "aten::addcmul(Tensor self, Tensor tensor1, Tensor tensor2, *, Scalar value=1) -> Tensor",
      "aten::where(Tensor condition, Tensor self, Tensor other) -> Tensor",

      "aten::type_as(Tensor self, Tensor other) -> Tensor",
  }};
  if (!simple_mappable.find(node)) {
    return false;
  }
  for (Value* input : node->inputs()) {
    if (input->type()->isSubtypeOf(TensorType::get()) ||
        input->type()->isSubtypeOf(FloatType::get())) {
      continue;
    }
    if (input->node()->kind() != prim::Constant) {
      return false;
    }
  }
  return true;
}

RegisterOperators reg_bn_unsqueeze({Operator(
    "aten::_ncf_unsqueeze(Tensor self, int ndim) -> Tensor",
    [](const Node* node) {
      return [](Stack& stack) {
        const int64_t ndim = pop(stack).toInt();
        auto self = pop(stack).toTensor();
        c10::SmallVector<int64_t, 8> sizes(ndim, 1);
        AT_ASSERT(self.dim() == 1);
        sizes.at(1) = self.size(0);
        push(stack, self.reshape(sizes));
        return 0;
      };
    })});

RegisterOperators reg_ln_view({Operator(
    "aten::_ncf_view(Tensor self, int[] input_shape, int normalized_ndim) -> Tensor",
    [](const Node* node) {
      return [](Stack& stack) {
        const int64_t normalized_ndim = pop(stack).toInt();
        auto input_shape = pop(stack).toIntListRef();
        auto self = pop(stack).toTensor();
        const int64_t input_ndim = input_shape.size();
        c10::SmallVector<int64_t, 8> sizes(input_ndim, 1);
        for (int i = 0; i < input_ndim - normalized_ndim; ++i) {
          sizes.at(i) = input_shape[i];
        }
        push(stack, self.reshape(sizes));
        return 0;
      };
    })});

// Yes, no, or no value if we can't tell
c10::optional<bool> isDefined(Value* tensor) {
  if (tensor->type()->isSubtypeOf(TensorType::get())) {
    return true;
  }
  if (tensor->node()->mustBeNone()) {
    return false;
  }
  return {};
}

bool isFusableNorm(Node* normalize_op) {
  static const OperatorSet decomposable_normalization_ops = {
      "aten::batch_norm(Tensor input, Tensor? weight, Tensor? bias, Tensor? running_mean, Tensor? running_var, bool training, float momentum, float eps, bool cudnn_enabled) -> Tensor",
      "aten::layer_norm(Tensor input, int[] normalized_shape, Tensor? weight, Tensor? bias, float eps, bool cudnn_enable) -> Tensor",
  };

  if (decomposable_normalization_ops.find(normalize_op)) {
    // If we can't determine if weight and bias is defined statically there's
    // really no point in decomposing normalization into simpler ops, since it
    // won't get fused into a single kernel.
    return isDefined(normalize_op->namedInput(attr::weight)).has_value() &&
        isDefined(normalize_op->namedInput(attr::bias)).has_value();
  }
  return false;
}

Value* broadcastSizes(at::ArrayRef<Value*> sizes) {
  AT_ASSERT(!sizes.empty());
  Graph* graph = sizes[0]->owningGraph();
  Node* broadcast_n =
      graph->insertNode(graph->create(prim::BroadcastSizes, sizes));
  broadcast_n->output()->setType(ListType::ofInts());
  return broadcast_n->output();
}

struct GraphFuser {
  using FusionCallback = std::function<bool(Node*)>;

  Block* block_;
  std::unique_ptr<AliasDb> aliasDb_;
  std::shared_ptr<Graph> graph_;
  FusionCallback callback_ = [&](Node* n) { return isFusableDefault(n); };
  Symbol kind_ = prim::FusionGroup;

  GraphFuser(Block* block, std::shared_ptr<Graph> graph)
      : block_(block), graph_(std::move(graph)) {}

  // Custom passes require kind to specified
  GraphFuser(
      Block* block,
      std::shared_ptr<Graph> graph,
      FusionCallback callback,
      Symbol kind)
      : block_(block),
        graph_(std::move(graph)),
        callback_(callback),
        kind_(kind) {}

  value_list tensorInputs(Node* node) {
    return filter(node->inputs(), [](Value* v) {
      return v->type()->isSubtypeOf(TensorType::get());
    });
  }

  bool containsGradSumToSize(Node* fusion_group) {
    auto nodes = getSubgraph(fusion_group).nodes();
    return std::any_of(nodes.begin(), nodes.end(), [](Node* n) {
      return n->kind() == aten::_grad_sum_to_size;
    });
  }

  bool isFusable(Node* node) {
<<<<<<< HEAD
    return callback_(node);
  }

  // Default fusability check - used when the user doesn't pass in
  // a callback.
  bool isFusableDefault(Node* node) {
    return isFusableMap(node) || isFusableBatchNorm(node);
=======
    return isFusableMap(node) || isFusableNorm(node);
>>>>>>> 344acaa0
  }

  bool isFusableMap(Node* node) {
    // We don't want to bother with cross-block node movements, as they
    // are not necessarily correct.
    if (node->owningBlock() != block_)
      return false;
    if (node->kind() == aten::_grad_sum_to_size) {
      // We only fuse _grad_sum_to_size if
      // - we will fuse its input next (checked here)
      // - we can commute the _grad_sum_to_size with everything
      //   along the computation graph until we reach the outputs,
      //   but this is checked later
      return isFusable(node->inputs()[0]->node());
    }
    return node->kind() == prim::FusionGroup || isSimpleMap(node);
  }

  bool isFusableCatNode(Node* node) {
    if (node->kind() != aten::cat)
      return false;
    if (!node->is_constant(attr::dim))
      return false;

    auto tensors_node = node->namedInput(attr::tensors)->node();
    if( (tensors_node->inputs().size() + node->outputs().size()) >
        fusion_kernel_args_limit ) {
      return false;
    }
    if (tensors_node->kind() != prim::ListConstruct)
      return false;
    // NB: Note that technically other uses of the list aren't a big problem for
    // us. It would be enough to place the prim::FusedConcat before the
    // prim::ListConstruct, and allUsersAreThisConsumerOrOccurAfterIt would
    // still be satisfied. However, I don't expect this to be necessary any time
    // soon, and so we're simply assuming that we don't have to deal with it.
    if (tensors_node->output()->uses().size() > 1)
      return false;
    return true;
  }

  bool calculatesSize(Node* node) {
    return node->matches("aten::size(Tensor self) -> int[]");
  }

  bool allUsersAreThisConsumerOrCalcSizes(Node* consumer, Value* producer) {
    auto defining_node = producer->node();
    for (auto o : defining_node->outputs()) {
      for (auto u : o->uses()) {
        if (u.user != consumer && !calculatesSize(u.user))
          return false;
      }
    }
    return true;
  }

  Graph& getSubgraph(Node* n) {
    AT_ASSERT(n->kind() == kind_);
    return *n->g(attr::Subgraph);
  }

  Value* decomposeCommonNormalization(
      Node* normalization_op,
      const char* source,
      const std::string& method_name,
      const std::vector<Value*>& inputs) {
    std::shared_ptr<Graph> nm_graph;
    std::once_flag flag;
    std::call_once(
        flag,
        [](std::shared_ptr<Graph>* graph_ptr,
           const char* source,
           const std::string& method_name) {
          script::CompilationUnit cu;
          cu.define(source, script::nativeResolver, nullptr);
          *graph_ptr = cu.get_function(method_name).graph();
        },
        &nm_graph,
        source,
        method_name);

    AT_ASSERT(isFusableNorm(normalization_op));
    WithInsertPoint insert_guard{normalization_op};
    Value* new_output =
        SubgraphUtils::inlineGraph(nm_graph, inputs, normalization_op).at(0);
    return new_output;
  }

  void decomposeNormalizationOps(Node* normalization_op) {
    static const char* bm_source = R"SCRIPT(
        def batch_norm(input : Tensor, running_mean : Optional[Tensor], running_var : Optional[Tensor], training : bool, momentum : float, eps : float) -> Tensor:
            if training:
                norm_mean, norm_var = torch.batch_norm_update_stats(input, running_mean, running_var, momentum)
            else:
                norm_mean = torch._unwrap_optional(running_mean)
                norm_var = torch._unwrap_optional(running_var)
            norm_mean = torch._ncf_unsqueeze(norm_mean, input.dim())
            norm_var = torch._ncf_unsqueeze(norm_var, input.dim())
            norm_invstd = 1 / (torch.sqrt(norm_var + eps))
            return ((input - norm_mean) * norm_invstd)
      )SCRIPT";
    static const char* lm_source = R"SCRIPT(
        def layer_norm(input : Tensor, normalized_shape : List[int], eps : float, cudnn_enable : bool) -> Tensor:
            input_ndim = input.dim()
            normalized_ndim = len(normalized_shape)
            n = 1
            for i in range(input_ndim - normalized_ndim):
                n *= input.size(i)
            input_reshape = input.contiguous().view(1, n, -1)
            mean, invstd = torch.batch_norm_stats(input_reshape, eps)
            input_shape = input.size()
            mean = torch._ncf_view(mean, input_shape, normalized_ndim)
            invstd = torch._ncf_view(invstd, input_shape, normalized_ndim)

            return (input - mean) * invstd
      )SCRIPT";
    Value* input = normalization_op->namedInput(attr::input);
    if (normalization_op->kind() == aten::batch_norm) {
      Value* input_dim = graph_->insert(aten::dim, {input});
      std::vector<Value*> inputs{
          input,
          normalization_op->namedInput(attr::running_mean),
          normalization_op->namedInput(attr::running_var),
          normalization_op->namedInput(attr::training),
          normalization_op->namedInput(attr::momentum),
          normalization_op->namedInput(attr::eps)};

      Value* new_output = decomposeCommonNormalization(
          normalization_op, bm_source, "batch_norm", inputs);
      auto weight = normalization_op->namedInput(attr::weight);
      auto bias = normalization_op->namedInput(attr::bias);
      if (isDefined(weight).value()) {
        Value* expanded_weight =
            graph_->insert(aten::_ncf_unsqueeze, {weight, input_dim});
        new_output = graph_->insert(aten::mul, {new_output, expanded_weight});
      }
      if (isDefined(bias).value()) {
        Value* expanded_bias =
            graph_->insert(aten::_ncf_unsqueeze, {bias, input_dim});
        new_output = graph_->insert(aten::add, {new_output, expanded_bias});
      }
      normalization_op->output()->replaceAllUsesWith(new_output);
      normalization_op->destroy();

    } else if (normalization_op->kind() == aten::layer_norm) {
      std::vector<Value*> inputs{
          input,
          normalization_op->namedInput(attr::normalized_shape),
          normalization_op->namedInput(attr::eps),
          normalization_op->namedInput(attr::cudnn_enable)};
      Value* new_output = decomposeCommonNormalization(
          normalization_op, lm_source, "layer_norm", inputs);
      auto weight = normalization_op->namedInput(attr::weight);
      auto bias = normalization_op->namedInput(attr::bias);
      auto weight_defined = isDefined(weight).value();
      auto bias_defined = isDefined(bias).value();
      if (weight_defined && bias_defined) {
        new_output = graph_->insert(aten::addcmul, {bias, new_output, weight});
      } else if (weight_defined) {
        new_output = graph_->insert(aten::mul, {new_output, weight});
      } else if (bias_defined) {
        new_output = graph_->insert(aten::add, {new_output, bias});
      }
      normalization_op->output()->replaceAllUsesWith(new_output);
      normalization_op->destroy();
    }
  }

  void mergeFusionGroups(Node* consumer_group, Node* producer_group) {
    // Now we have two fusion groups!
    // Revert the fusion - place all inner nodes of producer back in the outer
    // graph.
    std::vector<Node*> temporary_nodes;
    auto producer_subgraph = &getSubgraph(producer_group);

    // Initialize a map of inner graph values to outer graph values
    std::unordered_map<Value*, Value*> inner_to_outer;
    auto inner_inputs = producer_subgraph->inputs();
    auto outer_inputs = producer_group->inputs();
    for (size_t i = 0; i < inner_inputs.size(); ++i) {
      inner_to_outer[inner_inputs[i]] = outer_inputs[i];
    }

    // Clone all nodes
    for (auto inner : producer_subgraph->nodes()) {
      Node* outer = block_->owningGraph()->createClone(
          inner, [&](Value* k) -> Value* { return inner_to_outer.at(k); });
      outer->insertBefore(producer_group);
      temporary_nodes.emplace_back(outer);
      auto inner_outputs = inner->outputs();
      auto outer_outputs = outer->outputs();
      for (size_t i = 0; i < inner_outputs.size(); ++i)
        inner_to_outer[inner_outputs[i]] = outer_outputs[i];
    }

    // Replace uses of producer_group outputs and destroy the producer
    auto subgraph_outputs = producer_subgraph->outputs();
    for (size_t i = 0; i < subgraph_outputs.size(); ++i) {
      auto outer_output = inner_to_outer.at(subgraph_outputs[i]);
      producer_group->outputs()[i]->replaceAllUsesWith(outer_output);
    }
    producer_group->destroy();
    producer_group =
        nullptr; // Just to get a clear error in case someone uses it

    // Inline the temporary nodes into the first group
    auto consumer_subgraph = &getSubgraph(consumer_group);
    for (auto it = temporary_nodes.rbegin(); it != temporary_nodes.rend();
         ++it) {
      Node* node = *it;
      Node* merged = mergeNodeIntoGroup(consumer_group, node);
      // If any of the outputs are still used then we need to add them
      auto outputs = node->outputs();
      for (size_t i = 0; i < outputs.size(); ++i) {
        auto output = outputs[i];
        if (output->uses().size() == 0)
          continue;
        consumer_subgraph->registerOutput(merged->outputs()[i]);
        auto new_output = consumer_group->addOutput();
        output->replaceAllUsesWith(new_output);
        new_output->setType(output->type());
      }
      node->destroy();
    }
  }

  // insert a producer node into a consuming fusion group.
  // DOES NOT WORK if n is a consumer of an output of the fusion group
  // returns the node _inside_ the group that represents the node
  Node* mergeNodeIntoGroup(Node* group, Node* n) {
    AT_ASSERT(n->kind() != prim::FusionGroup);
    auto& subgraph = getSubgraph(group);
    // map from nodes in the surrounding graph to parameters in the fusion
    // group's subgraph that correspond to them
    std::unordered_map<Value*, Value*> inputs_map;
    size_t i = 0;
    size_t tensor_insert_idx = 0;
    AT_ASSERT(group->inputs().size() == subgraph.inputs().size());
    for (auto input : group->inputs()) {
      inputs_map[input] = subgraph.inputs()[i++];
      if (input->type()->isSubtypeOf(TensorType::get()))
        tensor_insert_idx = i;
    }
    // add n's inputs to the fusion group's input list if we don't already have
    // them
    // we insert tensors first because the fuser assumes that to be the case
    // (as a legacy from tensors only)
    WithInsertPoint guard(*subgraph.nodes().begin());
    for (auto input : n->inputs()) {
      if (inputs_map.count(input) == 0) {
        if (input->type()->isSubtypeOf(TensorType::get())) {
          auto in_group = subgraph.insertInput(tensor_insert_idx);
          in_group->setType(input->type());
          inputs_map[input] = in_group;
          group->insertInput(tensor_insert_idx, input);
          tensor_insert_idx++;
        } else if (
            (input->type()->isSubtypeOf(FloatType::get()) &&
             input->node()->kind() != prim::Constant) ||
            (n->kind() == aten::_grad_sum_to_size &&
             input->type()->isSubtypeOf(ListType::ofInts()))) {
          auto in_group = subgraph.addInput();
          in_group->setType(input->type());
          inputs_map[input] = in_group;
          group->addInput(input);
        } else {
          // We don't support passing in scalars as arguments to fused kernels,
          // so we generally don't allow fusing tensor-scalar operations unless
          // the scalar is constant. In those cases we inline the constants
          // directly in the body of the fused group.
          AT_ASSERT(input->node()->kind() == prim::Constant);
          Node* in_const =
              subgraph.createClone(input->node(), [](Value*) -> Value* {
                throw std::runtime_error("unexpected input");
              });
          subgraph.insertNode(in_const);
          inputs_map[input] = in_const->output();
        }
      }
    }
    // copy n into the graph, remapping its inputs to internal nodes
    Node* in_graph = subgraph.createClone(
        n, [&](Value* k) -> Value* { return inputs_map[k]; });
    // if n's outputs are already inputs to the fusion group,
    // we need to remove them because n is now inside the fusion group.
    //
    // i.e.,
    // x = f(w); group(x, y, z) becomes group(w, y, z).
    // x, y, z = f(w); group(x, y, z) becomes group(w).
    //
    // remapping nodes that used the input to the newly-merged node
    // n is not an input when the fusion group is empty
    auto inputs = group->inputs();
    for (size_t i = 0; i < n->outputs().size(); ++i) {
      auto it = std::find(inputs.begin(), inputs.end(), n->outputs()[i]);
      if (it != inputs.end()) {
        size_t p = it - inputs.begin();
        group->removeInput(p);
        subgraph.inputs()[p]->replaceAllUsesWith(in_graph->outputs()[i]);
        subgraph.eraseInput(p);
      }
    }
    return subgraph.insertNode(in_graph);
  }

  // turn consumer node n into a fusion group with just n inside
  // to prepare for fusion and replace uses of n with the new group
  Node* createSingletonFusionGroup(Node* n) {
    auto group = block_->owningGraph()->createWithSubgraph(kind_);
    // propogate position information for the new node so we can always
    // have a valid mapping
    group->insertBefore(n);
    Node* mergedNode = mergeNodeIntoGroup(group, n);
    getSubgraph(group).registerOutput(mergedNode->output());
    auto sel = group->addOutput();
    sel->copyMetadata(n->output());
    n->replaceAllUsesWith(group);
    n->destroy();
    return group;
  }

  at::optional<Node*> tryFuse(Node* consumer, Value* producer) {
    // this handles cases where producer can be moved _into_ the fusion group of
    // consumer.
    // TODO: extend to fusion of consumer into _producer's_ fusion blob
    // if the consumer allInputsAreThisProducer(consumer,producer)
    // we can move the consumer up into the producer.
    // but this requires better handling of merging fusion groups so it is not
    // done now
    bool shouldFuse = isFusable(producer->node()) &&
        // Rearrange nodes such that all uses of producer are after the
        // consumer. Fusion will rewrite those later uses to use the version of
        // producer generated by the fused blob. In this case, producer becomes
        // an output of the fusion group.
        aliasDb_->moveBeforeTopologicallyValid(producer->node(), consumer);

    if (!shouldFuse) {
      return at::nullopt;
    }

    if( (consumer->inputs().size() + consumer->outputs().size() +
         producer->node()->inputs().size() + producer->node()->outputs().size()) >
        fusion_kernel_args_limit ) {
        return at::nullopt;
    }

    if (producer->node()->kind() == aten::_grad_sum_to_size &&
        consumer->kind() == prim::FusionGroup) {
      // check that we will be able to move the _grad_sum_to_size to be fused
      // to the end of the fusion group in the fusion compiler
      // the difficulty here is that the producer is not part of the fusion
      // group yet
      for (auto& u : producer->uses()) {
        if (u.user == consumer) {
          auto subgraph = &getSubgraph(consumer);
          if (!trackSingleGradSumToSizeToOutputs(
                  subgraph->inputs().at(u.offset), nullptr)) {
            return at::nullopt;
          }
        }
      }
    }

    auto group = consumer;
    if (consumer->kind() != prim::FusionGroup) {
      group = createSingletonFusionGroup(consumer);
    }
    if (producer->node()->matches(
            "aten::layer_norm(Tensor input, int[] normalized_shape, Tensor? weight, Tensor? bias, float eps, bool cudnn_enable) -> Tensor") ||
        producer->node()->matches(
            "aten::batch_norm(Tensor input, Tensor? weight, Tensor? bias, Tensor? running_mean, Tensor? running_var, bool training, float momentum, float eps, bool cudnn_enabled) -> Tensor")) {
      // We don't do any fusions in here, but simply decompose the normalization
      // ops into a kernel that computes the stats + pointwise ops which will be
      // considered in this fusion next.
      decomposeNormalizationOps(producer->node());
      return group;
    }

    if (producer->node()->kind() == prim::FusionGroup) {
      mergeFusionGroups(group, producer->node());
      return group;
    }
    AT_ASSERT(producer->node()->outputs().size() == 1);
    Node* merged = mergeNodeIntoGroup(group, producer->node());
    // remaining uses of this producer can occur because we allow
    // fusion in cases where uses remain after the consumer
    // if these exist, re-route them to the version of producer
    // created in FusionGroup
    if (producer->uses().size() != 0) {
      getSubgraph(group).registerOutput(merged->output());
      Value* new_producer = group->addOutput();
      new_producer->copyMetadata(producer);
      producer->replaceAllUsesWith(new_producer);
    }
    producer->node()->destroy();
    return group;
  }

  bool canFuseChunk(Node* consumer, Value* producer) {
    if (consumer->kind() != prim::FusionGroup) {
      return false;
    }
    // Does the chunk have constant chunks/dim?
    auto* chunk = producer->node();
    if (chunk->kind() != prim::ConstantChunk)
      return false;
    // And all uses of the chunk are in this consumer
    for (auto s : chunk->outputs()) {
      for (auto u : s->uses()) {
        if (u.user != consumer) {
          return false;
        }
      }
    }
    // And isn't a no-op chunk (chunks == 1). Have CSE clean this up.
    // We could fuse this but it's better to just delete the node.
    if (chunk->i(attr::chunks) == 1) {
      return false;
    }
    return true;
  }

  c10::optional<Node*> findFusedChunk(Node* group, Value* input) {
    AT_ASSERT(group->kind() == prim::FusionGroup);
    auto it = std::find(group->inputs().begin(), group->inputs().end(), input);
    if (it == group->inputs().end()) {
      return c10::nullopt;
    }
    size_t input_index = it - group->inputs().begin();
    auto& subgraph = getSubgraph(group);
    auto* subgraph_input = subgraph.inputs().at(input_index);
    // If subgraph_input is an input to prim::ConstantChunk, it will have 1 use
    auto* node = subgraph_input->uses().at(0).user;
    if (node->kind() == prim::ConstantChunk) {
      AT_ASSERT(subgraph_input->uses().size() == 1);
      return node;
    }
    return c10::nullopt;
  }

  void fuseChunkByReusingExistingFusedChunk(
      Node* group,
      Node* chunk,
      Node* existingFusedChunk) {
    if (chunk->outputs().size() != existingFusedChunk->outputs().size()) {
      return;
    }
    auto& subgraph = getSubgraph(group);
    for (size_t i = 0; i < chunk->outputs().size(); ++i) {
      // Find the input to the FusionGroup (group)
      auto* replacement_val = existingFusedChunk->outputs().at(i);
      auto* val = chunk->outputs().at(i);
      auto it = std::find(group->inputs().begin(), group->inputs().end(), val);
      auto input_index = it - group->inputs().begin();

      // Rewrite the graph to use replacement_val
      auto group_input = subgraph.inputs().at(input_index);
      group_input->replaceAllUsesWith(replacement_val);

      // Remove the input, it's no longer needed
      group->removeInput(input_index);
      subgraph.eraseInput(input_index);
    }
    chunk->destroy();
  }

  // There are two invariants for prim::ConstantChunk:
  // (1) the tensor input to prim::ConstantChunk must be an input to the fusion
  // group (2) no two ConstantChunks in the same FusionGroup can share a tensor
  // input.
  graph_node_list::iterator fuseChunk(Node* consumer, Value* producer) {
    auto* chunk = producer->node();
    AT_ASSERT(consumer->kind() == prim::FusionGroup);
    AT_ASSERT(chunk->kind() == prim::ConstantChunk);

    // if producer's input is already an input to a prim::ConstantChunk node,
    // we cannot add a new prim::ConstantChunk node because of invariant (2).
    auto* chunked_tensor = producer->node()->input();
    if (auto existingFusedChunk = findFusedChunk(consumer, chunked_tensor)) {
      fuseChunkByReusingExistingFusedChunk(
          consumer, chunk, *existingFusedChunk);
      return consumer->reverseIterator();
    }

    // Move prim::ConstantChunk into the FusionGroup
    mergeNodeIntoGroup(consumer, chunk);
    chunk->destroy();
    return consumer->reverseIterator();
  }

  value_list sortReverseTopological(ArrayRef<Value*> inputs) {
    value_list result;
    for (auto i : inputs) {
      if (i->node()->owningBlock() == block_) {
        result.push_back(i);
      }
    }
    // Sort in reverse topological order
    std::sort(result.begin(), result.end(), [&](Value* a, Value* b) {
      return a->node()->isAfter(b->node());
    });
    return result;
  }

  graph_node_list::iterator scanNodeForChunks(Node* consumer) {
    if (consumer->kind() == prim::FusionGroup) {
      auto inputs = sortReverseTopological(consumer->inputs());
      for (auto producer : inputs) {
        if (!canFuseChunk(consumer, producer)) {
          continue;
        }
        return fuseChunk(consumer, producer);
      }
    }
    return ++consumer->reverseIterator();
  }

  void insertExplicitBroadcast(Node* node) {
    WithInsertPoint insert_guard{node};
    auto tensors = tensorInputs(node);
    auto new_tensors =
        SymbolicVariable::broadcast_tensors(fmap<SymbolicVariable>(tensors));

    // Replace tensors inputs with broadcasted values
    auto new_tensors_it = new_tensors.begin();
    for (size_t i = 0; i < node->inputs().size(); ++i) {
      if (node->inputs()[i]->type()->isSubtypeOf(TensorType::get())) {
        AT_ASSERT(new_tensors_it != new_tensors.end());
        node->replaceInput(i, *(new_tensors_it++));
      }
    }
  }

  Node* promoteChunkToBroadcastingChunk(Node* chunk) {
    AT_ASSERT(chunk->kind() == prim::ConstantChunk);

    size_t nchunks = chunk->i(attr::chunks);
    Node* bchunk =
        chunk->owningGraph()->create(prim::BroadcastingChunk, nchunks);
    bchunk->addInput(chunk->input());
    for (size_t i = 0; i < nchunks; ++i) {
      auto* old_output = chunk->outputs().at(i);
      auto* new_output = bchunk->outputs().at(i);
      new_output->copyMetadata(old_output);
      old_output->replaceAllUsesWith(new_output);
    }
    bchunk->copyAttributes(*chunk);
    bchunk->insertAfter(chunk);
    chunk->destroy();
    return bchunk;
  }

  // in places where op can be fused into a consumer but chunk is in the way
  // distribute chunk to op's operands:
  // replace a,b = chunk(op(x,y,z)) with:
  // x', y', z' = broadcast_tensors([x, y, z])
  // x0,x1 = chunk(x') (x0 has a's type, x1 has b's type)
  // y0,y1 = chunk(y') (y0 has a's type, y1 has b's type)
  // z0,z1 = chunk(z') (z0 has a's type, z1 has b's type)
  // a = op(x0,y0,z0) (a,b have their same size but are now contiguous)
  // b = op(x1,y1,x1)
  //
  // The graph fuser uses an intermediate prim::BroadcastingChunk node to
  // represent this behavior concisely. BroadcastingChunk(x, y, z) broadcasts
  // all of its inputs and then chunks each input, in order, the same way.
  // The above graph is equivalent to:
  // x0, x1, y0, y1, z0, z1 = BroadcastingChunk(x, y, z)
  // a = op(x0,y0,z0)
  // b = op(x1,y1,x1)
  //
  // NB: The explicit broadcast is important for correctness.
  // Let's say we have:
  // %z = aten::mul(%x, %y)
  // %z.1, %z.2 = aten::chunk(%z, ...)
  // ... = prim::FusionGroup(%z.1, %z.2, ...)
  // It's possible that %x and %y do not have the same size as %z and
  // need to be expanded first so that they can be chunked like %z
  //
  // NB: Chunk motion only occurs with fusable consumers, which implies
  // that there is always some other operation, e.g., a+b, that happens
  // after the chunk, and will be put into the fusion group. This is
  // important, because distributing the chunk changes the contiguity
  // of a and b, and so the results would be invalid, except that we know
  // that simple_mappable operations will restore contiguity before
  // we exit the fusion group.
  //
  // NB: The intermediate BroadcastingChunk is important for moving chunks past
  // more than one operation: the graph fuser is not able to easily move
  // operations around broadcast_tensors + chunk nodes. Let f, g, h be fusible
  // ops
  //   x = f(v, w)
  //   z = g(x, y)
  //   a, b = chunk(z)
  //   c = h(a, b)
  // becomes (with the broadcast_tensors + chunk approach):
  //   x = f(v, w)
  //   x', y' = broadcast_tensors([x, y])
  //   ax, bx = chunk(x')
  //   ay, by = chunk(y')
  //   a = g(ax, ay)
  //   b = g(bx, by)
  //   c = h(a, b)
  // The broadcast_tensors node makes it harder to move f into the resulting
  // FusionGroup of g, g, and h. Keeping the broadcasting and chunk behavior
  // together results in:
  //   x = f(v, w)
  //   ax, bx, ay, by = BroadcastingChunk(x, y)
  //   a = g(ax, ay)
  //   b = g(bx, by)
  //   c = h(a, b)
  // making it easier to move f after the BroadcastingChunk:
  //   ay, by, av, bv, aw, bw = BroadcastingChunk(y, v, w)
  //   ax = f(av, aw)
  //   by = f(bv, bw)
  //   a = g(ax, ay)
  //   b = g(bx, by)
  //   c = h(a, b)

  bool tryToMoveChunk(Node* consumer, Value* producer) {
    // is the output from a chunk/bchunk node?
    auto* chunk = producer->node();
    if (chunk->kind() != prim::ConstantChunk &&
        chunk->kind() != prim::BroadcastingChunk)
      return false;

    // try to find a producer to move after the chunk/bchunk. The producer must
    // be fusible into the consumer.
    auto it = std::find_if(
        chunk->inputs().begin(),
        chunk->inputs().end(),
        [&](Value* producer_for_chunk) {
          return isFusableMap(producer_for_chunk->node()) &&
              allUsersAreThisConsumerOrCalcSizes(chunk, producer_for_chunk);
        });
    if (it == chunk->inputs().end()) {
      return false;
    }
    Value* producer_for_chunk = *it;
    size_t producer_index = it - chunk->inputs().begin();

    // all uses of the chunk must be in in this consumer
    for (auto s : chunk->outputs()) {
      for (auto u : s->uses()) {
        if (u.user != consumer)
          return false;
      }
    }
    // multiple return operators
    Node* producer_for_chunk_node = producer_for_chunk->node();
    AT_ASSERT(producer_for_chunk_node->outputs().size() == 1);

    // Convert chunk to bchunk, if it isn't one already. The bchunk represents a
    // broadcast and one or more chunk operations.
    auto* bchunk = chunk;
    if (chunk->kind() == prim::ConstantChunk) {
      bchunk = promoteChunkToBroadcastingChunk(chunk);
    }
    size_t nchunks = bchunk->i(attr::chunks);
    WithInsertPoint guard(bchunk->next());

    std::vector<Value*> producer_chunk_outputs;
    for (size_t i = 0; i < nchunks; i++) {
      producer_chunk_outputs.push_back(
          bchunk->output(nchunks * producer_index + i));
    }

    // Add each of op's operands to the bchunk node.
    // chunked_inputs[input_nr][chunk_output_idx]
    //  = Node* for chunk_output_idx'th output of the chunk(inputs[input_nr])
    std::vector<std::vector<Value*>> chunked_inputs;

    for (auto input : producer_for_chunk_node->inputs()) {
      // XXX: we only work with pointwise ops in here, so we know it is valid to
      // push the concat only through tensor arguments (and all other args can
      // be safely ignored).
      if (!input->type()->isSubtypeOf(TensorType::get()))
        continue;

      // if 'input' is already an input to the bchunk, reuse it.
      auto bchunk_inputs = bchunk->inputs();
      auto it = std::find(bchunk_inputs.begin(), bchunk_inputs.end(), input);
      if (it != bchunk_inputs.end()) {
        chunked_inputs.emplace_back();
        auto input_index = std::distance(bchunk_inputs.begin(), it);
        for (size_t chunk = 0; chunk < nchunks; ++chunk) {
          chunked_inputs.back().push_back(
              bchunk->outputs().at(nchunks * input_index + chunk));
        }
        continue;
      }

      // NB: I decided not to use cloneFrom here, because if we make cloneFrom
      // copy selects one day, it is definitely not what you want here (selects
      // have different types).
      // TODO: Perhaps we should use cloneFrom now, as it seems unlikely
      // to copy select nodes now that we have refactored to have a Value
      // distinct from Node.
      bchunk->addInput(input);
      chunked_inputs.emplace_back(); // alas, to not be C++17
      for (auto chunk_sel : producer_chunk_outputs) {
        Value* input_chunk_sel = bchunk->addOutput();
        input_chunk_sel->setType(chunk_sel->type());
        chunked_inputs.back().push_back(input_chunk_sel);
      }
    }

    // apply the op to each chunk of the chunked operands,
    // and then rewrite the graph to use them!
    for (auto chunk_sel : producer_chunk_outputs) {
      auto original_inputs = producer_for_chunk_node->inputs();
      Node* chunked_op =
          block_->owningGraph()->create(producer_for_chunk_node->kind());
      chunked_op->copyAttributes(*producer_for_chunk_node);
      chunked_op->output()->setType(chunk_sel->type());
      auto chunked_inputs_it = chunked_inputs.begin();
      for (Value* original_input : original_inputs) {
        if (original_input->type()->isSubtypeOf(TensorType::get())) {
          AT_ASSERT(chunked_inputs_it != chunked_inputs.end());
          chunked_op->addInput(
              chunked_inputs_it->at(chunk_sel->offset() % nchunks));
          ++chunked_inputs_it;
        } else {
          chunked_op->addInput(original_input);
        }
      }
      bchunk->owningGraph()->insertNode(chunked_op);
      chunk_sel->replaceAllUsesWith(chunked_op->output());
    }

    bchunk->removeInput(producer_index);
    for (size_t i = 0; i < nchunks; i++) {
      bchunk->eraseOutput(nchunks * producer_index);
    }

    // The output of producer_for_chunk_node could have been used in some
    // aten::size operators, so we need to clean those up as well (we simply
    // broadcast all its tensor inputs).
    auto size_calc_uses = producer_for_chunk_node->output()->uses();
    if (!size_calc_uses.empty()) {
      auto tensor_inputs = filter(
          producer_for_chunk_node->inputs(),
          [](Value* v) { return v->type()->isSubtypeOf(TensorType::get()); });
      auto tensor_sizes = fmap(tensor_inputs, [](Value* v) {
        return v->owningGraph()->insert(aten::size, {v});
      });
      AT_ASSERT(!tensor_sizes.empty());
      Value* output_size = tensor_sizes.size() == 1
          ? tensor_sizes[0]
          : broadcastSizes(tensor_sizes);
      for (Use u : size_calc_uses) {
        u.user->output()->replaceAllUsesWith(output_size);
        u.user->destroy();
      }
    }
    producer_for_chunk_node->destroy();
    return true;
  }

  // returns where to continue scanning, and whether any fusion was made
  std::pair<graph_node_list::iterator, bool> scanNode(Node* consumer) {
    if (isFusable(consumer)) {
      // handle inputs in reverse topological order as well...
      // otherwise in f(a,a+b) it will appear a is used twice if we consider
      // the f-a fusion before the f-(a+b) fusion first.
      auto inputs = sortReverseTopological(consumer->inputs());
      for (auto producer : inputs) {
        if (tryToMoveChunk(consumer, producer)) {
          // the chunk before this consumer was re-arranged to allow fusion,
          // we scan this consumer again to perform the fusion
          return std::make_pair(consumer->reverseIterator(), true);
        }
        auto fusion_group = tryFuse(consumer, producer);
        if (fusion_group) {
          // after fusion, consumer moves into a FusionGroup, so inputs is no
          // longer valid so we rescan the new FusionGroup for more fusions...
          return std::make_pair(fusion_group.value()->reverseIterator(), true);
        }
      }
    }
    return std::make_pair(++consumer->reverseIterator(), false);
  }

  void replaceIntermediateBroadcastingChunks() {
    for (auto it = block_->nodes().rbegin(); it != block_->nodes().rend();) {
      auto* node = *it;
      ++it; // We might delete node, so increment the iterator now.
      if (node->kind() != prim::BroadcastingChunk) {
        continue;
      }
      auto* bchunk = node;
      insertExplicitBroadcast(bchunk);

      auto* graph = block_->owningGraph();
      size_t nchunks = bchunk->i(attr::chunks);
      WithInsertPoint guard(bchunk->next());

      // Split the bchunk into bchunks.inputs().size() number of chunk nodes.
      for (size_t input_offset = 0; input_offset < bchunk->inputs().size();
           input_offset++) {
        auto* input = bchunk->inputs().at(input_offset);

        Node* new_chunk =
            graph->insertNode(graph->create(prim::ConstantChunk, input, 0));
        new_chunk->copyAttributes(*bchunk);
        for (size_t output_offset = 0; output_offset < nchunks;
             output_offset++) {
          auto new_output = new_chunk->addOutput();
          auto old_output =
              bchunk->outputs().at(input_offset * nchunks + output_offset);
          new_output->copyMetadata(old_output);
          old_output->replaceAllUsesWith(new_output);
        }
      }
      bchunk->destroy();
    }
  }

  bool usedOnlyInSize(Value* v) {
    const auto& uses = v->uses();
    return std::all_of(uses.begin(), uses.end(), [](const Use& u) {
      return u.user->matches("aten::size(Tensor self) -> int[]");
    });
  }

  // Builds up expressions that compute shapes of all intermediates (and
  // outputs) of the fusion group, based on the sizes of inputs. You should run
  // DCE to remove those that you end up not using.
  std::unordered_map<Value*, Value*> buildShapeExpressions(Node* fusion_group) {
    WithInsertPoint insert_guard{fusion_group->next()};
    std::unordered_map<Value*, Value*> shape_of;

    Graph* graph = fusion_group->owningGraph();
    auto subgraph = fusion_group->g(attr::Subgraph);

    auto inputs = fusion_group->inputs();
    auto sinputs = subgraph->inputs();
    AT_ASSERT(inputs.size() == sinputs.size());
    for (size_t i = 0; i < inputs.size(); ++i) {
      if (inputs[i]->type()->isSubtypeOf(TensorType::get())) {
        shape_of[sinputs[i]] = graph->insert(aten::size, {inputs[i]});
      }
    }

    // When we have a guarantee that an output won't be removed, because it's
    // used in expressions that don't involve size checks, we can use its size
    // instead of computing a long chain of broadcasts, starting from the
    // beginning of the kernel.
    auto outputs = fusion_group->outputs();
    auto soutputs = subgraph->outputs();
    AT_ASSERT(outputs.size() == soutputs.size());
    for (size_t i = 0; i < outputs.size(); ++i) {
      if (usedOnlyInSize(outputs[i]))
        continue;
      shape_of[soutputs[i]] = graph->insert(aten::size, {outputs[i]});
    }

    for (Node* n : subgraph->nodes()) {
      // XXX: Use of shape_of.emplace is crucial to the output shape
      // optimization!
      if (n->kind() == prim::FusedConcat) {
        // This is a bit more involved, because we have to account for the case
        // when inputs have different shapes, but fortunately those tensors are
        // always outputs, and so we can simply avoid replacing their queries,
        // because it won't help us.
        continue;
      }
      if (n->kind() == prim::Constant) {
        continue;
      }
      if (n->kind() == prim::ConstantChunk) {
        Node* sizes_node = graph->insertNode(
            graph->create(prim::ChunkSizes, shape_of.at(n->input()), 2));
        sizes_node->i_(attr::dim, n->i(attr::dim));
        sizes_node->i_(attr::chunks, n->i(attr::chunks));
        Value* regular_size = sizes_node->outputs().at(0);
        Value* last_size = sizes_node->outputs().at(1);
        regular_size->setType(ListType::ofInts());
        last_size->setType(ListType::ofInts());
        auto outputs = n->outputs();
        for (Value* o : outputs.slice(0, outputs.size() - 1)) {
          shape_of.emplace(o, regular_size);
        }
        shape_of.emplace(outputs.at(outputs.size() - 1), last_size);
        continue;
      }
      auto tensor_inputs = filter(n->inputs(), [](Value* v) {
        return v->type()->isSubtypeOf(TensorType::get());
      });
      auto shapes =
          fmap(tensor_inputs, [&](Value* v) { return shape_of.at(v); });
      AT_ASSERT(!shapes.empty());
      shape_of.emplace(
          n->output(), shapes.size() == 1 ? shapes[0] : broadcastSizes(shapes));
    }
    return shape_of;
  }

  void removeOutputsUsedOnlyInSize(Node* fusion_group) {
    if (fusion_group->kind() != prim::FusionGroup)
      return;
    auto subgraph = fusion_group->g(attr::Subgraph);

    auto shape_of = buildShapeExpressions(fusion_group);
    auto outputs = fusion_group->outputs().vec();
    auto soutputs = subgraph->outputs().vec();
    // XXX: Iterating in this order is not only good for performance reasons!
    // It is also crucial for correctness (i has to reflect the current true
    // index of outputs[i])!
    for (int64_t i = static_cast<int64_t>(outputs.size()) - 1; i >= 0; --i) {
      auto output = outputs[i];
      auto soutput = soutputs[i];
      if (usedOnlyInSize(output) && shape_of.count(soutput) > 0) {
        auto uses = output->uses();
        for (Use u : uses) {
          AT_ASSERT(u.user->matches("aten::size(Tensor self) -> int[]"));
          u.user->output()->replaceAllUsesWith(shape_of.at(soutput));
          u.user->destroy();
        }
        fusion_group->eraseOutput(i);
        subgraph->eraseOutput(i);
      }
    }
  }

  void refreshAliasDb() {
    aliasDb_ = torch::make_unique<AliasDb>(graph_);
  }

  bool canFuseWithConcat(Value* producer, Node* before_check) {
    if (!isFusable(producer->node())) {
      return false;
    }
    // NB: it is important that this check happens after isFusable, which checks
    // that the blocks match, and it's not a special node like prim::Param
    if (!aliasDb_->couldMoveBeforeTopologically(
            producer->node(), before_check)) {
      return false;
    }

    // If the number of kernel args could exceed the limit, skip.
    if ((before_check->inputs().size() +
         before_check->outputs().size() +
         producer->node()->inputs().size() +
         producer->node()->outputs().size())
        > fusion_kernel_args_limit) {
      return false;
    }

    // Fusion groups can be merged with concat's group if and only if
    // - the value they produce isn't already coming from a concat and
    // - the fusion group does not contain GradSumToSize
    if (producer->node()->kind() == prim::FusionGroup) {
      auto subgraph = producer->node()->g(attr::Subgraph);
      auto* node = subgraph->outputs().at(producer->offset())->node();
      return node->kind() != prim::FusedConcat &&
          !containsGradSumToSize(producer->node());
    }
    return true;
  }

  Node* createFusedConcat(Node* node) {
    AT_ASSERT(node->kind() == aten::cat);

    Graph* graph = node->owningGraph();
    Node* list_construct = node->namedInput(attr::tensors)->node();
    int64_t dim = node->get<int64_t>(attr::dim).value();

    Node* fused_cat = graph->create(prim::FusedConcat, list_construct->inputs())
                          ->i_(attr::dim, dim);
    fused_cat->insertBefore(list_construct);
    fused_cat->output()->copyMetadata(node->output());

    // NB: this deletes the fused_cat node from the original graph
    return createSingletonFusionGroup(fused_cat);
  }

  void fuseConcats() {
    for (auto it = block_->nodes().rbegin(); it != block_->nodes().rend();
         ++it) {
      Node* cat = *it;
      if (!isFusableCatNode(cat)) {
        continue;
      }
      Node* list_construct = cat->namedInput(attr::tensors)->node();
      Node* fused_cat = createFusedConcat(cat);
      Value* fused_cat_out = fused_cat->output();

      auto sorted_inputs = sortReverseTopological(fused_cat->inputs());
      size_t input_idx = 0;
      bool any_fused = false;
      while (input_idx < sorted_inputs.size()) {
        Value* input = sorted_inputs[input_idx++];
        if (!canFuseWithConcat(input, fused_cat)) {
          continue;
        }
        any_fused = true;
        auto maybe_group = tryFuse(fused_cat, input);
        AT_ASSERT(maybe_group && maybe_group == fused_cat);
        // We could have destroyed multiple inputs when performing this fusion,
        // so we have to recompute the list and iterate over it again.
        sorted_inputs = sortReverseTopological(fused_cat->inputs());
        input_idx = 0;
      }

      if (any_fused) {
        cat->output()->replaceAllUsesWith(fused_cat_out);
        it.destroyCurrent();
        if (list_construct->output()->uses().empty()) {
          list_construct->destroy();
        }
      } else {
        fused_cat->destroy();
      }
    }
  }

  void optimizeFusedGraphs() {
    for (Node* node : block_->nodes()) {
      if (node->kind() != prim::FusionGroup) {
        continue;
      }
      auto subgraph = node->g(attr::Subgraph);
      EliminateDeadCode(subgraph);
      EliminateCommonSubexpression(subgraph);
      ConstantPooling(subgraph);
    }
  }

  void run() {
    // Run the pass until no changes are made.
    // This is neccessary, because the algorithm can miss out on certain fusion
    // opportunities if ran only once. Consider this graph:
    //
    // %1 = f(...)
    // %2 = g(%1)
    // %3 = h(%1)
    // %4 = l(%3)
    // return (%4, %2)
    //
    // where f, g, h, l are simple map ops.
    // The first iteration will fuse %4 and %3, and see that %1 is an input, but
    // can't be fused, because it has a different use before the fusion group
    // in our topological ordering. Then, %2 will be considered, and fused with
    // %1. If we do another iteration, the algorithm will consider the fusion of
    // these two groups and fix the situation.
    bool any_changed = true;
    while (any_changed) {
      any_changed = false;
      refreshAliasDb();
      for (auto it = block_->nodes().rbegin(); it != block_->nodes().rend();) {
        bool changed;
        std::tie(it, changed) = scanNode(*it);
        any_changed |= changed;
      }
    }
    refreshAliasDb();

    fuseConcats();

    optimizeFusedGraphs();

    // The graph fuser can add intermediate prim::BroadcastingChunk nodes.
    // Replace them with broadcasts + chunks.
    replaceIntermediateBroadcastingChunks();

    // Fuse starting chunks into the group.
    for (auto it = block_->nodes().rbegin(); it != block_->nodes().rend();) {
      it = scanNodeForChunks(*it);
    }

    // Remove outputs that have been added only because we need their size
    for (Node* n : block_->nodes()) {
      removeOutputsUsedOnlyInSize(n);
    }

    for (Node* node : block_->nodes()) {
      for (Block* sub_block : node->blocks()) {
        GraphFuser(sub_block, graph_).run();
      }
    }
  }
};

void PeepholeOptimizeShapeExpressions(Block* block) {
  auto nodes = block->nodes();
  for (auto it = nodes.begin(); it != nodes.end(); ++it) {
    Node* node = *it;
    for (Block* subblock : node->blocks()) {
      PeepholeOptimizeShapeExpressions(subblock);
    }
    if (node->kind() == prim::BroadcastSizes) {
      // Remove no-op broadcasts.
      if (node->inputs().size() == 1) {
        node->output()->replaceAllUsesWith(node->input());
        it.destroyCurrent();
        continue;
      }
      // Deduplicate inputs, but use their unique() values to ensure
      // this process only depends on the graph.
      std::map<size_t, Value*> unique_to_value;
      for (Value* input : node->inputs()) {
        unique_to_value.emplace(input->unique(), input);
      }
      if (unique_to_value.size() != node->inputs().size()) {
        std::vector<Value*> inputs;
        inputs.reserve(unique_to_value.size());
        for (auto& entry : unique_to_value) {
          inputs.push_back(entry.second);
        }
        if (inputs.size() == 1) {
          node->output()->replaceAllUsesWith(inputs[0]);
        } else {
          WithInsertPoint insert_guard{node};
          node->output()->replaceAllUsesWith(broadcastSizes(inputs));
        }
        it.destroyCurrent();
        --it; // Revisit the node with deduplicated inputs
        continue;
      }
      // Remove compose simple chains of broadcasts into a single node.
      const auto& uses = node->output()->uses();
      if (uses.size() == 1 && uses[0].user->kind() == prim::BroadcastSizes) {
        Node* user = uses[0].user;
        user->removeInput(uses[0].offset);
        // NB: we don't care about deduplication in here, as we will visit user
        // later.
        for (Value* i : node->inputs()) {
          user->addInput(i);
        }
        it.destroyCurrent();
      }
    }
  }
}

} // anonymous namespace

// This takes a _grad_sum_to_size output and tracks it to the return
// statements that depend on it, checking that it only hits nodes
// that commute with _grad_sum_to_size on its path.
// If a non-nullptr vector pointer outputGradSumToSizes is passed, the sizes
// will be recorded as target sizes for the outputs as applicable.
// In the graph_fuser pass we only need to check that we can go to the
// outputs while in the fuser's compiler we want to record the sizes.
// Note: This will only record a new sum_to_size if there is not one
// already. As we want the last grad_sum_to_size, you need to call
// it in reverse order when recording and removing outputs.
bool trackSingleGradSumToSizeToOutputs(
    Value* gradSumToSizeOutput,
    std::vector<int64_t>* outputGradSumToSizes) {
  static OperatorSet commutes_with_SumToSize{{
      "aten::mul(Tensor self, Tensor other) -> Tensor",
      "aten::div(Tensor self, Tensor other) -> Tensor",
      // for div we might check whether we're the first argument
      "aten::mul(Tensor self, Scalar other) -> Tensor",
      "aten::div(Tensor self, Scalar other) -> Tensor",
      "aten::neg(Tensor self) -> Tensor",
      "aten::add(Tensor self, Tensor other, *, Scalar alpha) -> Tensor",
      "aten::where(Tensor condition, Tensor self, Tensor other) -> Tensor",
      // add this used to be prim::AutogradAdd
  }};

  std::queue<Use> uses_to_process{};
  auto add_to_uses = [&](const use_list& uses) {
    for (auto u : uses) {
      uses_to_process.push(u);
    }
  };
  add_to_uses(gradSumToSizeOutput->uses());
  while (!uses_to_process.empty()) {
    auto user = uses_to_process.front().user;
    auto offset = uses_to_process.front().offset;
    uses_to_process.pop();
    if (user->matches("aten::type_as(Tensor self, Tensor other) -> Tensor")) {
      // sometimes, a mask or similar is cast to the same type as the gradient,
      // i.e. we see other. Then we don't need to do anything, as the shape is
      // not used, only the type..
      // But we might also see it as self, when the gradient is cast, then we
      // want to track it.
      if (offset == 0) {
        add_to_uses(user->output()->uses());
      }
    } else if (commutes_with_SumToSize.find(user)) {
      add_to_uses(user->output()->uses());
    } else if (user->kind() == prim::Return) {
      // During compilation and only if we don't already have a
      // _grad_sum_to_size for this output we record the size to sum the output
      // to. We only do this if we didn't see anything yet because we want later
      // (in the graph) nodes to take precedence over earlier ones and we
      // iterate backwards. The implicit assumption is that if we have several
      // _grad_sumtosizes "in parallel" (from auto-diff added AutogradAdd as the
      // backward of using an input in multiple places) they are the same. This
      // is because AutogradAdd does not broadcast.
      if (outputGradSumToSizes && (*outputGradSumToSizes)[offset] == -1) {
        // note: we make the assumption that the sizes are inputs to the
        // fusion group (rather than something calculated).
        (*outputGradSumToSizes)[offset] =
            gradSumToSizeOutput->node()->inputs()[1]->offset();
      }
    } else if (user->kind() == aten::_grad_sum_to_size) {
      // do nothing
      // this case only happens in the graph_fuser step because in the
      // compile step because we iterate backwards and delete
      // all _grad_sum_to_size nodes we see
    } else {
      // we find something we do not support. Note that this notably includes
      // prim::FusedConcat, which we do not know how to deal with in conjunction
      // with _grad_sum_to_size
      return false;
    }
  }
  return true;
}

void FuseGraph(std::shared_ptr<Graph>& graph) {
  if (canFuseOnCPU() || canFuseOnGPU()) {
    GraphFuser(graph->block(), graph).run();
    // After FuseGraph some common subexpressions may come back
    EliminateCommonSubexpression(graph);
    // We might have emitted a fair amount of useless shape propagating code, so
    // remove it
    EliminateDeadCode(graph);
    // Improve the quality of shape propagation code that was left
    PeepholeOptimizeShapeExpressions(graph->block());
  }
}

void CustomFuseGraph(
    std::shared_ptr<Graph>& graph,
    std::function<bool(Node*)> fn,
    Symbol kind) {
  GraphFuser(graph->block(), graph, fn, kind).run();
}

} // namespace jit
} // namespace torch<|MERGE_RESOLUTION|>--- conflicted
+++ resolved
@@ -188,27 +188,12 @@
 }
 
 struct GraphFuser {
-  using FusionCallback = std::function<bool(Node*)>;
-
   Block* block_;
   std::unique_ptr<AliasDb> aliasDb_;
   std::shared_ptr<Graph> graph_;
-  FusionCallback callback_ = [&](Node* n) { return isFusableDefault(n); };
-  Symbol kind_ = prim::FusionGroup;
 
   GraphFuser(Block* block, std::shared_ptr<Graph> graph)
       : block_(block), graph_(std::move(graph)) {}
-
-  // Custom passes require kind to specified
-  GraphFuser(
-      Block* block,
-      std::shared_ptr<Graph> graph,
-      FusionCallback callback,
-      Symbol kind)
-      : block_(block),
-        graph_(std::move(graph)),
-        callback_(callback),
-        kind_(kind) {}
 
   value_list tensorInputs(Node* node) {
     return filter(node->inputs(), [](Value* v) {
@@ -224,17 +209,7 @@
   }
 
   bool isFusable(Node* node) {
-<<<<<<< HEAD
-    return callback_(node);
-  }
-
-  // Default fusability check - used when the user doesn't pass in
-  // a callback.
-  bool isFusableDefault(Node* node) {
-    return isFusableMap(node) || isFusableBatchNorm(node);
-=======
     return isFusableMap(node) || isFusableNorm(node);
->>>>>>> 344acaa0
   }
 
   bool isFusableMap(Node* node) {
@@ -292,7 +267,7 @@
   }
 
   Graph& getSubgraph(Node* n) {
-    AT_ASSERT(n->kind() == kind_);
+    AT_ASSERT(n->kind() == prim::FusionGroup);
     return *n->g(attr::Subgraph);
   }
 
@@ -543,7 +518,7 @@
   // turn consumer node n into a fusion group with just n inside
   // to prepare for fusion and replace uses of n with the new group
   Node* createSingletonFusionGroup(Node* n) {
-    auto group = block_->owningGraph()->createWithSubgraph(kind_);
+    auto group = block_->owningGraph()->createFusionGroup();
     // propogate position information for the new node so we can always
     // have a valid mapping
     group->insertBefore(n);
@@ -1462,12 +1437,5 @@
   }
 }
 
-void CustomFuseGraph(
-    std::shared_ptr<Graph>& graph,
-    std::function<bool(Node*)> fn,
-    Symbol kind) {
-  GraphFuser(graph->block(), graph, fn, kind).run();
-}
-
 } // namespace jit
 } // namespace torch