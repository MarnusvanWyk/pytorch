#include <torch/csrc/jit/passes/quantization.h>

#include <torch/csrc/jit/ir.h>
#include <torch/csrc/jit/node_hashing.h>
#include <torch/csrc/jit/operator.h>
#include <torch/csrc/jit/passes/alias_analysis.h>

#include <stack>

namespace torch {
namespace jit {
namespace {
// QuantizerUtils
enum insert_position {
  BEFORE_INSERTION_POINT=0, //Default behaviour
  AFTER_INSERTION_POINT,
};

void insertNodeHelper(Node* new_n, Node* ins_node, insert_position pos) {
  AT_ASSERT(ins_node != nullptr);
  AT_ASSERT(new_n != nullptr);
  if (pos == AFTER_INSERTION_POINT) {
    new_n->insertAfter(ins_node);
  } else {
    new_n->insertBefore(ins_node);
  }
}

bool checkIfNodeQuantizable(Node* n) {
  AT_ASSERT(n != nullptr);
  // This is map for quantizable nodes. It will be expanded in future to
  // support more ops and patterns.
  static const OperatorSet quantnodeLookup = {
      "aten::conv2d(Tensor input, Tensor weight, Tensor? bias=None, int[2] \
stride=1, int[2] padding=0, int[2] dilation=1, int groups=1) -> Tensor",
      "aten::relu(Tensor self) -> Tensor",
      "aten::_convolution(Tensor input, Tensor weight, Tensor? bias, int[] \
stride, int[] padding, int[] dilation, bool transposed, int[] output_padding, \
int groups, bool benchmark, bool deterministic, bool cudnn_enabled) -> Tensor"};
  return quantnodeLookup.find(n);
}

void insertQuantNodeParams(Node* quant, float scale, int zero_point) {
  WithInsertPoint ins(quant);
  Value* scale_v = quant->owningGraph()->insertConstant(scale);
  Value* zeropoint_v = quant->owningGraph()->insertConstant(zero_point);
  quant->addInput(scale_v);
  quant->addInput(zeropoint_v);
}

<<<<<<< HEAD
// Create Quant Node
Node* createQuantNode(Value* v, Node* n) {
  Node* quant =
      n->owningGraph()->create(at::Symbol::fromQualString(
        "aten::quantize_linear"));
=======
// Create Quant-Dequant node pair for quantizable Value
std::pair<Node*, Node*> createQuantDeQuantNodes(Value* v, Node* n) {
  Node* quant = n->owningGraph()->create(
      at::Symbol::fromQualString("aten::quantize_linear"));
>>>>>>> 096fcc93
  AT_ASSERTM(quant != nullptr, "Failed to create quant node");
  quant->output()->setUniqueName(v->uniqueName() + ".quant");
  quant->setScope(n->scope());
  return quant;
}

// Create Dequant node
Node* createDeQuantNode(Value* v, Node* n) {
  Node* dequant =
      n->owningGraph()->create(at::Symbol::fromQualString("aten::dequantize"));
  AT_ASSERTM(dequant != nullptr, "Failed to create dequant node");
  dequant->output()->setUniqueName(v->uniqueName() + ".dequant");
  dequant->setScope(n->scope());
  return dequant;
}

// Insert Quant-Dequant node pair for quantizable node outputs
void addQuantDeQuantNodes(Value* v,
  std::tuple<std::string, float, int>& qparam) {
  AT_ASSERT(v != nullptr);
  Node* n = v->node();
  Node* quant = createQuantNode(v, n);
  Node* dequant = createDeQuantNode(v, n);

  // Add quant-dequant nodes and replace for all uses of Value
  quant->insertAfter(n);
  dequant->insertAfter(quant);
  v->replaceAllUsesWith(dequant->output());

  // Attach inputs to quant and dequant nodes
  quant->addInput(v);

  insertQuantNodeParams(quant, std::get<1>(qparam),
    std::get<2>(qparam));
  dequant->addInput(quant->output());
}

// Insert Quant-Dequant node pair for specific input to node n
void addQuantDeQuantNodesForInput(Value* v, Node* n,
  std::tuple<std::string, float, int>& qparam) {
  AT_ASSERT(v != nullptr);
  AT_ASSERT(n != nullptr);
  Node* quant = createQuantNode(v, n);
  Node* dequant = createDeQuantNode(v, n);

  // Insert the quant-dequant node for the V->N
  // pair which is identified as quantizable during
  // graph iteration
  dequant->insertBefore(n);
  quant->insertBefore(dequant);
  n->replaceInputWith(v, dequant->output());

  // Attach inputs to quant and dequant nodes
  quant->addInput(v);
  // Default Quant Params <Scale:1.0, ZeroPoint:0>
  insertQuantNodeParams(quant, std::get<1>(qparam),
    std::get<2>(qparam));
  dequant->addInput(quant->output());
}

template <typename... ArgT>
bool matchQParamDictKeytoObserver(Node* n,
  std::unordered_map<std::string, std::tuple<ArgT...>>& qparam_dict,
  std::unordered_map<Value*, std::tuple<ArgT...>>& qparam_value_dict) {
  if (n->kind() != prim::PythonOp) {
    return false;
  }
  Value* vname = n->inputs()[1];
  IValue valuekey = toIValue(vname).value();
  Value* v = n->inputs()[0];
  if (qparam_dict.count(valuekey.toStringRef()) == 0) {
    return false;
  }
  // This is observer node for Value v
  qparam_value_dict.emplace(v, qparam_dict[valuekey.toStringRef()]);
  return true;
}

} // namespace

// PyBind APIs
void PropagateQuantInfo(std::shared_ptr<Graph>& graph) {
  throw std::runtime_error("Pass not implemented yet!");
}

static void addObserverFor(Value* v, Node* original_observer_node,
  Node* def, insert_position pos) {
  AT_ASSERT(def != nullptr);
  WithInsertPoint ins(def);

  // We need to pass the value name to observer function - create a constant
  // holding this name.
  Value* vname = def->owningGraph()->insertConstant(v->uniqueName());

  // Create a new observer node. We just need to clone the original one.
  Node* observerNode =
      def->owningGraph()
          ->createClone(
              &*original_observer_node, [&](Value* v) { return v; }, false);

  insertNodeHelper(observerNode, def, pos);
  // Set the type and the name of the output of the new observer node. It will
  // be used instead of the original value v.
  Value* observedValue = observerNode->addOutput();
  observedValue->setType(v->type());
  observedValue->setUniqueName(v->uniqueName() + ".observed");

  // Now we can add the inputs.
  observerNode->addInput(v);
  observerNode->addInput(vname);
}

static bool outputsNeedToBeObserved(Node* n) {
  return n->kind() != prim::Constant && n->kind() != prim::PythonOp;
}

void InsertObserverNodes(const std::unique_ptr<script::Method>& method,
  Node* observer_node) {
  AT_ASSERT(method != nullptr);
  auto graph = method->graph();
  AT_ASSERT(graph != nullptr);
  // For storing all values that need to be instrumented with an observer call.
  std::vector<Value*> values_to_observe;

  // For traversing all blocks in the graph including subblocks.
  std::stack<Block*> blocks_to_visit;

  // Add observer for external input nodes excluding parameters
  // These are treated as activation as they vary across batches
  // and need to be observed.

  // prim::Param nodes do not belong to the graph. Hence the Insert
  // point is the beginning of graph node. This also safe guards against
  // observing a potentially mutated value due to some in-place operation
  Node* insert_node = *graph->nodes().begin();
  for (auto idx = 0; idx < method->num_inputs(); ++idx) {
    auto& v = graph->inputs()[idx];
    if (v->type()->isSubtypeOf(TensorType::get())) {
      addObserverFor(v, observer_node, insert_node, BEFORE_INSERTION_POINT);
    }
  }

  blocks_to_visit.push(graph->block());
  while (!blocks_to_visit.empty()) {
    Block* b = blocks_to_visit.top();
    blocks_to_visit.pop();
    for (Node* n : b->nodes()) {
      // Skip nodes that we don't need to observe, e.g. 'prim::Constant'.
      if (!outputsNeedToBeObserved(n)) {
        continue;
      }

      // Record all outputs in the values_to_observe - we'll later add observers
      // for all values from it.
      for (Value* v : n->outputs()) {
        values_to_observe.push_back(v);
      }

      // Schedule subblocks (if any) for visiting.
      for (Block* subblock : n->blocks()) {
        blocks_to_visit.push(subblock);
      }
    }
  }

  // Actually add observer nodes.
  for (Value* v : values_to_observe) {
    if (v->type()->isSubtypeOf(TensorType::get())) {
      addObserverFor(v, observer_node, v->node(), AFTER_INSERTION_POINT);
    }
  }
}

void InsertQuantDequantNodes(std::shared_ptr<Graph>& graph,
  std::unordered_map<std::string, std::tuple<std::string,
  float, int>>& qparam_dict) {
  std::stack<Block*> blocks_to_visit;
  blocks_to_visit.push(graph->block());
  // For storing quantizable values - node pairs that are external
  // or intermediate inputs to quantizable nodes
  std::vector<std::pair<Value*, Node*>> quantInputs;
  // For storing quantizable values that are output of quantizable nodes
  // Since same value can go to multiple nodes, we use set so that
  // we insert quant-dequant node pairs for value only once
  std::vector<Value*> quantOutputs;
  std::unordered_set<Value*> valueLookup;

  // Observer nodes to remove from graph
  std::vector<Node*> nodes_to_remove;

  // Create value:qparam dict which guarantees no
  // name conflict between passes
  std::unordered_map<Value*,
    std::tuple<std::string, float, int>> qparam_value_dict;

  while (!blocks_to_visit.empty()) {
    Block* b = blocks_to_visit.top();
    blocks_to_visit.pop();

    for (Node* n : b->nodes()) {
      // Schedule the sub blocks
      for (Block* subblock : n->blocks()) {
        blocks_to_visit.push(subblock);
      }

      if (matchQParamDictKeytoObserver<std::string, float, int>
        (n, qparam_dict, qparam_value_dict)) {
        // This is the observer node. Mark it and the second input
        // constant nod for deletion.
        nodes_to_remove.emplace_back(n);
        nodes_to_remove.emplace_back(n->inputs()[1]->node());
        continue;
      }

      // We iterate over node inputs to identify which Values
      // need to be quantized depending on node type
      for (auto& v : n->inputs()) {
        if (!v->type()->isSubtypeOf(TensorType::get())) {
          // Skip quantization for non tensors
          continue;
        }

        if (checkIfNodeQuantizable(v->node())) {
          // Goal of this iteration is to identify the parent node for V
          // that is quantizable and replace all uses of Value with
          // quant-dequant output. Usage of set helps adding single
          // q-dq nodes for all V->users
          // Example N1 -> (V1 -> (N2), V2 -> (N3))
          //         N1 is quantizable node. So we insert quant-dequant
          //         nodes for all outputs of N1 (V1, V2) once
          if (!valueLookup.count(v)) {
            valueLookup.emplace(v);
            quantOutputs.emplace_back(v);
          }
        } else if (checkIfNodeQuantizable(n)) {
          // Goal of this iteration is to identify nodes that are
          // quantizable but input value originate from non quantizable
          // node. This requires selectively inserting q-dq nodes for
          // inputs into node N(V, N pair) because parent node might
          // also have input into other non quantizable nodes
          // Example : N1(prim::Param) -> (V1 -> (N4, N5), V2 -> (N6, N7), V3)
          //           N1 is not quantizable node but N4 and N7 are
          //           quantizable nodes. So we add the (V1, N4) and
          //           (V2, N7) as insertion points for quant-dequant nodes
          quantInputs.emplace_back(v, n);
        }
      }
    } // End Loop for nodes within block

    // Since we are iterating node inputs only above, we need to iterate
    // over block outputs values and if they originate from quantizable
    // node, we push to quantOutputs set
    auto outputVals = b->outputs();
    for (auto& v : outputVals) {
      if (checkIfNodeQuantizable(v->node()) &&
          v->type()->isSubtypeOf(TensorType::get())) {
        quantOutputs.emplace_back(v);
      }
    } // end for
  } // end Block traversal

  // Destory Observer Nodes
  for (auto& n : nodes_to_remove) {
    n->destroy();
  }

  // Insert the quant-dequant pair for values output from quantizable nodes
  for (auto& ele : quantOutputs) {
    if (qparam_value_dict.count(ele) != 0) {
      addQuantDeQuantNodes(ele, qparam_value_dict[ele]);
    }
  }

  // Insert the quant-dequant pair for values inputs to quantizable nodes
  for (auto& ele : quantInputs) {
    if (qparam_value_dict.count(ele.first) != 0) {
      addQuantDeQuantNodesForInput(ele.first,
        ele.second, qparam_value_dict[ele.first]);
    }
  }
}

void QuantLinting(std::shared_ptr<Graph>& graph) {
  throw std::runtime_error("Pass not implemented yet!");
}

void FoldQuantNodesIntoInputsOutputs(std::shared_ptr<Graph>& graph) {
  throw std::runtime_error("Pass not implemented yet!");
}

} // namespace jit
} // namespace torch<|MERGE_RESOLUTION|>--- conflicted
+++ resolved
@@ -48,18 +48,11 @@
   quant->addInput(zeropoint_v);
 }
 
-<<<<<<< HEAD
 // Create Quant Node
 Node* createQuantNode(Value* v, Node* n) {
   Node* quant =
       n->owningGraph()->create(at::Symbol::fromQualString(
         "aten::quantize_linear"));
-=======
-// Create Quant-Dequant node pair for quantizable Value
-std::pair<Node*, Node*> createQuantDeQuantNodes(Value* v, Node* n) {
-  Node* quant = n->owningGraph()->create(
-      at::Symbol::fromQualString("aten::quantize_linear"));
->>>>>>> 096fcc93
   AT_ASSERTM(quant != nullptr, "Failed to create quant node");
   quant->output()->setUniqueName(v->uniqueName() + ".quant");
   quant->setScope(n->scope());
@@ -268,7 +261,7 @@
       if (matchQParamDictKeytoObserver<std::string, float, int>
         (n, qparam_dict, qparam_value_dict)) {
         // This is the observer node. Mark it and the second input
-        // constant nod for deletion.
+        // constant node for deletion.
         nodes_to_remove.emplace_back(n);
         nodes_to_remove.emplace_back(n->inputs()[1]->node());
         continue;
