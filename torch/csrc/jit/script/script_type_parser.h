--- conflicted
+++ resolved
@@ -1,7 +1,7 @@
 #pragma once
 #include <ATen/core/jit_type.h>
 #include <torch/csrc/WindowsTorchApiMacro.h>
-<<<<<<< HEAD
+#include <torch/csrc/jit/script/parser.h>
 #include <torch/csrc/jit/script/tree_views.h>
 namespace torch {
 namespace jit {
@@ -22,24 +22,13 @@
   c10::optional<std::pair<c10::TypePtr, int32_t>> parseBroadcastList(
       const Expr& expr) const;
 
+  c10::TypePtr parseType(const std::string& str);
+
  private:
   at::TypePtr subscriptToType(
       const std::string& typeName,
       const Subscript& subscript) const;
 };
-=======
-#include <torch/csrc/jit/script/parser.h>
-
-namespace torch {
-namespace jit {
-namespace script {
-struct Expr;
-TORCH_API c10::optional<std::string> parseBaseTypeName(const Expr& expr);
-TORCH_API c10::TypePtr parseTypeFromExpr(const Expr& expr);
-TORCH_API c10::optional<std::pair<c10::TypePtr, int32_t>> parseBroadcastList(
-    const Expr& expr);
-TORCH_API c10::TypePtr parseType(const std::string& str);
->>>>>>> 7c1b50d8
 } // namespace script
 } // namespace jit
 } // namespace torch