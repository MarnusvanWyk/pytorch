#pragma once
#include <torch/csrc/autograd/variable.h>
#include <torch/csrc/autograd/generated/variable_factories.h>
#include <torch/csrc/jit/argument_spec.h>
#include <c10/util/Exception.h>
#include <torch/csrc/jit/graph_executor.h>
#include <torch/csrc/jit/ir.h>
#include <torch/csrc/jit/named_value.h>
#include <torch/csrc/jit/passes/shape_analysis.h>
#include <torch/csrc/jit/source_range.h>
#include <torch/csrc/jit/script/slot.h>


#include <torch/csrc/WindowsTorchApiMacro.h>
#include <torch/csrc/api/include/torch/ordered_dict.h>
#include <torch/csrc/utils/memory.h>

#include <ATen/core/function_schema.h>
#include <c10/util/ArrayRef.h>
#include <c10/util/Optional.h>

#include <functional>
#include <memory>
#include <mutex>
#include <ostream>
#include <string>
#include <unordered_map>
#include <vector>

// This file contains classes which assist in desugaring Python style
// modules and their methods into flattened graphs which don't have any
// function calls.

namespace torch {
namespace jit {
namespace script {

using ::c10::Argument;
using ::c10::FunctionSchema;
// Map which stores filename to content.
using ExtraFilesMap = std::unordered_map<std::string, std::string>;

// A method in a module, e.g. f in:
//
// class M(ScriptModule):
//   @script_method
//   def f(self, x):
//     ...
// Note: because Method/Module are exposed to python these
// classes use python method naming conventions

struct Module;

using ModuleLookup = std::function<std::shared_ptr<Module>(
    const std::vector<std::string>&)>;

struct Method {
  Method(
      Module* owner,
      std::string name,
      bool optimize,
      std::shared_ptr<Graph> graph,
      std::vector<Slot> initial_members,
      std::function<void(Method&)> method_creator)
      : owner_(owner),
        name_(std::move(name)),
        graph_(std::move(graph)),
        optimize(optimize),
        initial_ivalues_(std::move(initial_members)),
        method_creator(std::move(method_creator)) {
    AT_ASSERT(graph_->inputs().size() >= initial_ivalues_.size());
    int i = graph_->inputs().size() - initial_ivalues_.size();
    for (auto member : initial_ivalues_) {
      initial_ivalue_index[member] = i++;
    }
  }

  void run(Stack& stack) {
    for (auto input : initial_ivalues_) {
      push(stack, *input);
    }
    get_executor().run(stack);
  }

  void run(Stack&& stack) {
    run(stack);
  }

  IValue operator()(std::vector<IValue> stack) {
    checkInputsAgainstSchema(stack);
    run(stack);
    return stack.front();
  }

  std::shared_ptr<Graph> graph_for(Stack inputs) {
    for (auto tp : initial_ivalues_) {
      inputs.emplace_back(*tp);
    }
    return get_executor().graphFor(inputs);
  }
  TORCH_API std::shared_ptr<Graph> graph() const {
    return graph_;
  }

  TORCH_API const std::string& name() const {
    return name_;
  }
  // emit a function call by inlining the callees Graph into this one
  // adding any extra parameters necessary to do this call

  // defined here to keep details of member_input handling confined to this
  // class
  Value* emit_call_to(
      const SourceRange& loc,
      Method& callee,
      ArrayRef<NamedValue> args,
      ArrayRef<NamedValue> kwargs);

  // if this isn't yet defined, run its method_creator function
  TORCH_API void ensure_defined();

  size_t num_inputs() const {
    return graph()->inputs().size() - initial_ivalues_.size();
  }
  TORCH_API Value* get_or_add_parameter(Slot slot) {
    AT_ASSERT(slot->isTensor());
    return get_or_add_attribute(TensorType::get(), slot);
  }

  TORCH_API Value* get_or_add_attribute(TypePtr type, Slot slot) {
    auto it = initial_ivalue_index.find(slot);
    if (it != initial_ivalue_index.end()) {
      return graph()->inputs().at(it->second);
    }
    initial_ivalues_.push_back(slot);
    initial_ivalue_index[slot] = graph()->inputs().size();
    return graph()->addInput()->setType(type);
  }

  std::shared_ptr<Graph> propagate_shapes(
      std::vector<at::Tensor> inputs,
      bool with_grad = false) {
    auto retval = graph_->copy();
    Stack stack;
    stack.reserve(inputs.size() + initial_ivalues_.size());
    for (at::Tensor& i : inputs) {
      stack.emplace_back(std::move(i));
    }
    for (const Slot& inp : initial_ivalues_) {
      stack.push_back(*inp);
    }
    const auto size = stack.size();
    setInputTypes(*retval, ArgumentSpec(with_grad, stack, size));
    PropagateInputShapes(retval);
    return retval;
  }

  std::shared_ptr<Graph> propagate_and_assign_input_and_output_shapes(
      std::vector<at::Tensor> inputs,
      std::vector<at::Tensor> outputs,
      bool with_grad = false,
      bool propagate = true) {
    auto retval = graph_->copy();
    for (auto inp : initial_ivalues_) {
      if (inp->isTensor()) {
        inputs.push_back(inp->toTensor());
      }
    }
    if (propagate) {
      setInputTypes(
          *retval,
          ArgumentSpec(with_grad, fmap<IValue>(inputs), inputs.size()));
      PropagateInputShapes(retval);
    }
    AT_ASSERT(retval->inputs().size() == inputs.size());
    for (size_t i = 0; i < retval->inputs().size(); ++i) {
      auto scalar_type = inputs[i].scalar_type();
      auto sizes = inputs[i].sizes();
      auto type =
          torch::jit::CompleteTensorType::create(scalar_type, at::kCPU, sizes);
      retval->inputs()[i]->setType(type);
    }
    at::ArrayRef<Value*> output_values = retval->outputs();
    // patch this to still work if we are returning a tuple of multiple values
    if (output_values.at(0)->type()->kind() == TupleType::Kind) {
      AT_ASSERT(output_values.at(0)->node()->kind() == prim::TupleConstruct);
      output_values = output_values.at(0)->node()->inputs();
    }
    AT_ASSERT(output_values.size() == outputs.size());
    for (size_t i = 0; i < retval->outputs().size(); ++i) {
      auto scalar_type = outputs[i].scalar_type();
      auto sizes = outputs[i].sizes();
      auto type =
          torch::jit::CompleteTensorType::create(scalar_type, at::kCPU, sizes);
      output_values[i]->setType(type);
    }
    return retval;
  }

  const std::vector<Slot>& initial_ivalues() const {
    return initial_ivalues_;
  }

  Method& setSchema(FunctionSchema schema_) {
    schema = make_unique<FunctionSchema>(std::move(schema_));
    return *this;
  }

  TORCH_API const FunctionSchema& getSchema() const {
    if (schema == nullptr) {
      schema = make_unique<FunctionSchema>(defaultSchemaFor(*this));
    }
    return *schema;
  }

  std::string pretty_print_schema() const {
    AT_ASSERT(schema);
    std::stringstream ss;
    ss << *schema;
    return ss.str();
  }

  GraphExecutorState getDebugState() {
    return get_executor().getDebugState();
  }

  void debugDisableAutodiffSubgraphInlining() {
    return get_executor().debugDisableAutodiffSubgraphInlining();
  }

  bool is_optimized() const {
    return optimize;
  }

  // the module that contains this method.
  Module& owner() const {
    return *owner_;
  }

  void check_single_output() {
    AT_CHECK(
        graph()->outputs().size() == 1,
        "Method (but not graphs in general) require a single output. Use None/Tuple for 0 or 2+ outputs");
  }

 private:
  static FunctionSchema defaultSchemaFor(const Method& method) {
    std::vector<Argument> args;
    std::vector<Argument> returns;
    Graph& g = *method.graph();
    size_t num_inputs = method.num_inputs();
    for (size_t i = 0; i < num_inputs; ++i) {
      const Value* v = g.inputs().at(i);
      std::string name = v->hasUniqueName() ? v->uniqueNameBase()
                                            : ("argument_" + std::to_string(i));
      args.emplace_back(std::move(name), unshapedType(g.inputs()[i]->type()));
    }
    for (size_t i = 0; i < g.outputs().size(); ++i) {
      returns.emplace_back("", unshapedType(g.outputs()[i]->type()));
    }
    return {method.name(), "", std::move(args), std::move(returns)};
  }

  GraphExecutor& get_executor() {
    std::call_once(executor_init, [&] {
      check_single_output();
      executor = GraphExecutor(graph(), optimize);
    });
    return executor;
  }

  void checkInputsAgainstSchema(std::vector<IValue>& inputs) {
    const auto& schema = getSchema();
    // Do we have more inputs than the schema accepts?
    AT_CHECK(
        inputs.size() <= schema.arguments().size(),
        "Expected at most ",
        schema.arguments().size(),
        " argument(s) for operator '",
        schema.name(),
        "', but received ",
        inputs.size(),
        " argument(s). Declaration: ",
        schema);

    for (size_t pos = 0; pos < schema.arguments().size(); ++pos) {
      const auto& argument = schema.arguments()[pos];
      if (pos < inputs.size()) {
        if (!isSubvalueOf(inputs[pos], argument.type())) {
          AT_ERROR(
            "Expected value of type ",
            *argument.type(),
            " for argument '",
            argument.name(),
            "' in position ",
            pos,
            ", but instead got value of type ",
            attemptToRecoverType(inputs[pos])->str(),
            ". Declaration: ",
            schema);
        }
      } else if (argument.default_value()) {
        inputs.push_back(*argument.default_value());
      } else {
        AT_ERROR(
            schema.name(),
            "() is missing value for argument '",
            argument.name(),
            "'. Declaration: ",
            schema);
      }
    }
  }

  // Methods are uniqued onwed by a single module. This raw pointer allows
  // looking up the module.
  Module* owner_;

  std::string name_;
  std::shared_ptr<Graph> graph_; // for debugging and for inlining
  bool optimize;

  GraphExecutor executor; // for execution
  // initial_ivalues are a list of additional arguments appended to graph
  // that are inputs that come from the members of the Module or its submodules.
  // each is a pointer to a slot in the module that owns this parameter
  // parameters and submodules can only be _added_ to script Modules to ensure
  // these pointers always stay valid
  std::vector<Slot> initial_ivalues_;

  // map from a IValue* in initial_ivalues to the offset it appears at
  // in graph. used to accelerate get_or_add_parameter
  std::unordered_map<Slot, size_t> initial_ivalue_index;

  // TODO: support that case where we allow _writes_ to parameters from
  // compiled functions.
  // This requires more sophisticated tracking of ssa values in Graphs so that
  // stores to all modules can be lifted to the end of a graph execution.
  // It also adds more complexity to adding actual module invocations
  // to the executor, so currently it is not done.
  // std::vector<at::Tensor*> member_outputs;

  std::once_flag executor_init;

  // an optional function that actually creates the method when
  // emit_call_to(this,...) is first called. this is used by the compiler so
  // that it can construct methods out of order
  std::function<void(Method&)> method_creator;

  // if absent, then we generate a default schema based on the graph
  // mutable because getSchema caches the default schema if one is requested
  // before a call to setSchema
  mutable std::unique_ptr<FunctionSchema> schema;
};

struct Module;

struct NamedModule {
  std::string name;
  std::shared_ptr<Module> module;
};

struct NamedIValue {
  NamedIValue(std::string name, TypePtr type, IValue ivalue)
      : name_(name),
        type_(type),
        ivalue_(torch::make_unique<IValue>(std::move(ivalue))) {}

  Slot slot() const {
    return Slot(ivalue_.get());
  }
  const std::string& name() const {
    return name_;
<<<<<<< HEAD
  }
  const TypePtr& type() const {
    return type_;
  }
=======
  }
  const TypePtr& type() const {
    return type_;
  }
>>>>>>> 0b6ed83f
private:
  const std::string name_;
  const TypePtr type_;
  std::unique_ptr<IValue> ivalue_;
};

struct Module {
  TH_DISALLOW_COPY_AND_ASSIGN(Module);
  Module()
      : modules("Module"),
        parameters("Parameter"),
        attributes("Attributes"),
        methods("Method"),
        optimize(true) {}

  // note this doesn't change the flags of existing methods just ones
  // added afterward.
  void set_optimized(bool o) {
    optimize = o;
  }

  bool is_optimized() const {
    return optimize;
  }

  IValue forward(std::vector<IValue> inputs) {
    return get_method("forward")(std::move(inputs));
  }

  void register_buffer(const std::string& name, autograd::Variable v) {
    if (auto b = attributes.find(name)) {
      AT_ASSERT(b->type()->isSubtypeOf(TensorType::get()));
      *b->slot() = v;
      return;
    }
    attributes.insert(name, NamedIValue(name, TensorType::get(), std::move(v)));
  }
  void register_parameter(
      const std::string& name,
      autograd::Variable v,
      bool is_buffer) {
    if (is_buffer) {
      register_buffer(name, std::move(v));
      return;
    }
    if (auto p = parameters.find(name)) {
      *p->slot() = v;
      return;
    }
    parameters.insert(name, NamedIValue(name, TensorType::get(), std::move(v)));
  }
  void register_attribute(
      const std::string& name,
      const TypePtr type,
      IValue ivalue) {
    attributes.insert(name, NamedIValue(name, type, ivalue));
  }
  void register_module(
      const std::string& name,
      std::shared_ptr<Module> module) {
    modules.insert(name, {name, std::move(module)});
  }

  Method& create_method(
      const std::string& name,
      std::shared_ptr<Graph> graph,
      std::vector<Slot> member_inputs) {
    AT_ASSERT(graph);
    std::unique_ptr<Method> method(new Method(
        this,
        name,
        optimize,
        std::move(graph),
        std::move(member_inputs),
        nullptr));
    return *methods.insert(name, std::move(method));
  }

  Method& create_method(
      const std::string& name,
      std::function<void(Method&)> creator) {
    std::unique_ptr<Method> method(new Method(
        this,
        name,
        optimize,
        std::make_shared<Graph>(),
        {},
        std::move(creator)));
    return *methods.insert(name, std::move(method));
  }

  Slot parameter_slot(const std::string& name) const {
    return parameters[name].slot();
  }

  void set_parameter(const std::string& name, at::Tensor v) {
    *parameter_slot(name) = std::move(v);
  }

  autograd::Variable get_parameter(const std::string& name) const {
    return autograd::as_variable_ref(parameter_slot(name)->toTensor());
  }
  autograd::Variable get_buffer(const std::string& name) const {
    return autograd::as_variable_ref(attributes.find(name)->slot()->toTensor());
  }
  IValue get_attribute(const std::string& name) const {
    return *attributes.find(name)->slot();
  }

  // each module owns its method. The reference returned here
  // is guarenteed to stay valid until this module has been destroyed
  Method& get_method(const std::string& name) const {
    return *methods[name];
  }

  std::shared_ptr<Module> get_module(const std::string& name) const {
    return modules[name].module;
  }

  const torch::OrderedDict<std::string, NamedModule>& get_modules() const {
    return modules;
  }
  const torch::OrderedDict<std::string, NamedIValue>& get_parameters()
      const {
    return parameters;
  }
  const torch::OrderedDict<std::string, NamedIValue>& get_attributes()
      const {
    return attributes;
  }
  const torch::OrderedDict<std::string, std::unique_ptr<Method>>& get_methods()
      const {
    return methods;
  }

  NamedIValue* find_parameter(const std::string& name) {
    return parameters.find(name);
  }
  NamedIValue* find_attribute(const std::string& name) {
    return attributes.find(name);
  }
  NamedIValue* find_buffer(const std::string& name) {
    auto b = attributes.find(name);
    if (b && b->type()->isSubtypeOf(TensorType::get())) {
      return b;
    }
    return nullptr;
  }
  NamedModule* find_module(const std::string& name) {
    return modules.find(name);
  }
  Method* find_method(const std::string& name) {
    if (auto* pm = methods.find(name)) {
      return pm->get();
    }
    return nullptr;
  }
  void apply(std::function<void(Module&)> fn) {
    for (auto& submod : get_modules()) {
      submod.value().module->apply(fn);
    }
    fn(*this);
  }
  /// Enables "training" mode.
  void train(bool on = true) {
    for (auto& submod : get_modules()) {
      submod->module->train(on);
    }
    register_buffer("training", torch::tensor(on ? 1 : 0, at::kLong));
  }
  /// Calls train(false) to enable "eval" mode.
  /// Do not override this method, override `train()` instead.
  void eval() {
    train(/*on=*/false);
  }
  /// True if the module is in training mode.
  bool is_training() {
    if (auto p = find_buffer("training")) {
      return p->slot()->toTensor().item<int64_t>() == 1;
    }
    // We are in training mode by default
    return true;
  }

  /// Recursively casts all parameters to the given `dtype` and `device`.
  ///
  /// If `non_blocking` is true and the source is in pinned memory and
  /// destination is on the GPU or vice versa, the copy is performed
  /// asynchronously with respect to the host. Otherwise, the argument has no
  /// effect.
  TORCH_API void to(
      at::Device device,
      at::ScalarType dtype,
      bool non_blocking = false);

  /// Recursively casts all parameters to the given dtype.
  ///
  /// If `non_blocking` is true and the source is in pinned memory and
  /// destination is on the GPU or vice versa, the copy is performed
  /// asynchronously with respect to the host. Otherwise, the argument has no
  /// effect.
  TORCH_API void to(at::ScalarType dtype, bool non_blocking = false);

  /// Recursively moves all parameters to the given device.
  ///
  /// If `non_blocking` is true and the source is in pinned memory and
  /// destination is on the GPU or vice versa, the copy is performed
  /// asynchronously with respect to the host. Otherwise, the argument has no
  /// effect.
  TORCH_API void to(at::Device device, bool non_blocking = false);

  /// Run a method from this module.
  ///
  /// For example:
  /// @code
  ///   IValue output = module->run("relu_script", a, b);
  /// @endcode
  ///
  /// To get a compile a module from a source string, see torch::jit::compile
  ///
  /// @param method_name The name of the method to run
  /// @param args Arguments to be passed to the method
  /// @return An IValue containing the return value (or values if it is a tuple)
  /// from the method
  template <typename... Types>
  IValue run_method(const std::string& method_name, Types&&... args) {
    return get_method(method_name)({IValue(std::forward<Types>(args))...});
  }

  void save(
      std::ostream& out,
      const ExtraFilesMap& extra_files = ExtraFilesMap());

  void save(
      const std::string& filename,
      const ExtraFilesMap& extra_files = ExtraFilesMap());

  void copy_into(
      ModuleLookup module_lookup,
      // parameter_remap is needed when a parent module uses a parameter of a
      // submodule
      std::unordered_map<Slot, Slot>& parameter_remap,
      std::vector<std::string> names = {}) const {
    auto curr = module_lookup(names);
    for (auto& kv : parameters) {
      curr->register_parameter(
          kv.key(),
          kv.value().slot()->toTensor(),
          /*is_buffer=*/false);
      parameter_remap[kv.value().slot()] = curr->parameter_slot(kv.key());
    }
    for (auto& kv : attributes) {
      if (!kv.value().type()->isSubtypeOf(TensorType::get())) {
        continue;
      }
      curr->register_buffer(
          kv.key(),
          kv.value().slot()->toTensor());
      parameter_remap[kv.value().slot()] = curr->find_buffer(kv.key())->slot();
    }
    for (auto& kv : modules) {
      names.push_back(kv.key());
      // Submodules must be translated first, otherwise parameter_remap entries
      // will not be filled in for methods of this module.
      kv.value().module->copy_into(module_lookup, parameter_remap, names);
      names.pop_back();
    }
    for (auto& kv : methods) {
      std::vector<Slot> initial_ivalues;
      for (auto& p : kv.value()->initial_ivalues()) {
        initial_ivalues.push_back(parameter_remap.at(p));
      }
      curr->create_method(
          kv.key(), kv.value()->graph()->copy(), initial_ivalues);
    }
  }

 private:
  void to_impl(
      const c10::optional<at::Device>& device,
      const c10::optional<at::ScalarType>& dtype,
      bool non_blocking);

  // invariant: to ensure initial_ivalues of Methods stay valid,
  // it is only legal to _add_ new modules and parameters.
  // removing them will allow initial_ivalues to point to invalid parameters
  // no such restriction exists for methods
  torch::OrderedDict<std::string, NamedModule> modules;
  torch::OrderedDict<std::string, NamedIValue> parameters;
  torch::OrderedDict<std::string, NamedIValue> attributes;
  torch::OrderedDict<std::string, std::unique_ptr<Method>> methods;
  bool optimize;
};

// returns nullptr and fills in failure_messages if the callee does not
// match the functions schema
Value* try_emit_call_to(
    Graph& graph,
    const SourceRange& loc,
    Method& callee,
    c10::optional<NamedValue> self,
    ArrayRef<NamedValue> args,
    ArrayRef<NamedValue> kwargs,
    std::stringstream& failure_messages,
    // when callee uses no parameters (e.g. it is a function in a compilation
    // unit, and not a method), then nullptr can be passed as caller.
    Method* caller,
    bool conv_tensors_to_nums);
} // namespace script
} // namespace jit
} // namespace torch<|MERGE_RESOLUTION|>--- conflicted
+++ resolved
@@ -371,17 +371,10 @@
   }
   const std::string& name() const {
     return name_;
-<<<<<<< HEAD
   }
   const TypePtr& type() const {
     return type_;
   }
-=======
-  }
-  const TypePtr& type() const {
-    return type_;
-  }
->>>>>>> 0b6ed83f
 private:
   const std::string name_;
   const TypePtr type_;
