#include <torch/csrc/jit/graph_executor.h>

#include <ATen/core/ivalue.h>
#include <c10/util/Exception.h>
#include <torch/csrc/autograd/grad_mode.h>
#include <torch/csrc/jit/argument_spec.h>
#include <torch/csrc/jit/autodiff.h>
#include <torch/csrc/jit/custom_operator.h>
#include <torch/csrc/jit/interpreter.h>
#include <torch/csrc/jit/ir.h>
#include <torch/csrc/jit/passes/batch_mm.h>
#include <torch/csrc/jit/passes/canonicalize_ops.h>
#include <torch/csrc/jit/passes/common_subexpression_elimination.h>
#include <torch/csrc/jit/passes/constant_pooling.h>
#include <torch/csrc/jit/passes/constant_propagation.h>
#include <torch/csrc/jit/passes/create_autodiff_subgraphs.h>
#include <torch/csrc/jit/passes/dead_code_elimination.h>
#include <torch/csrc/jit/passes/graph_fuser.h>
#include <torch/csrc/jit/passes/inline_autodiff_subgraphs.h>
#include <torch/csrc/jit/passes/inplace_check.h>
#include <torch/csrc/jit/passes/loop_unrolling.h>
#include <torch/csrc/jit/passes/lower_grad_of.h>
#include <torch/csrc/jit/passes/peephole.h>
#include <torch/csrc/jit/passes/remove_expands.h>
#include <torch/csrc/jit/passes/requires_grad_analysis.h>
#include <torch/csrc/jit/passes/shape_analysis.h>
#include <torch/csrc/jit/passes/specialize_autogradzero.h>
#include <torch/csrc/jit/resource_guard.h>
#include <torch/csrc/jit/symbolic_variable.h>
#include <torch/csrc/jit/tracer.h>

#include <torch/csrc/autograd/edge.h>
#include <torch/csrc/autograd/function.h>
#include <torch/csrc/jit/script/compiler.h>
#include <torch/csrc/jit/script/logging.h>

#include <cstdint>
#include <iterator>
#include <memory>
#include <mutex>
#include <unordered_map>
#include <utility>
#include <vector>

namespace torch {
namespace jit {

namespace {

using tensor_list = std::vector<at::Tensor>;
using Variable = autograd::Variable;
using autograd::variable_list;

struct ExecutionPlan {
  ExecutionPlan() = default;
  ExecutionPlan(std::shared_ptr<Graph> graph)
      : code(graph), graph(std::move(graph)) {}

  void run(Stack& stack) const {
    return InterpreterState(code).run(stack);
  }

  operator bool() const {
    return static_cast<bool>(graph);
  }

  ExecutionPlanState getDebugState() {
    ExecutionPlanState state;
    state.code = &code;
    state.graph = graph.get();
    return state;
  }

  Code code;
  std::shared_ptr<Graph> graph;
};

struct DifferentiableGraphBackward : public autograd::Function {
  DifferentiableGraphBackward(GraphExecutor executor, size_t capture_size)
      : executor(std::move(executor)) {
    is_var_capture.reserve(capture_size);
    var_captures.reserve(capture_size);
    ivalue_captures.reserve(capture_size);
  }

  variable_list apply(variable_list&& inputs) override {
    Stack stack;
    stack.reserve(is_var_capture.size() + inputs.size());
    stack.insert(
        stack.end(),
        std::make_move_iterator(inputs.begin()),
        std::make_move_iterator(inputs.end()));
    auto var_capture_it = var_captures.begin();
    auto ivalue_capture_it = ivalue_captures.begin();
    for (bool is_var : is_var_capture) {
      if (is_var) {
        stack.emplace_back(var_capture_it->unpack(this->shared_from_this()));
        ++var_capture_it;
      } else {
        stack.push_back(*ivalue_capture_it);
        ++ivalue_capture_it;
      }
    }

    executor.run(stack);
    AT_ASSERT(stack.size() == num_outputs());

    variable_list outputs;
    outputs.reserve(num_outputs());
    for (size_t i = 0; i < num_outputs(); ++i) {
      // Input grad can also be None even if it requires grad
      // Example: `other` in expand_as(self, other)
      if (should_compute_output(i) && !stack[i].isNone()) {
        auto output = std::move(stack[i]).toTensor();
        const auto& edge = next_edge(i);
        if (output.defined()) {
          outputs.emplace_back(std::move(output));
        } else if (edge.is_valid()) {
          outputs.emplace_back(
              edge.function->input_metadata(edge.input_nr).zeros_like());
        } else {
          outputs.emplace_back();
        }
      } else {
        outputs.emplace_back();
      }
    }
    return outputs;
  }

  void capture(const IValue& val, bool is_output) {
    const bool is_tensor = val.isTensor();
    is_var_capture.push_back(is_tensor);
    if (is_tensor) {
      var_captures.emplace_back(Variable(val.toTensor()), is_output);
    } else {
      ivalue_captures.push_back(val);
    }
  }

 private:
  friend struct ExecutionPlan;
  GraphExecutor executor;

  // INVARIANT: is_var_capture.size() == var_captures.size() +
  // ivalue_captures.size()
  std::vector<bool> is_var_capture;
  std::vector<autograd::SavedVariable> var_captures;
  std::vector<IValue> ivalue_captures;
};

// an optimized way of executing the subgraph computed directly on
// tensors rather than Variables.
// This will unwrap Variables, run the plan, and re-wrap them.
// It can optionally also have a gradient which is hooked up
// to the output Variables if present.
struct DifferentiableGraphOp {
  DifferentiableGraphOp(Gradient grad)
      : f(grad.f),
        grad(std::move(grad)),
        grad_executor(this->grad.df),
        num_inputs(this->grad.f->inputs().size()),
        num_outputs(this->grad.f->outputs().size()) {}

  // XXX: keep in mind that stack can be larger than the inputs we need!
  int operator()(Stack& stack) const {
    auto grad_fn = std::make_shared<DifferentiableGraphBackward>(
        grad_executor,
        grad.df_input_captured_inputs.size() +
            grad.df_input_captured_outputs.size());

    {
      auto inputs = last(stack, num_inputs);
      // hook up the outputs of df to the gradient functions of the inputs that
      // require gradients
      for (auto idx : grad.df_output_vjps) {
        auto v = Variable(inputs[idx].toTensor());
        grad_fn->add_next_edge(
            v.defined() ? v.gradient_edge() : autograd::Edge{});
      }
      captureInputs(*grad_fn, inputs);
    }

    detachVariables(stack);
    InterpreterState(f).run(stack);

    {
      auto outputs = last(stack, num_outputs);
      // hookup the gradients for the output tensors that require gradients
      // to the inputs to our gradient function df
      // TODO - XXX - if any output is the same tensor multiple times, views
      // have to be setup here. We need to refactor autograd until it is safe
      // for tensors to be constructed without all the viewing infrastructure.
      // this is currently intentionally not done here so we can get an idea of
      // our perf before introducing overhead for correctness
      for (auto idx : grad.df_input_vjps) {
        // Note: we have to set this up in place, or we have to throw away and
        // reallocate variables that were already created in wrapTensors. We
        // should add an API for this.

        // XXX: undefined tensor syntax in autograd
        Variable output;
        if (!outputs[idx].isNone()) {
          output = outputs[idx].toTensor();
        }
        // NB: since our requires_grad setting is only a heuristic we might end
        // up wanting to differentiate through integral tensors, which is
        // generally a hard error in autograd.
        if (at::isFloatingType(output.scalar_type())) {
          autograd::create_gradient_edge(output, grad_fn);
          output.set_requires_grad(true);
        } else {
          grad_fn->add_input_metadata(autograd::Function::undefined_input{});
        }
      }
      captureOutputs(*grad_fn, outputs);
      // drop the temporary outputs so that we return the same number of
      // outputs as if we were not also calculating gradient
      const size_t num_temporary_outputs = num_outputs - grad.f_real_outputs;
      stack.erase(stack.end() - num_temporary_outputs, stack.end());
    }
    return 0;
  }

 private:
  friend GraphExecutor* detail::getGradExecutor(Operation& op);

  void detachVariables(Stack& stack) const {
    // It would be nice to use an ArrayRef here, but unfortunately those can
    // only return const references, so we need to do a bunch of indexing
    // ourselves.
    const int64_t stack_size = stack.size();
    const int64_t stack_offset = stack_size - num_inputs;
    for (int64_t i = stack_offset; i < stack_size; ++i) {
      auto& v = stack[i];
      if (!v.isTensor())
        continue;
      auto t = std::move(v).toTensor();
      v = IValue{t.defined() ? autograd::as_variable_ref(t).detach()
                             : std::move(t)};
    }
  }
  // Capture (save) inputs that would be required to subsequently run backwards
  void captureInputs(
      DifferentiableGraphBackward& grad_fn,
      at::ArrayRef<IValue> inputs) const {
    for (size_t offset : grad.df_input_captured_inputs) {
      grad_fn.capture(inputs[offset], /*is_output*/ false);
    }
  }
  void captureOutputs(
      DifferentiableGraphBackward& grad_fn,
      at::ArrayRef<IValue> outputs) const {
    for (size_t offset : grad.df_input_captured_outputs) {
      grad_fn.capture(outputs[offset], /*is_output*/ true);
    }
  }

  Code f;
  Gradient grad;
  GraphExecutor grad_executor;

  const size_t num_inputs;
  const size_t num_outputs;
};

void packGradient(Gradient gradient, Node* dnode) {
  AT_ASSERT(dnode->kind() == prim::DifferentiableGraph);
  dnode->g_(attr::Subgraph, gradient.f)
      ->g_(attr::ReverseSubgraph, gradient.df)
      ->i_(attr::f_real_outputs, gradient.f_real_outputs)
      ->is_(attr::df_input_vjps, fmap<int64_t>(gradient.df_input_vjps))
      ->is_(
          attr::df_input_captured_inputs,
          fmap<int64_t>(gradient.df_input_captured_inputs))
      ->is_(
          attr::df_input_captured_outputs,
          fmap<int64_t>(gradient.df_input_captured_outputs))
      ->is_(attr::df_output_vjps, fmap<int64_t>(gradient.df_output_vjps));
}

Gradient getGradient(const Node* n) {
  AT_ASSERT(n->kind() == prim::DifferentiableGraph);
  Gradient grad;
  grad.f = n->g(attr::Subgraph);
  grad.df = n->g(attr::ReverseSubgraph);
  grad.f_real_outputs = n->i(attr::f_real_outputs);
  grad.df_input_vjps = fmap<size_t>(n->is(attr::df_input_vjps));
  grad.df_input_captured_inputs =
      fmap<size_t>(n->is(attr::df_input_captured_inputs));
  grad.df_input_captured_outputs =
      fmap<size_t>(n->is(attr::df_input_captured_outputs));
  grad.df_output_vjps = fmap<size_t>(n->is(attr::df_output_vjps));
  return grad;
}
} // anonymous namespace

RegisterOperators reg_graph_executor_ops(
    {Operator(prim::DifferentiableGraph, [](const Node* n) -> Operation {
      return DifferentiableGraphOp(getGradient(n));
    })});

namespace detail {

GraphExecutor* getGradExecutor(Operation& op) {
  if (auto diff_op = op.target<DifferentiableGraphOp>()) {
    return &diff_op->grad_executor;
  }
  return nullptr;
}
} // namespace detail

// a Graph can be created via tracing, or via a language-based frontend
// GraphExecutor runs it. It can run the same graph on many different sizes
// and different requires_grad states, and handles specializations for each
// situation. GraphExecutor is completely unaware of tracing or module
// parameters to keep the tracing concerns separated.
struct GraphExecutorImpl {
  static std::shared_ptr<Graph> prepareGraph(std::shared_ptr<Graph>& graph) {
    auto copy = graph->copy();
    EraseShapeInformation(copy);
    return copy;
  }

  inline bool hasMutableOperators(Block* block) {
    for (auto n : block->nodes()) {
      if (n->kind().is_aten() && n->schema().is_mutable())
        return true;
      for (auto b : n->blocks()) {
        if (hasMutableOperators(b))
          return true;
      }
    }
    return false;
  }

  GraphExecutorImpl(std::shared_ptr<Graph> graph, bool optimize)
      : graph(prepareGraph(graph)),
        // until we have correct alias analysis any use of mutable operators
        // disables all optimization
        optimize(optimize),
        num_inputs(this->graph->inputs().size()),
<<<<<<< HEAD
        arg_spec_creator_(*graph),
        num_outputs(this->graph->outputs().size()) {}
=======
        num_flat_inputs(countFlatInputs(graph)),
        num_outputs(this->graph->outputs().size()) {
    logging::getLogger()->addStatValue(
        logging::runtime_counters::GRAPH_EXECUTORS_CONSTRUCTED, 1.0);
  }
>>>>>>> a37c5bed

  // entry point where execution begins
  void run(Stack& stack) {
    AT_CHECK(
        stack.size() >= num_inputs,
        "expected ",
        num_inputs,
        " inputs, but got only ",
        stack.size());

    logging::getLogger()->addStatValue(
        logging::runtime_counters::GRAPH_EXECUTOR_INVOCATIONS, 1.0);

    if (tracer::isTracing()) {
      return runTraced(stack);
    }

    auto& execution_plan =
        optimize ? getOrCompile(stack) : getOrCompileFallback();
    return execution_plan.run(stack);
  }

  std::shared_ptr<Graph> graphFor(const Stack& stack) const {
    AT_ASSERT(stack.size() >= num_inputs);

    ArgumentSpec spec =
        arg_spec_creator_.create(autograd::GradMode::is_enabled(), stack);

    if (!optimize) {
      AT_CHECK(fallback, "No graph found for given inputs");
      return fallback.graph;
    }

    auto it = plan_cache.find(spec);
    AT_CHECK(it != plan_cache.end(), "No graph found for given inputs");
    return it->second.graph;
  }

  GraphExecutorState getDebugState() {
    GraphExecutorState state;
    state.graph = graph.get();
    if (fallback) {
      state.fallback = fallback.getDebugState();
    }
    for (auto& entry : plan_cache) {
      state.execution_plans.emplace(entry.first, entry.second.getDebugState());
    }
    return state;
  }

  // This function should be used only for testing purposes
  void debugDisableAutodiffSubgraphInlining() {
    // Allow single-node autodiff subgraphs
    autodiffSubgraphNodeThreshold = 1;
    // Don't inline autodiff subgraphs into autograd functions
    autodiffSubgraphInlineThreshold = 1;
  }

 private:
  friend struct GraphExecutor;

  const ExecutionPlan& getOrCompileFallback() {
    std::lock_guard<std::mutex> lock(compile_mutex);
    if (!fallback) {
      auto graph_ = graph->copy();
      runRequiredPasses(graph_);
      fallback = ExecutionPlan(graph_);
    }
    return fallback;
  }

  const ExecutionPlan& getOrCompile(const Stack& stack) {
    // outside lock guard, to minimize the time holding the lock on the fast
    // path ArgumentSpec even computes its hashCode here.
    ArgumentSpec spec =
        arg_spec_creator_.create(autograd::GradMode::is_enabled(), stack);
    {
      std::lock_guard<std::mutex> lock(compile_mutex);
      auto it = plan_cache.find(spec);
      if (it != plan_cache.end()) {
        logging::getLogger()->addStatValue(
            logging::runtime_counters::EXECUTION_PLAN_CACHE_HIT, 1.0);
        return it->second;
      }
      auto plan = compileSpec(spec);
      auto r = plan_cache.emplace(std::move(spec), std::move(plan));
      logging::getLogger()->addStatValue(
          logging::runtime_counters::EXECUTION_PLAN_CACHE_MISS, 1.0);
      return r.first->second;
    }
  }

  ExecutionPlan compileSpec(const ArgumentSpec& spec) {
    auto opt_graph = graph->copy();
    arg_spec_creator_.setInputTypes(*opt_graph, spec);

    // Phase 1. Specialize to input definedness (this is very important for
    //          gradient graphs), and run required passes to bring the graph
    //          to an executable form.
    runRequiredPasses(opt_graph);

    // Phase 2. Propagate detailed information about the spec through the
    //          graph (enabled more specializations in later passes).
    //          Shape propagation sometimes depends on certain arguments being
    //          constants, and constant propagation doesn't need shape
    //          information anyway, so it's better to run it first.
    ConstantPropagation(opt_graph);
    PropagateInputShapes(opt_graph);
    PropagateRequiresGrad(opt_graph);

    // Phase 3. Run differentiable optimizations (i.e. simple graph rewrites
    // that
    //          we can still execute using autograd).
    runOptimization(opt_graph, spec);

    // Phase 4. If this graph will be differentiated, we need to slice out the
    //          symbolically differentiable subgraphs for further optimizations.
    // Phase 5. Apply non-differentiable optimizations to the graphs we've found
    //          (or the whole grpah if we know we won't need its derivative).
    if (needsGradient(opt_graph)) {
      auto diff_nodes =
          CreateAutodiffSubgraphs(opt_graph, autodiffSubgraphNodeThreshold);
      for (Node* dnode : diff_nodes) {
        auto diff_graph = std::move(dnode->g(attr::Subgraph));
        Gradient gradient = differentiate(diff_graph);
        runNondiffOptimization(gradient.f);
        packGradient(gradient, dnode);
      }
      InlineAutodiffSubgraphs(opt_graph, autodiffSubgraphInlineThreshold);
    } else {
      runNondiffOptimization(opt_graph);
    }
    // Make sure there are no leftovers from any passes.
    EliminateDeadCode(opt_graph);
    return ExecutionPlan(opt_graph);
  }

  void runOptimization(
      std::shared_ptr<Graph>& graph,
      const ArgumentSpec& spec) {
    // Basic graph preprocessing to eliminate noise.
    EliminateDeadCode(graph);
    EliminateCommonSubexpression(graph);
    ConstantPooling(graph);

    PeepholeOptimize(graph);
    ConstantPropagation(graph);

    // Unroll small loops, and eliminate expressions that are the same at every
    // iteration.
    UnrollLoops(graph);
    EliminateCommonSubexpression(graph);

    // Rewrite subgraphs with many MMs into expressions that batch them.
    BatchMM(graph);

    CheckInplace(graph);
  }

  void runNondiffOptimization(std::shared_ptr<Graph>& graph) {
    FuseGraph(graph);
  }

  static bool needsGradient(const std::shared_ptr<const Graph>& graph) {
    if (!autograd::GradMode::is_enabled())
      return false;
    if (mayIntroduceGradient(graph->block()))
      return true;
    for (const Value* input : graph->inputs()) {
      if (input->type()->requires_grad())
        return true;
    }
    return false;
  }

  static bool mayIntroduceGradient(const Block* b) {
    for (const Node* n : b->nodes()) {
      if (n->kind() == prim::PythonOp)
        return true;
      for (const Block* bb : n->blocks()) {
        if (mayIntroduceGradient(bb))
          return true;
      }
    }
    return false;
  }

  void runTraced(Stack& stack) {
    const auto& state = tracer::getTracingState();
    auto inputs = last(stack, num_inputs);
    auto input_values = fmap(
        inputs, [](const IValue& v) { return tracer::getNestedValueTrace(v); });

    ArgumentSpec spec =
        arg_spec_creator_.create(autograd::GradMode::is_enabled(), stack);
    // NB: we could just run the fallback in here and call it a day, but that
    // would loose all the control flow information we have in the graph. Thus,
    // we run the fallback to get the correct output values, but we will
    // override the tracing states later.
    {
      // No need to trace a script module.
      ResourceGuard guard(tracer::pauseTracing());
      getOrCompileFallback().run(stack);
    }

    // Traces always have types propagated through them, so we make sure to
    // also propagate types through the graph we are inserting here.
    // However, this->graph itself may already have been generated with
    // tracing and so we only do the type propgation if no concrete types have
    // been set.
    auto local_graph = this->graph->copy();
    arg_spec_creator_.setInputTypes(*local_graph, spec);
    PropagateInputShapes(local_graph);
    auto output_values =
        inlineCallTo(*state->graph, *local_graph, input_values);

    auto outputs = last(stack, num_outputs);
    for (size_t i = 0; i < outputs.size(); ++i) {
      tracer::setValueTrace(outputs[i], output_values[i]);
    }
  }

  // The unoptimized starting graph. This field is effectively const, but we
  // can't make it so because Graph::copy() is not const (and making it const is
  // not that easy at this point).
  std::shared_ptr<Graph> graph;

  // If false, we'll run the graph as we get it, without any optimizations.
  // Useful for debugging.
  const bool optimize;
  const size_t num_inputs;
  ArgumentSpecCreator arg_spec_creator_;
  const size_t num_outputs;

  // Populated only when optimize is false (and in that case plan_cache will be
  // unused). The compiled version of graph.
  ExecutionPlan fallback;

  // Mapping from argument configurations to optimized versions of the graph
  // that are specialized to the spec.
  std::unordered_map<ArgumentSpec, ExecutionPlan> plan_cache;

  // GraphExecutors can be accessed from multiple threads, so this thread needs
  // to be held every time we access the fallback or plan_cache.
  std::mutex compile_mutex;

  // Some tunable parameters
  size_t autodiffSubgraphNodeThreshold = 2;
  size_t autodiffSubgraphInlineThreshold = 5;
};

GraphExecutor::GraphExecutor(std::shared_ptr<Graph> graph, bool optimize)
    : pImpl(new GraphExecutorImpl(std::move(graph), optimize)) {}

void GraphExecutor::run(Stack& inputs) {
  return pImpl->run(inputs);
}

std::shared_ptr<Graph> GraphExecutor::graph() const {
  return pImpl->graph;
}

std::shared_ptr<Graph> GraphExecutor::graphFor(const Stack& inputs) const {
  return pImpl->graphFor(inputs);
}

GraphExecutorState GraphExecutor::getDebugState() {
  return pImpl->getDebugState();
}

void GraphExecutor::debugDisableAutodiffSubgraphInlining() {
  return pImpl->debugDisableAutodiffSubgraphInlining();
}

void runRequiredPasses(const std::shared_ptr<Graph>& g) {
  specializeAutogradZero(*g);
  LowerGradOf(*g);
  // implicit inserted expand nodes are not necessarily always valid
  // when used inside script methods that might have unstable shapes
  // we remove the implicitly created ones, and have shape analysis
  // add valid expand nodes when the shapes are stable
  RemoveExpands(g);
  CanonicalizeOps(g);
  EliminateDeadCode(g);
}
} // namespace jit
} // namespace torch<|MERGE_RESOLUTION|>--- conflicted
+++ resolved
@@ -340,16 +340,11 @@
         // disables all optimization
         optimize(optimize),
         num_inputs(this->graph->inputs().size()),
-<<<<<<< HEAD
         arg_spec_creator_(*graph),
-        num_outputs(this->graph->outputs().size()) {}
-=======
-        num_flat_inputs(countFlatInputs(graph)),
         num_outputs(this->graph->outputs().size()) {
-    logging::getLogger()->addStatValue(
-        logging::runtime_counters::GRAPH_EXECUTORS_CONSTRUCTED, 1.0);
-  }
->>>>>>> a37c5bed
+          logging::getLogger()->addStatValue(
+              logging::runtime_counters::GRAPH_EXECUTORS_CONSTRUCTED, 1.0);
+        }
 
   // entry point where execution begins
   void run(Stack& stack) {
