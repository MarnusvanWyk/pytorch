--- conflicted
+++ resolved
@@ -449,11 +449,7 @@
     AT_ASSERT(t.is_contiguous());
     tensor_proto->set_raw_data(std::string(
         static_cast<char*>(t.data_ptr()),
-<<<<<<< HEAD
-        t.dtype().itemsize() * t.numel()));
-=======
         t.element_size() * t.numel()));
->>>>>>> ea57916d
   }
 }
 
@@ -664,11 +660,7 @@
   tensor_proto->set_requires_grad(tensor.requires_grad());
 
   uint64_t record_size =
-<<<<<<< HEAD
-      tensor.dtype().itemsize() * tensor.storage().size();
-=======
       tensor.element_size() * tensor.storage().size();
->>>>>>> ea57916d
   auto* key = tensor.storage().unsafeGetStorageImpl();
 
   auto storage_it = storageMap.find(key);
@@ -688,11 +680,7 @@
                                /* stride = */ {1})
                            .cpu();
       AT_ASSERT(
-<<<<<<< HEAD
-          storage_tensor.dtype().itemsize() *
-=======
           storage_tensor.element_size() *
->>>>>>> ea57916d
               storage_tensor.storage().size() ==
           record_size);
     }
