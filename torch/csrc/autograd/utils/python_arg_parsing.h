--- conflicted
+++ resolved
@@ -31,13 +31,8 @@
     if (!allow_copy && !r.isNone(2))
       throw std::runtime_error(".to() does not accept copy argument");
     return std::make_tuple(
-<<<<<<< HEAD
-      torch::tensors::getDevice(tensor),
+      tensor.device(),
       tensor.scalar_type(),
-=======
-      tensor.device(),
-      tensor.type().scalarType(),
->>>>>>> 36e0d39f
       r.toBool(1),
       r.toBool(2)
     );
