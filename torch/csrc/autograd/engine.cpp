--- conflicted
+++ resolved
@@ -29,26 +29,13 @@
 
 #ifdef USE_CUDA
 #include <cuda.h>
-<<<<<<< HEAD
 #include <c10/cuda/CUDAGuard.h>
-=======
-#include <THC/THC.h>
-#include <ATen/cuda/CUDAGuard.h>
->>>>>>> 00a4c8d4
 #endif  // USE_CUDA
 
 #ifdef USE_ROCM
 #include <hip/hip_runtime.h>
-<<<<<<< HEAD
 #include <ATen/cuda/detail/CUDAHIPCompat.h>
 #endif  // USE_ROCM
-#include <THC/THC.h>
-#endif  // defined(USE_CUDA) || defined(USE_ROCM)
-=======
-#include <THH/THH.h>
-#include <ATen/hip/HIPGuard.h>
-#endif  // USE_ROCM
->>>>>>> 00a4c8d4
 
 namespace torch { namespace autograd {
 
