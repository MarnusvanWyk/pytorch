--- conflicted
+++ resolved
@@ -29,8 +29,7 @@
     TH ## name ## Blas_copy(n, x, incx, y, incy); \
   }
 
-<<<<<<< HEAD
-AT_FORALL_SCALAR_TYPES_EXCEPT_HALF(COPY_SPECIALIZATION)
+AT_FORALL_SCALAR_TYPES_EXCEPT_HALF_AND_QINT(COPY_SPECIALIZATION)
 
 template<typename T>
 inline T THBlas_dot(int64_t n, T *x, int64_t incx, T *y, int64_t incy);
@@ -41,7 +40,4 @@
     return TH ## name ## Blas_dot(n, x, incx, y, incy); \
   }
 
-AT_FORALL_SCALAR_TYPES_EXCEPT_HALF(DOT_SPECIALIZATION)
-=======
-AT_FORALL_SCALAR_TYPES_EXCEPT_HALF_AND_QINT(COPY_SPECIALIZATION)
->>>>>>> 747a849c
+AT_FORALL_SCALAR_TYPES_EXCEPT_HALF_AND_QINT(DOT_SPECIALIZATION)