#include <ATen/ATen.h>
#include <ATen/core/Type.h>
#include <ATen/core/op_registration/op_registration.h>
#include <ATen/quantized/Quantizer.h>
#include <ATen/cpp_custom_type_hack.h>
#include <ATen/fbgemm_utils.h>

#include <algorithm>

namespace at {
namespace native {
namespace {

class QFCInt8 final : public c10::OperatorKernel {
 public:
#ifdef USE_FBGEMM
  at::Tensor operator()(
      at::Tensor input,
      at::Tensor packed_weight,
      at::Tensor bias,
      double output_scale,
      int64_t output_zero_point) {
    // uint8 * int8 -> uint8 (no quantization/dequantization)

    // We make a strong guarantee that models using these operators will have
    // the same numerics across different machines. Therefore, we do not provide
    // a fallback path and rather fail loudly if we cannot run FBGEMM.
    AT_ASSERTM(
        fbgemm::fbgemmSupportedCPU(), "Your CPU does not support FBGEMM.");

    // TODO: contiguous is called for further jit optimizations.
    auto input_contig = input.contiguous();
    const auto* input_ptr =
        reinterpret_cast<uint8_t*>(input_contig.data<c10::qint8>());

    AT_ASSERT(input.dim() >= 2);
    // M refers to M in the standard GEMM notation for C(output) = A(input) x
    // B(weight), where C, A, B are MxN, MxK, KxN matrices, respectively.
    // M is not the number of output channels for some operators implemented in
    // popular deep learning frameworks.
    int64_t M = 1;
    for (size_t i = 0; i < input.dim() - 1; ++i) {
      M *= input.size(i);
    }

    // Pull out the PackBMatrix and col_offsets instance from the owning tensor.
    auto& pack_ptr = cpp_custom_type_hack::cast<PackedFCWeight>(packed_weight);
    auto packB = pack_ptr.w.get();
    // packB->printPackedMatrix("packedB inside qfc: ");
    auto& col_offsets = pack_ptr.col_offsets;

    int64_t N = static_cast<int64_t>(packB->numCols());
    int64_t K = input.size(input.dim() - 1);
    AT_ASSERT(K == static_cast<int64_t>(packB->numRows()));
    AT_ASSERT(bias.size(0) == N);
    AT_ASSERT(bias.dim() == 1);

    float input_scale_float = input.q_scale().toFloat();
    int32_t input_zero_point_int32 = input.q_zero_point().toInt();

    float weight_scale_float = packed_weight.q_scale().toFloat();

    int32_t weight_zero_point_int32 = packed_weight.q_zero_point().toInt();

    float output_multiplier_float = (input_scale_float * weight_scale_float) /
        static_cast<float>(output_scale);
    int32_t output_zero_point_int32 = static_cast<int32_t>(output_zero_point);

    // This operation does the following:
    // 1) Creates a "row buffer" vector with offset values that must be added
    //    to the integer matrix multiplication operation to ensure correctness.
    //    This "row buffer" is also called the row offset, and it is needed when
    //    we use affine quantization for weights.
    // 2) Packs the resulting quantized matrix into vector-register and cache
    //    friendly tiles.
    //
    //  Note this is not executed eagerly, but rather within the fbgemmPacked
    //  call below.
    fbgemm::PackAWithRowOffset<uint8_t> packA(
        /*trans=*/fbgemm::matrix_op_t::NoTranspose,
        /*nRow=*/M,
        /*nCol=*/K,
        /*smat=*/input_ptr,
        /*ld=*/K,
        /*pmat=*/nullptr); // Currently, packA manages ownership of `pmat`.
                           // TODO: Consider a way to pre-allocate and reuse
                           // pmat buffer.

    // ReQuantizeOutput requires pointers to the zero point values,
    // since in the case of rowwise quantization these will be arrays rather
    // than scalars. But in this case, we're doing whole-tensor quantization so
    // we just pass a pointer to the scale values (and internally
    // ReQuantizeOutput won't index past 0.

    // This is the end of the pipeline, pass the resulting matrix through.
    fbgemm::DoNothing<> doNothingObj{};

    // TODO: contiguous is called for further jit optimizations.
    auto bias_contig = bias.contiguous();

    // After the uint8 * int8 matrix multiplication is performed, this operation
    // does:
    //  1) Add in row and column offsets to the rows and columns, respectively.
    //  2) Add in the bias term.
    fbgemm::ReQuantizeOutput<false /* FUSE_RELU*/> outputProcObj(
        /*nextop=*/doNothingObj,
        /*C_multiplier=*/&output_multiplier_float,
        /*C_zero_point=*/output_zero_point_int32,
        /*Aq_zero_point=*/input_zero_point_int32,
        /*Bq_zero_point=*/&weight_zero_point_int32,
        /*row_offsets=*/packA.getRowOffsetBuffer(),
        /*col_offsets=*/col_offsets.data(),
        /*bias=*/bias_contig.data<int32_t>(),
        /*nCol=*/N);

    // Allocate output Tensor and a buffer for fbgemmPacked to use
    auto output = _empty_affine_quantized(
        {M, N},
        at::device(kCPU).dtype(kQInt8),
        output_scale,
        output_zero_point);

    auto buffer = at::zeros_like(output, output.options().dtype(at::kInt));

    // Do the GEMM
    fbgemm::fbgemmPacked(
        /*packA=*/packA,
        /*packB=*/*packB,
        /*C=*/reinterpret_cast<uint8_t*>(output.data<c10::qint8>()),
        /*C_buffer=*/buffer.data<int32_t>(),
        /*ldc=*/N,
        /*outProcess=*/outputProcObj,
        /*thread_id=*/0,
        /*num_threads=*/1);

    return output;
  }
#else // USE_FBGEMM
  at::Tensor operator()(
      at::Tensor /* input */,
      at::Tensor /* packed_weight */,
      at::Tensor /* bias */,
      double /* output_scale */,
      int64_t /* output_zero_point */) {
    // We make a strong guarantee that models using these operators will have
    // the same numerics across different machines. Therefore, we do not provide
    // a fallback path and rather fail loudly if we cannot run FBGEMM.
    AT_ASSERTM(
        false, "This PyTorch installation was not built with FBGEMM operators");
  }
#endif // USE_FBGEMM
};

static auto registry = c10::RegisterOperators().op(
<<<<<<< HEAD
    "quantized::fbgemm_fc(Tensor X, Tensor W_prepack, Tensor b, float Y_scale_i, int Y_zero_point_i) -> Tensor Y",
=======
    "quantized::fbgemm_fc_packed(Tensor X, float X_scale, int X_zero_point, Tensor W_prepack, float W_scale, int W_zero_point, Tensor b, float Y_scale_i, int Y_zero_point_i) -> (Tensor Y, float Y_scale_o, int Y_zero_point_o)",
>>>>>>> aa1391aa
    c10::kernel<QFCInt8>(),
    c10::dispatchKey(QuantizedCPUTensorId()));
} // namespace
} // namespace native
} // namespace at<|MERGE_RESOLUTION|>--- conflicted
+++ resolved
@@ -152,11 +152,7 @@
 };
 
 static auto registry = c10::RegisterOperators().op(
-<<<<<<< HEAD
-    "quantized::fbgemm_fc(Tensor X, Tensor W_prepack, Tensor b, float Y_scale_i, int Y_zero_point_i) -> Tensor Y",
-=======
-    "quantized::fbgemm_fc_packed(Tensor X, float X_scale, int X_zero_point, Tensor W_prepack, float W_scale, int W_zero_point, Tensor b, float Y_scale_i, int Y_zero_point_i) -> (Tensor Y, float Y_scale_o, int Y_zero_point_o)",
->>>>>>> aa1391aa
+    "quantized::fbgemm_fc_packed(Tensor X, Tensor W_prepack, Tensor b, float Y_scale_i, int Y_zero_point_i) -> Tensor Y",
     c10::kernel<QFCInt8>(),
     c10::dispatchKey(QuantizedCPUTensorId()));
 } // namespace
