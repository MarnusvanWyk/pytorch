--- conflicted
+++ resolved
@@ -14,21 +14,10 @@
 class QFCInt8 final : public c10::OperatorKernel {
  public:
 #ifdef USE_FBGEMM
-<<<<<<< HEAD
   at::QTensor operator()(
-      const at::QTensor& input,
-      const at::QTensor& packed_weight,
-      const at::Tensor& bias,
-=======
-  std::tuple<at::Tensor, double, int64_t> operator()(
-      at::Tensor input,
-      double input_scale,
-      int64_t input_zero_point,
-      at::Tensor packed_weight,
-      double weight_scale,
-      int64_t weight_zero_point,
+      at::QTensor input,
+      at::QTensor packed_weight,
       at::Tensor bias,
->>>>>>> 01e67a56
       double output_scale,
       int64_t output_zero_point) {
     // uint8 * int8 -> uint8 (no quantization/dequantization)
@@ -73,13 +62,8 @@
 
     int32_t weight_zero_point_int32 = packed_weight.q_zero_point().toInt();
 
-<<<<<<< HEAD
-    float output_scale_float = static_cast<float>(output_scale) /
-        (input_scale_float * weight_scale_float);
-=======
     float output_multiplier_float = (input_scale_float * weight_scale_float) /
         static_cast<float>(output_scale);
->>>>>>> 01e67a56
     int32_t output_zero_point_int32 = static_cast<int32_t>(output_zero_point);
 
     // This operation does the following:
@@ -152,21 +136,10 @@
     return output;
   }
 #else // USE_FBGEMM
-<<<<<<< HEAD
   at::QTensor operator()(
-      const at::QTensor& /* input */,
-      const at::QTensor& /* packed_weight */,
-      const at::Tensor& /* bias */,
-=======
-  std::tuple<at::Tensor, double, int64_t> operator()(
-      at::Tensor /* input */,
-      double /* input_scale */,
-      int64_t /* input_zero_point */,
-      at::Tensor /* packed_weight */,
-      double /* weight_scale */,
-      int64_t /* weight_zero_point */,
+      at::QTensor /* input */,
+      at::QTensor /* packed_weight */,
       at::Tensor /* bias */,
->>>>>>> 01e67a56
       double /* output_scale */,
       int64_t /* output_zero_point */) {
     // We make a strong guarantee that models using these operators will have
