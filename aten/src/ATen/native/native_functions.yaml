# See README.md in this directory for more guidance


# Temporary type cast operators. These are needed to trace type-casts now since
# Type's are not supported in the IR. Instead, we call down to these
# specialized operators for each datatype.
# TODO: remove when we have Type support in the IR
- func: _cast_Byte(Tensor self, bool non_blocking=False) -> Tensor
  matches_jit_signature: True
  variants: function

- func: _cast_Char(Tensor self, bool non_blocking=False) -> Tensor
  matches_jit_signature: True
  variants: function

- func: _cast_Double(Tensor self, bool non_blocking=False) -> Tensor
  matches_jit_signature: True
  variants: function

- func: _cast_Float(Tensor self, bool non_blocking=False) -> Tensor
  matches_jit_signature: True
  variants: function

- func: _cast_Int(Tensor self, bool non_blocking=False) -> Tensor
  matches_jit_signature: True
  variants: function

- func: _cast_Long(Tensor self, bool non_blocking=False) -> Tensor
  matches_jit_signature: True
  variants: function

- func: _cast_Short(Tensor self, bool non_blocking=False) -> Tensor
  matches_jit_signature: True
  variants: function

- func: _cast_Half(Tensor self, bool non_blocking=False) -> Tensor
  matches_jit_signature: True
  variants: function

- func: _cudnn_ctc_loss(Tensor log_probs, Tensor targets, int[] input_lengths, int[] target_lengths, int blank, bool deterministic, bool zero_infinity) -> (Tensor, Tensor)
  matches_jit_signature: True
  dispatch:
    CUDA: _cudnn_ctc_loss

- func: _cudnn_rnn_flatten_weight(Tensor[] weight_arr, int weight_stride0, int input_size, int mode, int hidden_size, int num_layers, bool batch_first, bool bidirectional) -> Tensor
  matches_jit_signature: True
  dispatch:
    CUDA: _cudnn_rnn_flatten_weight

- func: _cudnn_rnn(Tensor input, Tensor[] weight, int weight_stride0, Tensor? weight_buf, Tensor hx, Tensor? cx, int mode, int hidden_size, int num_layers, bool batch_first, float dropout, bool train, bool bidirectional, int[] batch_sizes, Tensor? dropout_state) -> (Tensor, Tensor, Tensor, Tensor, Tensor)
  matches_jit_signature: True
  dispatch:
    CUDA: _cudnn_rnn

- func: _cudnn_rnn_backward(Tensor input, Tensor[] weight, int weight_stride0, Tensor weight_buf, Tensor hx, Tensor? cx, Tensor output, Tensor? grad_output, Tensor? grad_hy, Tensor? grad_cy, int mode, int hidden_size, int num_layers, bool batch_first, float dropout, bool train, bool bidirectional, int[] batch_sizes, BoolTensor? dropout_state, Tensor reserve, bool[4] output_mask) -> (Tensor, Tensor, Tensor, Tensor[])
  dispatch:
    CUDA: _cudnn_rnn_backward

- func: _cudnn_init_dropout_state(float dropout, bool train, int dropout_seed, *, ScalarType dtype, Layout layout, Device device) -> Tensor
  matches_jit_signature: True
  dispatch:
    CUDA: _cudnn_init_dropout_state

- func: _debug_has_internal_overlap(Tensor self) -> int
  variants: function

- func: _fused_dropout(Tensor self, float p, Generator? generator=None) -> (Tensor, Tensor)
  matches_jit_signature: True
  variants: function
  dispatch:
     CUDA: fused_dropout_cuda

- func: _masked_scale(Tensor self, Tensor mask, float scale) -> Tensor
  matches_jit_signature: True
  variants: function
  dispatch:
     CUDA: masked_scale_cuda

- func: _sobol_engine_draw(Tensor quasi, int n, Tensor sobolstate, int dimension, int num_generated, ScalarType? dtype) -> (Tensor, Tensor)
  matches_jit_signature: True

- func: _sobol_engine_ff_(Tensor(a!) self, int n, Tensor sobolstate, int dimension, int num_generated) -> Tensor(a!)
  matches_jit_signature: True

- func: _sobol_engine_scramble_(Tensor(a!) self, Tensor ltm, int dimension) -> Tensor(a!)
  matches_jit_signature: True

- func: _sobol_engine_initialize_state_(Tensor(a!) self, int dimension) -> Tensor(a!)
  matches_jit_signature: True

- func: _reshape_from_tensor(Tensor self, Tensor shape) -> Tensor
  matches_jit_signature: True

- func: _shape_as_tensor(Tensor self) -> Tensor
  matches_jit_signature: True

- func: dropout(Tensor input, float p, bool train) -> Tensor
  matches_jit_signature: True

- func: dropout_(Tensor(a!) self, float p, bool train) -> Tensor(a!)
  matches_jit_signature: True

- func: feature_dropout(Tensor input, float p, bool train) -> Tensor
  matches_jit_signature: True

- func: feature_dropout_(Tensor(a!) self, float p, bool train) -> Tensor(a!)
  matches_jit_signature: True

- func: alpha_dropout(Tensor input, float p, bool train) -> Tensor
  matches_jit_signature: True

- func: alpha_dropout_(Tensor(a!) self, float p, bool train) -> Tensor(a!)
  matches_jit_signature: True

- func: feature_alpha_dropout(Tensor input, float p, bool train) -> Tensor
  matches_jit_signature: True

- func: feature_alpha_dropout_(Tensor(a!) self, float p, bool train) -> Tensor(a!)
  matches_jit_signature: True

- func: abs(Tensor self) -> Tensor
  matches_jit_signature: True
  variants: function, method

- func: abs_(Tensor(a!) self) -> Tensor(a!)
  matches_jit_signature: True
  variants: function, method
  dispatch:
    CPU: _abs__cpu
    CUDA: _abs__cuda

- func: abs(Tensor self, *, Tensor(a!) out) -> Tensor(a!)
  matches_jit_signature: True
  dispatch:
    CPU: _abs_out_cpu
    CUDA: _abs_out_cuda

- func: acos(Tensor self) -> Tensor
  matches_jit_signature: True
  variants: function, method

- func: acos_(Tensor(a!) self) -> Tensor(a!)
  matches_jit_signature: True
  variants: function, method
  dispatch:
    CPU: _acos__cpu
    CUDA: _acos__cuda

- func: acos(Tensor self, *, Tensor(a!) out) -> Tensor(a!)
  matches_jit_signature: True
  dispatch:
    CPU: _acos_out_cpu
    CUDA: _acos_out_cuda

- func: avg_pool1d(Tensor self, int[1] kernel_size, int[1] stride=[], int[1] padding=0, bool ceil_mode=False, bool count_include_pad=True) -> Tensor
  matches_jit_signature: True

- func: adaptive_avg_pool1d(Tensor self, int[1] output_size) -> Tensor
  matches_jit_signature: True

# Return: (Tensor output, Tensor indices)
- func: adaptive_max_pool1d(Tensor self, int[1] output_size) -> (Tensor, Tensor)
  matches_jit_signature: True

- func: add(Tensor self, Tensor other, *, Scalar alpha=1) -> Tensor
  matches_jit_signature: True
  variants: function, method

- func: add_(Tensor(a!) self, Tensor other, *, Scalar alpha=1) -> Tensor(a!)
  matches_jit_signature: True
  variants: method

- func: add(Tensor self, Tensor other, *, Scalar alpha=1, Tensor(a!) out) -> Tensor(a!)
  matches_jit_signature: True

# For C++ only, until we have conversion from C++ numbers to Tensor
- func: add(Tensor self, Scalar other, Scalar alpha=1) -> Tensor
  matches_jit_signature: True
  variants: function, method

- func: add_(Tensor(a!) self, Scalar other, Scalar alpha=1) -> Tensor(a!)
  matches_jit_signature: True
  variants: method

- func: addmv(Tensor self, Tensor mat, Tensor vec, *, Scalar beta=1, Scalar alpha=1) -> Tensor
  matches_jit_signature: True
  variants: function, method

- func: addmv_(Tensor(a!) self, Tensor mat, Tensor vec, *, Scalar beta=1, Scalar alpha=1) -> Tensor(a!)
  matches_jit_signature: True
  variants: function, method

- func: addmv(Tensor self, Tensor mat, Tensor vec, *, Scalar beta=1, Scalar alpha=1, Tensor(a!) out) -> Tensor(a!)
  matches_jit_signature: True

- func: addr(Tensor self, Tensor vec1, Tensor vec2, *, Scalar beta=1, Scalar alpha=1) -> Tensor
  matches_jit_signature: True
  variants: function, method

- func: addr_(Tensor(a!) self, Tensor vec1, Tensor vec2, *, Scalar beta=1, Scalar alpha=1) -> Tensor(a!)
  matches_jit_signature: True
  variants: method

- func: addr(Tensor self, Tensor vec1, Tensor vec2, *, Scalar beta=1, Scalar alpha=1, Tensor(a!) out) -> Tensor(a!)
  matches_jit_signature: True

- func: affine_grid_generator(Tensor theta, int[] size) -> Tensor
  matches_jit_signature: True
  variants: function

- func: affine_grid_generator_backward(Tensor grad, int[] size) -> Tensor
  matches_jit_signature: True
  variants: function

- func: all(Tensor self, int dim, bool keepdim=False) -> Tensor
  matches_jit_signature: True
  variants: function, method

- func: all(Tensor self, int dim, bool keepdim=False, *, Tensor(a!) out) -> Tensor(a!)
  matches_jit_signature: True

- func: allclose(Tensor self, Tensor other, float rtol=1e-05, float atol=1e-08, bool equal_nan=False) -> bool
  matches_jit_signature: True
  variants: function, method

- func: any(Tensor self, int dim, bool keepdim=False) -> Tensor
  matches_jit_signature: True
  variants: function, method

- func: any(Tensor self, int dim, bool keepdim=False, *, Tensor(a!) out) -> Tensor(a!)
  matches_jit_signature: True

- func: arange(Scalar end, *, ScalarType? dtype=None, Layout? layout=None, Device? device=None) -> Tensor
  matches_jit_signature: True

- func: arange(Scalar start, Scalar end, *, ScalarType? dtype=None, Layout? layout=None, Device? device=None) -> Tensor
  matches_jit_signature: True

- func: arange(Scalar start, Scalar end, Scalar step, *, ScalarType? dtype=None, Layout? layout=None, Device? device=None) -> Tensor
  matches_jit_signature: True

- func: arange(Scalar end, *, Tensor(a!) out) -> Tensor(a!)
  matches_jit_signature: True

- func: arange(Scalar start, Scalar end, Scalar step=1, *, Tensor(a!) out) -> Tensor(a!)
  matches_jit_signature: True
  dispatch:
    CPU: arange_cpu_out
    CUDA: arange_cuda_out

# This function is a temporary hack to allow tracing of arange like constructs with dynamic
# bounds on arange.  Normal arange is not traceable because it does not take any tensor inputs;
# if the range you need is based on another tensor, calling this function directly will
# preserve tracing.  Get rid of this when arange can directly take tensors for bounds
# (so that it can be traced directly).
- func: _dim_arange(Tensor like, int dim) -> Tensor
  matches_jit_signature: True

- func: argmax(Tensor self, int? dim=None, bool keepdim=False) -> Tensor
  matches_jit_signature: True
  variants: function, method

- func: argmin(Tensor self, int? dim=None, bool keepdim=False) -> Tensor
  matches_jit_signature: True
  variants: function, method

- func: as_strided(Tensor(a) self, int[] size, int[] stride, int? storage_offset=None) -> Tensor(a)
  matches_jit_signature: True
  variants: function, method
  device_guard: False

- func: as_strided_(Tensor(a!) self, int[] size, int[] stride, int? storage_offset=None) -> Tensor(a!)
  matches_jit_signature: True
  variants: function, method
  device_guard: False

- func: asin(Tensor self) -> Tensor
  matches_jit_signature: True
  variants: function, method

- func: asin_(Tensor(a!) self) -> Tensor(a!)
  matches_jit_signature: True
  variants: function, method
  dispatch:
    CPU: _asin__cpu
    CUDA: _asin__cuda

- func: asin(Tensor self, *, Tensor(a!) out) -> Tensor(a!)
  matches_jit_signature: True
  dispatch:
    CPU: _asin_out_cpu
    CUDA: _asin_out_cuda

- func: atan(Tensor self) -> Tensor
  matches_jit_signature: True
  variants: function, method

- func: atan_(Tensor(a!) self) -> Tensor(a!)
  matches_jit_signature: True
  variants: function, method
  dispatch:
    CPU: _atan__cpu
    CUDA: _atan__cuda

- func: atan(Tensor self, *, Tensor(a!) out) -> Tensor(a!)
  matches_jit_signature: True
  dispatch:
    CPU: _atan_out_cpu
    CUDA: _atan_out_cuda

- func: baddbmm(Tensor self, Tensor batch1, Tensor batch2, *, Scalar beta=1, Scalar alpha=1) -> Tensor
  matches_jit_signature: True
  variants: function, method
  dispatch:
    CPU: baddbmm_cpu
    CUDA: baddbmm_cuda

- func: baddbmm_(Tensor(a!) self, Tensor batch1, Tensor batch2, *, Scalar beta=1, Scalar alpha=1) -> Tensor(a!)
  matches_jit_signature: True
  variants: method
  dispatch:
    CPU: baddbmm__cpu
    CUDA: baddbmm__cuda

- func: _baddbmm_mkl_(Tensor(a!) self, Tensor batch1, Tensor batch2, *, Scalar beta=1, Scalar alpha=1) -> Tensor(a!)
  matches_jit_signature: True
  variants: function

- func: baddbmm(Tensor self, Tensor batch1, Tensor batch2, *, Scalar beta=1, Scalar alpha=1, Tensor(a!) out) -> Tensor(a!)
  matches_jit_signature: True
  variants: function
  dispatch:
    CPU: baddbmm_out_cpu
    CUDA: baddbmm_out_cuda

- func: bartlett_window(int window_length, *, ScalarType? dtype=None, Layout? layout=None, Device? device=None) -> Tensor
  matches_jit_signature: True

- func: bartlett_window(int window_length, bool periodic, *, ScalarType? dtype=None, Layout? layout=None, Device? device=None) -> Tensor
  matches_jit_signature: True

- func: batch_norm(Tensor input, Tensor? weight, Tensor? bias, Tensor? running_mean, Tensor? running_var, bool training, float momentum, float eps, bool cudnn_enabled) -> Tensor
  matches_jit_signature: True

- func: _batch_norm_impl_index(Tensor input, Tensor? weight, Tensor? bias, Tensor? running_mean, Tensor? running_var, bool training, float momentum, float eps, bool cudnn_enabled) -> (Tensor, Tensor, Tensor, int)
  matches_jit_signature: True

- func: _batch_norm_impl_index_backward(int impl_index, Tensor input, Tensor grad_output, Tensor? weight, Tensor? running_mean, Tensor? running_var, Tensor? save_mean, Tensor? save_var_transform, bool train, float eps, bool[3] output_mask) -> (Tensor, Tensor, Tensor)
  matches_jit_signature: True

# Sample bernoulli with values in `self` as probability.
- func: bernoulli(Tensor self, *, Generator? generator=None) -> Tensor
  matches_jit_signature: True
  variants: function, method

- func: bernoulli(Tensor self, *, Generator? generator=None, Tensor(a!) out) -> Tensor(a!)
  matches_jit_signature: True
  variants: function

- func: bernoulli_(Tensor(a!) self, Tensor p, *, Generator? generator=None) -> Tensor(a!)
  matches_jit_signature: True
  variants: method
  dispatch:
    CPU: bernoulli_tensor_cpu_
    CUDA: bernoulli_tensor_cuda_

- func: bernoulli_(Tensor(a!) self, float p=0.5, *, Generator? generator=None) -> Tensor(a!)
  matches_jit_signature: True
  variants: method
  dispatch:
    CPU: bernoulli_scalar_cpu_
    CUDA: bernoulli_scalar_cuda_

# This out-of-place version isn't used explicitly, but needed by jit.
# There is no default valid on `p` here because it would introduce ambiguity
# with `bernoulli(Tensor self, *, Generator? generator=None)` declaration.
- func: bernoulli(Tensor self, float p, *, Generator? generator=None) -> Tensor
  matches_jit_signature: True
  variants: function, method

- func: bilinear(Tensor input1, Tensor input2, Tensor weight, Tensor? bias) -> Tensor
  matches_jit_signature: True

- func: binary_cross_entropy_with_logits(Tensor self, Tensor target, Tensor? weight, Tensor? pos_weight, int reduction) -> Tensor
  matches_jit_signature: True
  variants: function

- func: binary_cross_entropy_with_logits_backward(Tensor grad_output, Tensor self, Tensor target, Tensor? weight, Tensor? pos_weight, int reduction) -> Tensor
  matches_jit_signature: True
  variants: function

- func: bincount(Tensor self, Tensor? weights=None, int minlength=0) -> Tensor
  matches_jit_signature: True
  variants: function, method
  dispatch:
    CPU: _bincount_cpu
    CUDA: _bincount_cuda

- func: blackman_window(int window_length, *, ScalarType? dtype=None, Layout? layout=None, Device? device=None) -> Tensor
  matches_jit_signature: True

- func: blackman_window(int window_length, bool periodic, *, ScalarType? dtype=None, Layout? layout=None, Device? device=None) -> Tensor
  matches_jit_signature: True

- func: bmm(Tensor self, Tensor mat2) -> Tensor
  matches_jit_signature: True
  variants: function, method
  dispatch:
    CPU: bmm_cpu
    CUDA: bmm_cuda

- func: bmm(Tensor self, Tensor mat2, *, Tensor(a!) out) -> Tensor(a!)
  matches_jit_signature: True
  variants: function
  dispatch:
    CPU: bmm_out_cpu
    CUDA: bmm_out_cuda

- func: broadcast_tensors(Tensor[] tensors) -> Tensor[]
  matches_jit_signature: True
  device_guard: False

- func: cat(Tensor[] tensors, int dim=0) -> Tensor
  matches_jit_signature: True

- func: cat(Tensor[] tensors, int dim=0, *, Tensor(a!) out) -> Tensor(a!)
  matches_jit_signature: True

- func: ceil(Tensor self) -> Tensor
  matches_jit_signature: True
  variants: function, method

- func: ceil_(Tensor(a!) self) -> Tensor(a!)
  matches_jit_signature: True
  variants: function, method
  dispatch:
    CPU: _ceil__cpu
    CUDA: _ceil__cuda

- func: ceil(Tensor self, *, Tensor(a!) out) -> Tensor(a!)
  matches_jit_signature: True
  dispatch:
    CPU: _ceil_out_cpu
    CUDA: _ceil_out_cuda

- func: chain_matmul(Tensor[] matrices) -> Tensor
  matches_jit_signature: True
  variants: function

- func: chunk(Tensor(a) self, int chunks, int dim=0) -> Tensor(a)[]
  matches_jit_signature: True
  variants: function, method
  device_guard: False

- func: clamp(Tensor self, Scalar? min=None, Scalar? max=None) -> Tensor
  matches_jit_signature: True
  variants: function, method

- func: clamp_(Tensor(a!) self, Scalar? min=None, Scalar? max=None) -> Tensor(a!)
  matches_jit_signature: True
  variants: function, method
  dispatch:
    CPU: _clamp__cpu
    CUDA: _clamp__cuda

- func: clamp(Tensor self, Scalar? min=None, Scalar? max=None, *, Tensor(a!) out) -> Tensor(a!)
  matches_jit_signature: True
  dispatch:
    CPU: _clamp_out_cpu
    CUDA: _clamp_out_cuda

- func: clamp_max(Tensor self, Scalar max) -> Tensor
  matches_jit_signature: True
  variants: function, method

- func: clamp_max_(Tensor(a!) self, Scalar max) -> Tensor(a!)
  matches_jit_signature: True
  variants: function, method
  dispatch:
    CPU: _clamp_max__cpu
    CUDA: _clamp_max__cuda

- func: clamp_max(Tensor self, Scalar max, *, Tensor(a!) out) -> Tensor(a!)
  matches_jit_signature: True
  dispatch:
    CPU: _clamp_max_out_cpu
    CUDA: _clamp_max_out_cuda

- func: clamp_min(Tensor self, Scalar min) -> Tensor
  matches_jit_signature: True
  variants: function, method

- func: clamp_min_(Tensor(a!) self, Scalar min) -> Tensor(a!)
  matches_jit_signature: True
  variants: function, method
  dispatch:
    CPU: _clamp_min__cpu
    CUDA: _clamp_min__cuda

- func: clamp_min(Tensor self, Scalar min, *, Tensor(a!) out) -> Tensor(a!)
  matches_jit_signature: True
  dispatch:
    CPU: _clamp_min_out_cpu
    CUDA: _clamp_min_out_cuda

- func: cudnn_is_acceptable(Tensor self) -> bool
  matches_jit_signature: True
  device_guard: False

- func: constant_pad_nd(Tensor self, int[] pad, Scalar value=0) -> Tensor
  matches_jit_signature: True
  variants: function

- func: contiguous(Tensor self) -> Tensor
  matches_jit_signature: True
  variants: method

- func: convolution(Tensor input, Tensor weight, Tensor? bias, int[] stride, int[] padding, int[] dilation, bool transposed, int[] output_padding, int groups) -> Tensor
  matches_jit_signature: True

- func: _convolution(Tensor input, Tensor weight, Tensor? bias, int[] stride, int[] padding, int[] dilation, bool transposed, int[] output_padding, int groups, bool benchmark, bool deterministic, bool cudnn_enabled) -> Tensor
  matches_jit_signature: True

- func: _convolution_nogroup(Tensor input, Tensor weight, Tensor? bias, int[] stride, int[] padding, int[] dilation, bool transposed, int[] output_padding) -> Tensor
  matches_jit_signature: True

- func: _convolution_double_backward(Tensor? ggI, Tensor? ggW, Tensor? ggb, Tensor gO, Tensor weight, Tensor self, int[] stride, int[] padding, int[] dilation, bool transposed, int[] output_padding, int groups, bool benchmark, bool deterministic, bool cudnn_enabled, bool[3] output_mask) -> (Tensor, Tensor, Tensor)
  matches_jit_signature: True

- func: conv1d(Tensor input, Tensor weight, Tensor? bias=None, int[1] stride=1, int[1] padding=0, int[1] dilation=1, int groups=1) -> Tensor
  matches_jit_signature: True

- func: conv2d(Tensor input, Tensor weight, Tensor? bias=None, int[2] stride=1, int[2] padding=0, int[2] dilation=1, int groups=1) -> Tensor
  matches_jit_signature: True

- func: conv3d(Tensor input, Tensor weight, Tensor? bias=None, int[3] stride=1, int[3] padding=0, int[3] dilation=1, int groups=1) -> Tensor
  matches_jit_signature: True

- func: conv_tbc(Tensor self, Tensor weight, Tensor bias, int pad=0) -> Tensor
  matches_jit_signature: True

- func: conv_tbc_backward(Tensor self, Tensor input, Tensor weight, Tensor bias, int pad) -> (Tensor, Tensor, Tensor)
  matches_jit_signature: True

# NB: we inherit the goofy argument order from PyTorch torch.nn.functional
- func: conv_transpose1d(Tensor input, Tensor weight, Tensor? bias=None, int[1] stride=1, int[1] padding=0, int[1] output_padding=0, int groups=1, int[1] dilation=1) -> Tensor
  matches_jit_signature: True

- func: conv_transpose2d(Tensor input, Tensor weight, Tensor? bias=None, int[2] stride=1, int[2] padding=0, int[2] output_padding=0, int groups=1, int[2] dilation=1) -> Tensor
  matches_jit_signature: True

- func: conv_transpose3d(Tensor input, Tensor weight, Tensor? bias=None, int[3] stride=1, int[3] padding=0, int[3] output_padding=0, int groups=1, int[3] dilation=1) -> Tensor
  matches_jit_signature: True

- func: s_copy_(Tensor(a!) self, Tensor src, bool non_blocking=False) -> Tensor(a!)
  matches_jit_signature: True
  cpu_half: True
  cpu_bool: True
  cuda_bool: True
  dispatch:
    CPU: _s_copy__cpu
    CUDA: _s_copy__cuda

- func: _s_copy_from(Tensor self, Tensor dst, bool non_blocking=False) -> Tensor
  matches_jit_signature: True
  cpu_half: True
  cpu_bool: True
  cuda_bool: True
  dispatch:
    CUDA: _s_copy_from_cuda

- func: _copy_same_type_(Tensor(a!) self, Tensor src) -> void
  matches_jit_signature: True
  cpu_half: True
  cpu_bool: True
  cuda_bool: True
  dispatch:
    CPU: _copy_same_type__cpu

- func: cos(Tensor self) -> Tensor
  matches_jit_signature: True
  variants: function, method

- func: cos_(Tensor(a!) self) -> Tensor(a!)
  matches_jit_signature: True
  variants: function, method
  dispatch:
    CPU: _cos__cpu
    CUDA: _cos__cuda

- func: cos(Tensor self, *, Tensor(a!) out) -> Tensor(a!)
  matches_jit_signature: True
  dispatch:
    CPU: _cos_out_cpu
    CUDA: _cos_out_cuda

- func: cosh(Tensor self) -> Tensor
  matches_jit_signature: True
  variants: function, method

- func: cosh_(Tensor(a!) self) -> Tensor(a!)
  matches_jit_signature: True
  variants: function, method
  dispatch:
    CPU: _cosh__cpu
    CUDA: _cosh__cuda

- func: cosh(Tensor self, *, Tensor(a!) out) -> Tensor(a!)
  matches_jit_signature: True
  dispatch:
    CPU: _cosh_out_cpu
    CUDA: _cosh_out_cuda

- func: cosine_embedding_loss(Tensor input1, Tensor input2, Tensor target, float margin=0.0, int reduction=Mean) -> Tensor
  matches_jit_signature: True

- func: cudnn_affine_grid_generator(Tensor theta, int N, int C, int H, int W) -> Tensor grid
  matches_jit_signature: True
  dispatch:
    CUDA: cudnn_affine_grid_generator_forward

# TODO: Why do I have to call this grad?!
- func: cudnn_affine_grid_generator_backward(Tensor grad, int N, int C, int H, int W) -> Tensor grad_theta
  matches_jit_signature: True
  dispatch:
    CUDA: cudnn_affine_grid_generator_backward

- func: cudnn_batch_norm(Tensor input, Tensor weight, Tensor? bias, Tensor? running_mean, Tensor? running_var, bool training, float exponential_average_factor, float epsilon) -> (Tensor, Tensor, Tensor)
  matches_jit_signature: True
  dispatch:
    CUDA: cudnn_batch_norm

# NB: You can only use this if you used cudnn_batch_norm training=True
- func: cudnn_batch_norm_backward(Tensor input, Tensor grad_output, Tensor weight, Tensor? running_mean, Tensor? running_var, Tensor? save_mean, Tensor? save_var, float epsilon) -> (Tensor, Tensor, Tensor)
  matches_jit_signature: True
  dispatch:
    CUDA: cudnn_batch_norm_backward

- func: cudnn_convolution(Tensor self, Tensor weight, Tensor? bias, int[] padding, int[] stride, int[] dilation, int groups, bool benchmark, bool deterministic) -> Tensor
  matches_jit_signature: True
  dispatch:
    CUDA: cudnn_convolution

- func: cudnn_convolution_backward_input(int[] self_size, Tensor grad_output, Tensor weight, int[] padding, int[] stride, int[] dilation, int groups, bool benchmark, bool deterministic) -> Tensor
  matches_jit_signature: True
  dispatch:
    CUDA: cudnn_convolution_backward_input

- func: cudnn_convolution_backward(Tensor self, Tensor grad_output, Tensor weight, int[] padding, int[] stride, int[] dilation, int groups, bool benchmark, bool deterministic, bool[3] output_mask) -> (Tensor, Tensor, Tensor)
  matches_jit_signature: True
  dispatch:
    CUDA: cudnn_convolution_backward

- func: cudnn_convolution_backward_bias(Tensor grad_output) -> Tensor
  matches_jit_signature: True
  dispatch:
    CUDA: cudnn_convolution_backward_bias

- func: cudnn_convolution_backward_weight(int[] weight_size, Tensor grad_output, Tensor self, int[] padding, int[] stride, int[] dilation, int groups, bool benchmark, bool deterministic) -> Tensor
  matches_jit_signature: True
  dispatch:
    CUDA: cudnn_convolution_backward_weight

- func: cudnn_convolution_transpose(Tensor self, Tensor weight, Tensor? bias, int[] padding, int[] output_padding, int[] stride, int[] dilation, int groups, bool benchmark, bool deterministic) -> Tensor
  matches_jit_signature: True
  dispatch:
    CUDA: cudnn_convolution_transpose

# NB: output_padding not strictly needed here, but it's helpful for the float
# backwards
- func: cudnn_convolution_transpose_backward(Tensor self, Tensor grad_output, Tensor weight, int[] padding, int[] output_padding, int[] stride, int[] dilation, int groups, bool benchmark, bool deterministic, bool[3] output_mask) -> (Tensor, Tensor, Tensor)
  matches_jit_signature: True
  dispatch:
    CUDA: cudnn_convolution_transpose_backward

- func: cudnn_convolution_transpose_backward_bias(Tensor grad_output) -> Tensor
  matches_jit_signature: True
  dispatch:
    CUDA: cudnn_convolution_backward_bias

- func: cudnn_convolution_transpose_backward_input(Tensor grad_output, Tensor weight, int[] padding, int[] stride, int[] dilation, int groups, bool benchmark, bool deterministic) -> Tensor
  matches_jit_signature: True
  dispatch:
    CUDA: cudnn_convolution_transpose_backward_input

- func: cudnn_convolution_transpose_backward_weight(int[] weight_size, Tensor grad_output, Tensor self, int[] padding, int[] stride, int[] dilation, int groups, bool benchmark, bool deterministic) -> Tensor
  matches_jit_signature: True
  dispatch:
    CUDA: cudnn_convolution_transpose_backward_weight

# NB: input is special cased in a way I don't quite understand
- func: cudnn_grid_sampler(Tensor self, Tensor grid) -> Tensor output
  matches_jit_signature: True
  dispatch:
    CUDA: cudnn_grid_sampler_forward

- func: cudnn_grid_sampler_backward(Tensor self, Tensor grid, Tensor grad_output) -> (Tensor grad_self, Tensor grad_grid)
  matches_jit_signature: True
  dispatch:
    CUDA: cudnn_grid_sampler_backward

# FIXME: These could be combined as optional<ScalarType> but for https://github.com/pytorch/pytorch/issues/6593.
- func: cumsum(Tensor self, int dim, *, ScalarType dtype) -> Tensor
  matches_jit_signature: True
  variants: function, method

- func: cumsum(Tensor self, int dim) -> Tensor
  matches_jit_signature: True
  variants: function, method

- func: cumsum(Tensor self, int dim, *, ScalarType dtype, Tensor(a!) out) -> Tensor(a!)
  matches_jit_signature: True

- func: cumsum(Tensor self, int dim, *, Tensor(a!) out) -> Tensor(a!)
  matches_jit_signature: True

# FIXME: These could be combined as optional<ScalarType> but for https://github.com/pytorch/pytorch/issues/6593.
- func: cumprod(Tensor self, int dim, *, ScalarType dtype) -> Tensor
  matches_jit_signature: True
  variants: function, method

- func: cumprod(Tensor self, int dim) -> Tensor
  matches_jit_signature: True
  variants: function, method

- func: cumprod(Tensor self, int dim, *, ScalarType dtype, Tensor(a!) out) -> Tensor(a!)
  matches_jit_signature: True

- func: cumprod(Tensor self, int dim, *, Tensor(a!) out) -> Tensor(a!)
  matches_jit_signature: True

- func: ctc_loss(Tensor log_probs, Tensor targets, int[] input_lengths, int[] target_lengths, int blank=0, int reduction=Mean, bool zero_infinity=False) -> Tensor
  matches_jit_signature: True

# convenience function that converts to intlists for you
- func: ctc_loss(Tensor log_probs, Tensor targets, Tensor input_lengths, Tensor target_lengths, int blank=0, int reduction=Mean, bool zero_infinity=False) -> Tensor
  matches_jit_signature: True

- func: _ctc_loss(Tensor log_probs, Tensor targets, int[] input_lengths, int[] target_lengths, int blank=0, bool zero_infinity=False) -> (Tensor, Tensor)
  matches_jit_signature: True
  dispatch:
    CPU:  ctc_loss_cpu
    CUDA: ctc_loss_gpu

- func: _ctc_loss_backward(Tensor grad, Tensor log_probs, Tensor targets, int[] input_lengths, int[] target_lengths, Tensor neg_log_likelihood, Tensor log_alpha, int blank, bool zero_infinity=False) -> Tensor
  matches_jit_signature: True
  dispatch:
    CPU: ctc_loss_backward_cpu
    CUDA: ctc_loss_backward_gpu

- func: det(Tensor self) -> Tensor
  matches_jit_signature: True
  variants: function, method

- func: diag_embed(Tensor self, int offset=0, int dim1=-2, int dim2=-1) -> Tensor
  matches_jit_signature: True
  variants: function, method

- func: diagflat(Tensor self, int offset=0) -> Tensor
  matches_jit_signature: True
  variants: function, method

- func: diagonal(Tensor(a) self, int offset=0, int dim1=0, int dim2=1) -> Tensor(a)
  matches_jit_signature: True
  variants: function, method

- func: div(Tensor self, Tensor other) -> Tensor
  matches_jit_signature: True
  variants: function, method

- func: div_(Tensor(a!) self, Tensor other) -> Tensor(a!)
  matches_jit_signature: True
  variants: method

- func: div(Tensor self, Tensor other, *, Tensor(a!) out) -> Tensor(a!)
  matches_jit_signature: True

# For C++ only, until we have conversion from C++ numbers to Tensor
- func: div(Tensor self, Scalar other) -> Tensor
  matches_jit_signature: True
  variants: function, method

- func: div_(Tensor(a!) self, Scalar other) -> Tensor(a!)
  matches_jit_signature: True
  variants: method

- func: dot(Tensor self, Tensor tensor) -> Tensor
  matches_jit_signature: True
  variants: function, method

- func: dot(Tensor self, Tensor tensor, *, Tensor(a!) out) -> Tensor(a!)
  matches_jit_signature: True

- func: einsum(str equation, Tensor[] tensors) -> Tensor
  matches_jit_signature: True

- func: embedding(Tensor weight, Tensor indices, int padding_idx=-1, bool scale_grad_by_freq=False, bool sparse=False) -> Tensor
  matches_jit_signature: True

- func: embedding_backward(Tensor grad, Tensor indices, int num_weights, int padding_idx, bool scale_grad_by_freq, bool sparse) -> Tensor
  matches_jit_signature: True

- func: embedding_dense_backward(Tensor grad_output, IndexTensor indices, int num_weights, int padding_idx, bool scale_grad_by_freq) -> Tensor
  dispatch:
    CPU: embedding_dense_backward_cpu
    CUDA: embedding_dense_backward_cuda

- func: embedding_renorm_(Tensor(a!) self, Tensor indices, float max_norm, float norm_type) -> Tensor(a!)
  matches_jit_signature: True
  dispatch:
    CPU: embedding_renorm_cpu_
    CUDA: embedding_renorm_cuda_

- func: embedding_sparse_backward(Tensor grad, Tensor indices, int num_weights, int padding_idx, bool scale_grad_by_freq) -> Tensor
  matches_jit_signature: True

# NOTE [ embedding_bag Native Functions ]
# The `_embedding_bag.*` variants assume that input tensors except for `weight`,
# e.g. `indices` and `offsets` (and `offset2bag`), are contiguous.
# We really only need to enforce this for `_embedding_bag` (the forward) because
# the backward inputs are the same as forward ones.
# The above `embedding_bag` wrapper is created to achieve this, e.g.,
# applying indices = indices.contiguous().
# The backward functions apply a check that these input tensors are contiguous.

- func: embedding_bag(Tensor weight, Tensor indices, Tensor offsets, bool scale_grad_by_freq=False, int mode=0, bool sparse=False, Tensor? per_sample_weights=None) -> (Tensor, Tensor, Tensor, Tensor)
  matches_jit_signature: True

- func: _embedding_bag(Tensor weight, Tensor indices, Tensor offsets, bool scale_grad_by_freq=False, int mode=0, bool sparse=False, Tensor? per_sample_weights=None) -> (Tensor, Tensor, Tensor, Tensor)
  matches_jit_signature: True
  dispatch:
    CPU: _embedding_bag_cpu
    CUDA: _embedding_bag_cuda

- func: _embedding_bag_backward(Tensor grad, Tensor indices, Tensor offsets, Tensor offset2bag, Tensor bag_size, Tensor maximum_indices, int num_weights, bool scale_grad_by_freq, int mode, bool sparse, Tensor? per_sample_weights) -> Tensor
  matches_jit_signature: True

- func: _embedding_bag_sparse_backward(Tensor grad, Tensor indices, Tensor offsets, Tensor offset2bag, Tensor bag_size, int num_weights, bool scale_grad_by_freq, int mode, Tensor? per_sample_weights) -> Tensor
  matches_jit_signature: True

- func: _embedding_bag_dense_backward(Tensor grad, IndexTensor indices, IndexTensor offsets, IndexTensor offset2bag, IndexTensor bag_size, IndexTensor maximum_indices, int num_weights, bool scale_grad_by_freq, int mode, Tensor? per_sample_weights) -> Tensor
  dispatch:
    CPU: _embedding_bag_dense_backward_cpu
    CUDA: _embedding_bag_dense_backward_cuda

<<<<<<< HEAD
- func: _embedding_bag_per_sample_weights_backward(Tensor grad, Tensor weight, Tensor indices, Tensor offset2bag, int mode) -> Tensor
  dispatch:
    CPU: _embedding_bag_per_sample_weights_backward_cpu
    CUDA: _embedding_bag_per_sample_weights_backward_cuda

- func: empty(int[] size, *, ScalarType? dtype=None, Layout? layout=None, Device? device=None, bool? pin_memory=None) -> Tensor
=======
- func: empty(int[] size, *, ScalarType? dtype=None, Layout? layout=None, Device? device=None) -> Tensor
>>>>>>> 747a849c
  matches_jit_signature: True
  cpu_half: True
  cpu_bool: True
  cuda_bool: True
  dispatch:
    CPU: empty_cpu
    CUDA: empty_cuda
    SparseCPU: empty_sparse
    SparseCUDA: empty_sparse

- func: resize_(Tensor(a!) self, int[] size) -> Tensor(a!)
  matches_jit_signature: True
  variants: method
  cpu_bool: True
  cuda_bool: True
  cpu_half: True
  device_guard: False
  dispatch:
    CPU: resize_cpu_
    CUDA: resize_cuda_

- func: empty(int[] size, *, Tensor(a!) out) -> Tensor(a!)
  matches_jit_signature: True
  device_guard: False

- func: empty_like(Tensor self) -> Tensor
  matches_jit_signature: True
  device_guard: False

- func: empty_like(Tensor self, *, ScalarType dtype, Layout layout, Device device) -> Tensor
  matches_jit_signature: True
  device_guard: False

- func: empty_strided(int[] size, int[] stride, *, ScalarType? dtype=None, Layout? layout=None, Device? device=None) -> Tensor
  cpu_half: True
  cpu_bool: True
  cuda_bool: True
  matches_jit_signature: True
  dispatch:
    CPU: empty_strided_cpu
    CUDA: empty_strided_cuda

- func: erf(Tensor self) -> Tensor
  matches_jit_signature: True
  variants: function, method

- func: erf_(Tensor(a!) self) -> Tensor(a!)
  matches_jit_signature: True
  variants: function, method
  dispatch:
    CPU: _erf__cpu
    CUDA: _erf__cuda

- func: erf(Tensor self, *, Tensor(a!) out) -> Tensor(a!)
  matches_jit_signature: True
  dispatch:
    CPU: _erf_out_cpu
    CUDA: _erf_out_cuda

- func: erfc(Tensor self) -> Tensor
  matches_jit_signature: True
  variants: function, method

- func: erfc_(Tensor(a!) self) -> Tensor(a!)
  matches_jit_signature: True
  variants: function, method
  dispatch:
    CPU: _erfc__cpu
    CUDA: _erfc__cuda

- func: erfc(Tensor self, *, Tensor(a!) out) -> Tensor(a!)
  matches_jit_signature: True
  dispatch:
    CPU: _erfc_out_cpu
    CUDA: _erfc_out_cuda

- func: exp(Tensor self) -> Tensor
  matches_jit_signature: True
  variants: function, method

- func: exp_(Tensor(a!) self) -> Tensor(a!)
  matches_jit_signature: True
  variants: function, method
  dispatch:
    CPU: _exp__cpu
    CUDA: _exp__cuda

- func: exp(Tensor self, *, Tensor(a!) out) -> Tensor(a!)
  matches_jit_signature: True
  dispatch:
    CPU: _exp_out_cpu
    CUDA: _exp_out_cuda

- func: expm1(Tensor self) -> Tensor
  matches_jit_signature: True
  variants: function, method

- func: expm1_(Tensor(a!) self) -> Tensor(a!)
  matches_jit_signature: True
  variants: function, method
  dispatch:
    CPU: _expm1__cpu
    CUDA: _expm1__cuda

- func: expm1(Tensor self, *, Tensor(a!) out) -> Tensor(a!)
  matches_jit_signature: True
  dispatch:
    CPU: _expm1_out_cpu
    CUDA: _expm1_out_cuda

- func: expand(Tensor(a) self, int[] size, *, bool implicit=False) -> Tensor(a)
  matches_jit_signature: True
  variants: method  # This is method-only to match the previous tensor API. In the future we could make this a function too.
  device_guard: False

- func: expand_as(Tensor self, Tensor other) -> Tensor
  matches_jit_signature: True
  variants: method  # This is method-only to match the previous tensor API. In the future we could make this a function too.
  device_guard: False

- func: eye(int n, *, ScalarType? dtype=None, Layout? layout=None, Device? device=None) -> Tensor
  matches_jit_signature: True

- func: eye(int n, int m, *, ScalarType? dtype=None, Layout? layout=None, Device? device=None) -> Tensor
  matches_jit_signature: True

- func: eye(int n, *, Tensor(a!) out) -> Tensor(a!)
  matches_jit_signature: True
  dispatch:
    CPU: eye_out_cpu
    CUDA: eye_out_cuda

- func: eye(int n, int m, *, Tensor(a!) out) -> Tensor(a!)
  matches_jit_signature: True
  dispatch:
    CPU: eye_out_cpu
    CUDA: eye_out_cuda

- func: flatten(Tensor self, int start_dim=0, int end_dim=-1) -> Tensor
  matches_jit_signature: True
  variants: function, method

- func: fill_(Tensor(a!) self, Scalar value) -> Tensor(a!)
  matches_jit_signature: True
  variants: function, method

- func: fill_(Tensor(a!) self, Tensor value) -> Tensor(a!)
  matches_jit_signature: True
  variants: function, method

- func: floor(Tensor self) -> Tensor
  matches_jit_signature: True
  variants: function, method

- func: floor_(Tensor(a!) self) -> Tensor(a!)
  matches_jit_signature: True
  variants: function, method
  dispatch:
    CPU: _floor__cpu
    CUDA: _floor__cuda

- func: floor(Tensor self, *, Tensor(a!) out) -> Tensor(a!)
  matches_jit_signature: True
  dispatch:
    CPU: _floor_out_cpu
    CUDA: _floor_out_cuda

- func: full(int[] size, Scalar fill_value, *, ScalarType? dtype=None, Layout? layout=None, Device? device=None) -> Tensor
  matches_jit_signature: True

- func: full(int[] size, Scalar fill_value, *, Tensor(a!) out) -> Tensor(a!)
  matches_jit_signature: True

- func: full_like(Tensor self, Scalar fill_value) -> Tensor
  matches_jit_signature: True

- func: full_like(Tensor self, Scalar fill_value, *, ScalarType dtype, Layout layout, Device device) -> Tensor
  matches_jit_signature: True

# NOTE [ grid_sampler Native Functions ]
# `grid_sampler` does all the shape checking and then dispatches to one of
# `cudnn_grid_sampler`, `grid_sampler_2d`, or `grid_sampler_3d`, each of which
# has the corresponding backward defined as native functions as well. Therefore,
# in these functions and their backwards, no more shape checking is done.
#
# Additionally, arguments `padding_mode` and `interpolation_mode` are cast to
# enums defined in `native/GridSampler.h`. `cudnn_grid_sampler` doesn't take in
# `interpolation_mode` because it only supports Bilinear interpolation mode.
- func: grid_sampler(Tensor input, Tensor grid, int interpolation_mode, int padding_mode) -> Tensor
  matches_jit_signature: True

- func: grid_sampler_2d(Tensor input, Tensor grid, int interpolation_mode, int padding_mode) -> Tensor
  matches_jit_signature: True
  dispatch:
    CPU: grid_sampler_2d_cpu
    CUDA: grid_sampler_2d_cuda

- func: grid_sampler_2d_backward(Tensor grad_output, Tensor input, Tensor grid, int interpolation_mode, int padding_mode) -> (Tensor, Tensor)
  matches_jit_signature: True
  dispatch:
    CPU: grid_sampler_2d_backward_cpu
    CUDA: grid_sampler_2d_backward_cuda

- func: grid_sampler_3d(Tensor input, Tensor grid, int interpolation_mode, int padding_mode) -> Tensor
  matches_jit_signature: True
  dispatch:
    CPU: grid_sampler_3d_cpu
    CUDA: grid_sampler_3d_cuda

- func: grid_sampler_3d_backward(Tensor grad_output, Tensor input, Tensor grid, int interpolation_mode, int padding_mode) -> (Tensor, Tensor)
  matches_jit_signature: True
  dispatch:
    CPU: grid_sampler_3d_backward_cpu
    CUDA: grid_sampler_3d_backward_cuda

- func: hann_window(int window_length, *, ScalarType? dtype=None, Layout? layout=None, Device? device=None) -> Tensor
  matches_jit_signature: True

- func: hann_window(int window_length, bool periodic, *, ScalarType? dtype=None, Layout? layout=None, Device? device=None) -> Tensor
  matches_jit_signature: True

- func: hamming_window(int window_length, *, ScalarType? dtype=None, Layout? layout=None, Device? device=None) -> Tensor
  matches_jit_signature: True

- func: hamming_window(int window_length, bool periodic, *, ScalarType? dtype=None, Layout? layout=None, Device? device=None) -> Tensor
  matches_jit_signature: True

- func: hamming_window(int window_length, bool periodic, float alpha, *, ScalarType? dtype=None, Layout? layout=None, Device? device=None) -> Tensor
  matches_jit_signature: True

- func: hamming_window(int window_length, bool periodic, float alpha, float beta, *, ScalarType? dtype=None, Layout? layout=None, Device? device=None) -> Tensor
  matches_jit_signature: True

- func: hinge_embedding_loss(Tensor self, Tensor target, float margin=1.0, int reduction=Mean) -> Tensor
  matches_jit_signature: True

- func: ger(Tensor self, Tensor vec2) -> Tensor
  matches_jit_signature: True
  variants: function, method

- func: ger(Tensor self, Tensor vec2, *, Tensor(a!) out) -> Tensor(a!)
  matches_jit_signature: True

- func: group_norm(Tensor input, int num_groups, Tensor? weight=None, Tensor? bias=None, float eps=1e-05, bool cudnn_enabled=True) -> Tensor
  matches_jit_signature: True

# FFT

- func: fft(Tensor self, int signal_ndim, bool normalized=False) -> Tensor
  matches_jit_signature: True
  variants: function, method

- func: ifft(Tensor self, int signal_ndim, bool normalized=False) -> Tensor
  matches_jit_signature: True
  variants: function, method

- func: rfft(Tensor self, int signal_ndim, bool normalized=False, bool onesided=True) -> Tensor
  matches_jit_signature: True
  variants: function, method

- func: irfft(Tensor self, int signal_ndim, bool normalized=False, bool onesided=True, int[] signal_sizes=[]) -> Tensor
  matches_jit_signature: True
  variants: function, method

- func: _fft_with_size(Tensor self, int signal_ndim, bool complex_input, bool complex_output, bool inverse, int[] checked_signal_sizes, bool normalized, bool onesided, int[] output_sizes) -> Tensor
  matches_jit_signature: True
  variants: function
  dispatch:
    CPU: _fft_mkl
    CUDA: _fft_cufft

- func: _cufft_get_plan_cache_size() -> int
  matches_jit_signature: True

- func: _cufft_get_plan_cache_max_size() -> int
  matches_jit_signature: True

- func: _cufft_set_plan_cache_max_size(int max_size) -> void
  matches_jit_signature: True

- func: _cufft_clear_plan_cache() -> void
  matches_jit_signature: True

- func: index(Tensor self, Tensor?[] indices) -> Tensor
  matches_jit_signature: True
  variants: function, method
  # NB: This function is special-cased in tools/autograd/gen_variable_type.py

- func: index_copy_(Tensor(a!) self, int dim, Tensor index, Tensor source) -> Tensor(a!)
  matches_jit_signature: True
  variants: method

- func: index_copy(Tensor self, int dim, Tensor index, Tensor source) -> Tensor
  matches_jit_signature: True
  variants: function, method

- func: index_put_(Tensor(a!) self, Tensor?[] indices, Tensor values, bool accumulate=False) -> Tensor(a!)
  matches_jit_signature: True
  variants: function, method

- func: index_put(Tensor self, Tensor?[] indices, Tensor values, bool accumulate=False) -> Tensor
  matches_jit_signature: True
  variants: function, method

- func: instance_norm(Tensor input, Tensor? weight, Tensor? bias, Tensor? running_mean, Tensor? running_var, bool use_input_stats, float momentum, float eps, bool cudnn_enabled) -> Tensor
  matches_jit_signature: True
  variants: function

- func: inverse(Tensor self) -> Tensor
  matches_jit_signature: True
  variants: function, method

- func: inverse(Tensor self, *, Tensor(a!) out) -> Tensor(a!)
  matches_jit_signature: True

- func: _inverse_helper(Tensor self) -> Tensor
  matches_jit_signature: True
  variants: function
  dispatch:
    CPU: _inverse_helper_cpu
    CUDA: _inverse_helper_cuda

- func: isclose(Tensor self, Tensor other, float rtol=1e-05, float atol=1e-08, bool equal_nan=False) -> Tensor
  matches_jit_signature: True
  variants: function, method

- func: isnan(Tensor self) -> Tensor
  matches_jit_signature: True
  variants: function
  device_guard: False

- func: is_distributed(Tensor self) -> bool
  matches_jit_signature: True
  variants: function, method
  device_guard: False

- func: is_floating_point(Tensor self) -> bool
  matches_jit_signature: True
  variants: function, method
  device_guard: False

- func: is_complex(Tensor self) -> bool
  matches_jit_signature: True
  variants: function, method
  device_guard: False

- func: is_nonzero(Tensor self) -> bool
  matches_jit_signature: True
  variants: function, method
  device_guard: False

- func: is_same_size(Tensor self, Tensor other) -> bool
  matches_jit_signature: True
  variants: function, method
  device_guard: False

- func: is_signed(Tensor self) -> bool
  matches_jit_signature: True
  variants: function, method
  device_guard: False

- func: kl_div(Tensor self, Tensor target, int reduction=Mean) -> Tensor
  matches_jit_signature: True

- func: kl_div_backward(Tensor grad_output, Tensor self, Tensor target, int reduction=Mean) -> Tensor
  matches_jit_signature: True
  dispatch:
    CPU: kl_div_backward_cpu
    CUDA: kl_div_backward_cuda

- func: kthvalue(Tensor self, int k, int dim=-1, bool keepdim=False) -> (Tensor values, Tensor indices)
  matches_jit_signature: True
  variants: function, method

- func: kthvalue(Tensor self, int k, int dim=-1, bool keepdim=False, *, Tensor(a!) values, Tensor(b!) indices) -> (Tensor(a!) values, Tensor(b!) indices)
  matches_jit_signature: True
  dispatch:
    CPU: kthvalue_out_cpu
    CUDA: kthvalue_out_cuda

- func: layer_norm(Tensor input, int[] normalized_shape, Tensor? weight=None, Tensor? bias=None, float eps=1e-05, bool cudnn_enable=True) -> Tensor
  matches_jit_signature: True

- func: linear(Tensor input, Tensor weight, Tensor? bias=None) -> Tensor
  matches_jit_signature: True

- func: fbgemm_linear_int8_weight(Tensor input, Tensor weight, Tensor packed, Tensor col_offsets, Scalar weight_scale, Scalar weight_zero_point, Tensor bias) -> Tensor
  matches_jit_signature: True

- func: fbgemm_linear_quantize_weight(Tensor input) -> (Tensor, Tensor, float, int)
  matches_jit_signature: True

- func: fbgemm_pack_quantized_matrix(Tensor input, int K, int N) -> Tensor
  matches_jit_signature: True

- func: fbgemm_is_cpu_supported() -> bool
  matches_jit_signature: True

- func: linspace(Scalar start, Scalar end, int steps=100, *, ScalarType? dtype=None, Layout? layout=None, Device? device=None) -> Tensor
  matches_jit_signature: True

- func: linspace(Scalar start, Scalar end, int steps=100, *, Tensor(a!) out) -> Tensor(a!)
  matches_jit_signature: True
  dispatch:
    CPU: linspace_cpu_out
    CUDA: linspace_cuda_out

- func: log(Tensor self) -> Tensor
  matches_jit_signature: True
  variants: function, method

- func: log_(Tensor(a!) self) -> Tensor(a!)
  matches_jit_signature: True
  variants: function, method
  dispatch:
    CPU: _log__cpu
    CUDA: _log__cuda

- func: log(Tensor self, *, Tensor(a!) out) -> Tensor(a!)
  matches_jit_signature: True
  dispatch:
    CPU: _log_out_cpu
    CUDA: _log_out_cuda

- func: log10(Tensor self) -> Tensor
  matches_jit_signature: True
  variants: function, method

- func: log10_(Tensor(a!) self) -> Tensor(a!)
  matches_jit_signature: True
  variants: function, method
  dispatch:
    CPU: _log10__cpu
    CUDA: _log10__cuda

- func: log10(Tensor self, *, Tensor(a!) out) -> Tensor(a!)
  matches_jit_signature: True
  dispatch:
    CPU: _log10_out_cpu
    CUDA: _log10_out_cuda

- func: log1p(Tensor self) -> Tensor
  matches_jit_signature: True
  variants: function, method

- func: log1p_(Tensor(a!) self) -> Tensor(a!)
  matches_jit_signature: True
  variants: function, method
  dispatch:
    CPU: _log1p__cpu
    CUDA: _log1p__cuda
    SparseCPU: log1p_sparse_
    SparseCUDA: log1p_sparse_

- func: log1p(Tensor self, *, Tensor(a!) out) -> Tensor(a!)
  matches_jit_signature: True
  dispatch:
    CPU: _log1p_out_cpu
    CUDA: _log1p_out_cuda
    SparseCPU: log1p_out_sparse
    SparseCUDA: log1p_out_sparse

- func: log2(Tensor self) -> Tensor
  matches_jit_signature: True
  variants: function, method

- func: log2_(Tensor(a!) self) -> Tensor(a!)
  matches_jit_signature: True
  variants: function, method
  dispatch:
    CPU: _log2__cpu
    CUDA: _log2__cuda

- func: log2(Tensor self, *, Tensor(a!) out) -> Tensor(a!)
  matches_jit_signature: True
  dispatch:
    CPU: _log2_out_cpu
    CUDA: _log2_out_cuda

- func: logdet(Tensor self) -> Tensor
  matches_jit_signature: True
  variants: function, method

- func: logspace(Scalar start, Scalar end, int steps=100, *, ScalarType? dtype=None, Layout? layout=None, Device? device=None) -> Tensor
  matches_jit_signature: True

- func: logspace(Scalar start, Scalar end, int steps=100, *, Tensor(a!) out) -> Tensor(a!)
  matches_jit_signature: True
  dispatch:
    CPU: logspace_cpu_out
    CUDA: logspace_cuda_out

# FIXME: These could be combined as optional<ScalarType> but for https://github.com/pytorch/pytorch/issues/6593.
- func: log_softmax(Tensor self, int dim, ScalarType dtype) -> Tensor
  matches_jit_signature: True
  variants: function, method

- func: log_softmax(Tensor self, int dim) -> Tensor
  matches_jit_signature: True
  variants: function, method

- func: _log_softmax(Tensor self, int dim, bool half_to_float) -> Tensor
  matches_jit_signature: True
  dispatch:
    CPU: log_softmax_cpu
    CUDA: log_softmax_cuda

- func: _log_softmax_backward_data(Tensor grad_output, Tensor output, int dim, Tensor self) -> Tensor
  matches_jit_signature: True
  dispatch:
    CPU: log_softmax_backward_cpu
    CUDA: log_softmax_backward_cuda

- func: logsumexp(Tensor self, int[1] dim, bool keepdim=False) -> Tensor
  matches_jit_signature: True
  variants: function, method

- func: logsumexp(Tensor self, int[1] dim, bool keepdim=False, *, Tensor(a!) out) -> Tensor(a!)
  matches_jit_signature: True

- func: margin_ranking_loss(Tensor input1, Tensor input2, Tensor target, float margin=0.0, int reduction=Mean) -> Tensor
  matches_jit_signature: True

- func: matmul(Tensor self, Tensor other) -> Tensor
  matches_jit_signature: True
  variants: function, method

- func: matmul(Tensor self, Tensor other, *, Tensor(a!) out) -> Tensor(a!)
  matches_jit_signature: True

- func: matrix_rank(Tensor self, float tol, bool symmetric=False) -> Tensor
  matches_jit_signature: True

- func: matrix_rank(Tensor self, bool symmetric=False) -> Tensor
  matches_jit_signature: True

- func: matrix_power(Tensor self, int n) -> Tensor
  matches_jit_signature: True
  variants: function, method

- func: max(Tensor self, int dim, bool keepdim=False) -> (Tensor values, Tensor indices)
  matches_jit_signature: True
  variants: function, method

- func: max(Tensor self, int dim, bool keepdim=False, *, Tensor(a!) max, Tensor(b!) max_values) -> (Tensor(a!) values, Tensor(b!) indices)
  matches_jit_signature: True

- func: max_values(Tensor self, int[1] dim, bool keepdim=False) -> Tensor
  matches_jit_signature: True
  variants: function, method

# Return: (Tensor output, Tensor indices)
- func: max_pool1d_with_indices(Tensor self, int[1] kernel_size, int[1] stride=[], int[1] padding=0, int[1] dilation=1, bool ceil_mode=False) -> (Tensor, Tensor)
  matches_jit_signature: True

- func: max_pool1d(Tensor self, int[1] kernel_size, int[1] stride=[], int[1] padding=0, int[1] dilation=1, bool ceil_mode=False) -> Tensor
  matches_jit_signature: True

- func: max_pool2d(Tensor self, int[1] kernel_size, int[1] stride=[], int[1] padding=0, int[1] dilation=1, bool ceil_mode=False) -> Tensor
  matches_jit_signature: True

- func: max_pool3d(Tensor self, int[1] kernel_size, int[1] stride=[], int[1] padding=0, int[1] dilation=1, bool ceil_mode=False) -> Tensor
  matches_jit_signature: True

# FIXME: These could be combined as optional<ScalarType> but for https://github.com/pytorch/pytorch/issues/6593.
- func: mean(Tensor self, *, ScalarType dtype) -> Tensor
  matches_jit_signature: True
  variants: function, method

- func: mean(Tensor self) -> Tensor
  matches_jit_signature: True
  variants: function, method

- func: mean(Tensor self, int[1] dim, bool keepdim, *, ScalarType dtype) -> Tensor
  matches_jit_signature: True
  variants: function, method

- func: mean(Tensor self, int[1] dim, bool keepdim=False) -> Tensor
  matches_jit_signature: True
  variants: function, method

- func: mean(Tensor self, int[1] dim, *, ScalarType dtype) -> Tensor
  matches_jit_signature: True
  variants: function, method

- func: mean(Tensor self, int[1] dim, bool keepdim, *, ScalarType dtype, Tensor(a!) out) -> Tensor(a!)
  matches_jit_signature: True

- func: mean(Tensor self, int[1] dim, bool keepdim=False, *, Tensor(a!) out) -> Tensor(a!)
  matches_jit_signature: True

- func: mean(Tensor self, int[1] dim, *, ScalarType dtype, Tensor(a!) out) -> Tensor(a!)
  matches_jit_signature: True

- func: median(Tensor self, int dim, bool keepdim=False) -> (Tensor values, Tensor indices)
  matches_jit_signature: True
  variants: function, method

- func: median(Tensor self, int dim, bool keepdim=False, *, Tensor(a!) values, Tensor(b!) indices) -> (Tensor(a!) values, Tensor(b!) indices)
  matches_jit_signature: True

- func: min(Tensor self, int dim, bool keepdim=False) -> (Tensor values, Tensor indices)
  matches_jit_signature: True
  variants: function, method

- func: min(Tensor self, int dim, bool keepdim=False, *, Tensor(a!) min, Tensor(b!) min_indices) -> (Tensor(a!) values, Tensor(b!) indices)
  matches_jit_signature: True

- func: min_values(Tensor self, int[1] dim, bool keepdim=False) -> Tensor
  matches_jit_signature: True
  variants: function, method

- func: mkldnn_convolution(Tensor self, Tensor weight, Tensor? bias, int[] padding, int[] stride, int[] dilation, int groups) -> Tensor
  matches_jit_signature: True

- func: mkldnn_convolution_backward_input(int[] self_size, Tensor grad_output, Tensor weight, int[] padding, int[] stride, int[] dilation, int groups, bool bias_defined) -> Tensor
  matches_jit_signature: True

- func: mkldnn_convolution_backward_weights(int[] weight_size, Tensor grad_output, Tensor self, int[] padding, int[] stride, int[] dilation, int groups, bool bias_defined) -> (Tensor, Tensor)
  matches_jit_signature: True

- func: mkldnn_convolution_backward(Tensor self, Tensor grad_output, Tensor weight, int[] padding, int[] stride, int[] dilation, int groups, bool[3] output_mask) -> (Tensor, Tensor, Tensor)
  matches_jit_signature: True

- func: miopen_batch_norm(Tensor input, Tensor weight, Tensor? bias, Tensor? running_mean, Tensor? running_var, bool training, float exponential_average_factor, float epsilon) -> (Tensor, Tensor, Tensor)
  matches_jit_signature: True
  dispatch:
    CUDA: miopen_batch_norm

- func: miopen_batch_norm_backward(Tensor input, Tensor grad_output, Tensor weight, Tensor? running_mean, Tensor? running_var, Tensor? save_mean, Tensor? save_var, float epsilon) -> (Tensor, Tensor, Tensor)
  matches_jit_signature: True
  dispatch:
    CUDA: miopen_batch_norm_backward

- func: miopen_convolution(Tensor self, Tensor weight, Tensor? bias, int[] padding, int[] stride, int[] dilation, int groups, bool benchmark, bool deterministic) -> Tensor
  matches_jit_signature: True
  dispatch:
    CUDA: miopen_convolution

- func: miopen_convolution_backward_input(int[] self_size, Tensor grad_output, Tensor weight, int[] padding, int[] stride, int[] dilation, int groups, bool benchmark, bool deterministic) -> Tensor
  matches_jit_signature: True
  dispatch:
    CUDA: miopen_convolution_backward_input

- func: miopen_convolution_backward(Tensor self, Tensor grad_output, Tensor weight, int[] padding, int[] stride, int[] dilation, int groups, bool benchmark, bool deterministic, bool[3] output_mask) -> (Tensor, Tensor, Tensor)
  matches_jit_signature: True
  dispatch:
    CUDA: miopen_convolution_backward

- func: miopen_convolution_backward_bias(Tensor grad_output) -> Tensor
  matches_jit_signature: True
  dispatch:
    CUDA: miopen_convolution_backward_bias

- func: miopen_convolution_backward_weight(int[] weight_size, Tensor grad_output, Tensor self, int[] padding, int[] stride, int[] dilation, int groups, bool benchmark, bool deterministic) -> Tensor
  matches_jit_signature: True
  dispatch:
    CUDA: miopen_convolution_backward_weight

- func: miopen_convolution_transpose(Tensor self, Tensor weight, Tensor? bias, int[] padding, int[] output_padding, int[] stride, int[] dilation, int groups, bool benchmark, bool deterministic) -> Tensor
  matches_jit_signature: True
  dispatch:
    CUDA: miopen_convolution_transpose

# NB: output_padding not strictly needed here, but it's helpful for the float
# backwards
- func: miopen_convolution_transpose_backward(Tensor self, Tensor grad_output, Tensor weight, int[] padding, int[] output_padding, int[] stride, int[] dilation, int groups, bool benchmark, bool deterministic, bool[3] output_mask) -> (Tensor, Tensor, Tensor)
  matches_jit_signature: True
  dispatch:
    CUDA: miopen_convolution_transpose_backward

- func: miopen_convolution_transpose_backward_input(Tensor grad_output, Tensor weight, int[] padding, int[] stride, int[] dilation, int groups, bool benchmark, bool deterministic) -> Tensor
  matches_jit_signature: True
  dispatch:
    CUDA: miopen_convolution_transpose_backward_input

- func: miopen_convolution_transpose_backward_weight(int[] weight_size, Tensor grad_output, Tensor self, int[] padding, int[] stride, int[] dilation, int groups, bool benchmark, bool deterministic) -> Tensor
  matches_jit_signature: True
  dispatch:
    CUDA: miopen_convolution_transpose_backward_weight

- func: miopen_depthwise_convolution(Tensor self, Tensor weight, Tensor? bias, int[] padding, int[] stride, int[] dilation, int groups, bool benchmark, bool deterministic) -> Tensor
  matches_jit_signature: True
  dispatch:
    CUDA: miopen_depthwise_convolution

- func: miopen_depthwise_convolution_backward_input(int[] self_size, Tensor grad_output, Tensor weight, int[] padding, int[] stride, int[] dilation, int groups, bool benchmark, bool deterministic) -> Tensor
  matches_jit_signature: True
  dispatch:
    CUDA: miopen_depthwise_convolution_backward_input

- func: miopen_depthwise_convolution_backward(Tensor self, Tensor grad_output, Tensor weight, int[] padding, int[] stride, int[] dilation, int groups, bool benchmark, bool deterministic, bool[3] output_mask) -> (Tensor, Tensor, Tensor)
  matches_jit_signature: True
  dispatch:
    CUDA: miopen_depthwise_convolution_backward

- func: miopen_depthwise_convolution_backward_weight(int[] weight_size, Tensor grad_output, Tensor self, int[] padding, int[] stride, int[] dilation, int groups, bool benchmark, bool deterministic) -> Tensor
  matches_jit_signature: True
  dispatch:
    CUDA: miopen_depthwise_convolution_backward_weight

- func: mm(Tensor self, Tensor mat2) -> Tensor
  matches_jit_signature: True
  variants: function, method

- func: mm(Tensor self, Tensor mat2, *, Tensor(a!) out) -> Tensor(a!)
  matches_jit_signature: True

- func: _sparse_mm(Tensor sparse, Tensor dense) -> Tensor
  matches_jit_signature: True

- func: mode(Tensor self, int dim=-1, bool keepdim=False) -> (Tensor values, Tensor indices)
  matches_jit_signature: True
  variants: function, method

- func: mode(Tensor self, int dim=-1, bool keepdim=False, *, Tensor(a!) values, Tensor(b!) indices) -> (Tensor(a!) values, Tensor(b!) indices)
  matches_jit_signature: True

- func: mul(Tensor self, Tensor other) -> Tensor
  matches_jit_signature: True
  variants: function, method

- func: mul_(Tensor(a!) self, Tensor other) -> Tensor(a!)
  matches_jit_signature: True
  variants: method

- func: mul(Tensor self, Tensor other, *, Tensor(a!) out) -> Tensor(a!)
  matches_jit_signature: True

  # For C++ only, until we have conversion from C++ numbers to Tensor
- func: mul(Tensor self, Scalar other) -> Tensor
  matches_jit_signature: True
  variants: function, method

- func: mul_(Tensor(a!) self, Scalar other) -> Tensor(a!)
  matches_jit_signature: True
  variants: method

- func: mv(Tensor self, Tensor vec) -> Tensor
  matches_jit_signature: True
  variants: function, method

- func: mv(Tensor self, Tensor vec, *, Tensor(a!) out) -> Tensor(a!)
  matches_jit_signature: True

- func: mvlgamma(Tensor self, int p) -> Tensor
  matches_jit_signature: True
  variants: function, method

- func: mvlgamma_(Tensor(a!) self, int p) -> Tensor(a!)
  matches_jit_signature: True
  variants: method

- func: narrow_copy(Tensor self, int dim, int start, int length) -> Tensor
  matches_jit_signature: True
  variants: method
  dispatch:
    CPU: narrow_copy_dense
    CUDA: narrow_copy_dense
    SparseCPU: narrow_copy_sparse
    SparseCUDA: narrow_copy_sparse

- func: narrow(Tensor(a) self, int dim, int start, int length) -> Tensor(a)
  matches_jit_signature: True
  variants: function, method
  device_guard: False

- func: native_batch_norm(Tensor input, Tensor? weight, Tensor? bias, Tensor? running_mean, Tensor? running_var, bool training, float momentum, float eps) -> (Tensor, Tensor, Tensor)
  matches_jit_signature: True
  dispatch:
    CPU: batch_norm_cpu
    CUDA: batch_norm_cuda

- func: batch_norm_stats(Tensor input, float eps) -> (Tensor, Tensor)
  matches_jit_signature: True
  dispatch:
    CUDA: batch_norm_stats_cuda

- func: batch_norm_elemt(Tensor input, Tensor? weight, Tensor? bias, Tensor mean, Tensor invstd, float eps) -> Tensor
  matches_jit_signature: True
  dispatch:
    CUDA: batch_norm_elemt_cuda

- func: batch_norm_gather_stats(Tensor input, Tensor mean, Tensor invstd, Tensor? running_mean, Tensor? running_var, float momentum, float eps, int count) -> (Tensor, Tensor)
  matches_jit_signature: True
  dispatch:
    CUDA: batch_norm_gather_stats_cuda

- func: native_batch_norm_backward(Tensor grad_out, Tensor input, Tensor? weight, Tensor? running_mean, Tensor? running_var, Tensor? save_mean, Tensor? save_invstd, bool train, float eps, bool[3] output_mask) -> (Tensor, Tensor, Tensor)
  matches_jit_signature: True
  dispatch:
    CPU: batch_norm_backward_cpu
    CUDA: batch_norm_backward_cuda

- func: batch_norm_backward_reduce(Tensor grad_out, Tensor input, Tensor mean, Tensor invstd, bool input_g, bool weight_g, bool bias_g) -> (Tensor, Tensor, Tensor, Tensor)
  matches_jit_signature: True
  dispatch:
    CUDA: batch_norm_backward_reduce_cuda

- func: batch_norm_backward_elemt(Tensor grad_out, Tensor input, Tensor mean, Tensor invstd, Tensor? weight, Tensor mean_dy, Tensor mean_dy_xmu) -> Tensor
  matches_jit_signature: True
  dispatch:
    CUDA: batch_norm_backward_elemt_cuda

- func: batch_norm_update_stats(Tensor input, Tensor? running_mean, Tensor? running_var, float momentum) -> (Tensor, Tensor)
  matches_jit_signature: True
  dispatch:
    CPU: batch_norm_update_stats_cpu
    CUDA: batch_norm_update_stats_cuda

- func: _nnpack_available() -> bool
  matches_jit_signature: True

- func: _nnpack_spatial_convolution(Tensor input, Tensor weight, Tensor? bias, int[2] padding) -> Tensor
  matches_jit_signature: True
  variants: function

- func: _nnpack_spatial_convolution_backward(Tensor input, Tensor grad_output, Tensor weight, int[2] padding, bool[3] output_mask) -> (Tensor, Tensor, Tensor)
  matches_jit_signature: True
  variants: function

- func: _nnpack_spatial_convolution_backward_input(Tensor input, Tensor grad_output, Tensor weight, int[2] padding) -> Tensor
  matches_jit_signature: True
  variants: function

- func: _nnpack_spatial_convolution_backward_weight(Tensor input, int[] weightsize, Tensor grad_output, int[2] padding) -> Tensor
  matches_jit_signature: True
  variants: function

- func: ones(int[] size, *, ScalarType? dtype=None, Layout? layout=None, Device? device=None) -> Tensor
  matches_jit_signature: True

- func: ones(int[] size, *, Tensor(a!) out) -> Tensor(a!)
  matches_jit_signature: True

- func: ones_like(Tensor self) -> Tensor
  matches_jit_signature: True

- func: ones_like(Tensor self, *, ScalarType dtype, Layout layout, Device device) -> Tensor
  matches_jit_signature: True

- func: pairwise_distance(Tensor x1, Tensor x2, float p=2, float eps=1e-06, bool keepdim=False) -> Tensor
  matches_jit_signature: True

- func: cdist(Tensor x1, Tensor x2, float p=2) -> Tensor
  matches_jit_signature: True

- func: _cdist_backward(Tensor grad, Tensor x1, Tensor x2, float p, Tensor cdist) -> Tensor

- func: pdist(Tensor self, float p=2) -> Tensor
  matches_jit_signature: True

- func: _pdist_forward(Tensor self, float p=2) -> Tensor
  matches_jit_signature: True

- func: _pdist_backward(Tensor grad, Tensor self, float p, Tensor pdist) -> Tensor
  matches_jit_signature: True

- func: cosine_similarity(Tensor x1, Tensor x2, int dim=1, float eps=1e-08) -> Tensor
  matches_jit_signature: True
  variants: function

- func: permute(Tensor(a) self, int[] dims) -> Tensor(a)
  matches_jit_signature: True
  variants: method  # This is method-only to match the previous tensor API. In the future we could make this a function too.

- func: pixel_shuffle(Tensor self, int upscale_factor) -> Tensor
  matches_jit_signature: True

- func: pin_memory(Tensor self) -> Tensor
  matches_jit_signature: True
  variants: function, method

- func: pinverse(Tensor self, float rcond=1e-15) -> Tensor
  matches_jit_signature: True
  variants: function, method

- func: scalar_tensor(Scalar s, *, ScalarType? dtype=None, Layout? layout=None, Device? device=None) -> Tensor
  matches_jit_signature: True

- func: rand(int[] size, *, ScalarType? dtype=None, Layout? layout=None, Device? device=None) -> Tensor
  matches_jit_signature: True

- func: rand(int[] size, *, Generator? generator, ScalarType? dtype=None, Layout? layout=None, Device? device=None) -> Tensor

- func: rand(int[] size, *, Tensor(a!) out) -> Tensor(a!)
  matches_jit_signature: True

- func: rand(int[] size, *, Generator? generator, Tensor(a!) out) -> Tensor(a!)
  matches_jit_signature: True

- func: rand_like(Tensor self) -> Tensor
  matches_jit_signature: True

- func: rand_like(Tensor self, *, ScalarType dtype, Layout layout, Device device) -> Tensor
  matches_jit_signature: True

- func: randint(int high, int[] size, *, ScalarType? dtype=None, Layout? layout=None, Device? device=None) -> Tensor
  matches_jit_signature: True

- func: randint(int high, int[] size, *, Generator? generator, ScalarType? dtype=None, Layout? layout=None, Device? device=None) -> Tensor

- func: randint(int low, int high, int[] size, *, ScalarType? dtype=None, Layout? layout=None, Device? device=None) -> Tensor
  matches_jit_signature: True

- func: randint(int low, int high, int[] size, *, Generator? generator, ScalarType? dtype=None, Layout? layout=None, Device? device=None) -> Tensor

- func: randint(int high, int[] size, *, Tensor(a!) out) -> Tensor(a!)
  matches_jit_signature: True

- func: randint(int high, int[] size, *, Generator? generator, Tensor(a!) out) -> Tensor(a!)
  matches_jit_signature: True

- func: randint(int low, int high, int[] size, *, Tensor(a!) out) -> Tensor(a!)
  matches_jit_signature: True

- func: randint(int low, int high, int[] size, *, Generator? generator, Tensor(a!) out) -> Tensor(a!)
  matches_jit_signature: True

- func: randint_like(Tensor self, int high) -> Tensor
  matches_jit_signature: True

- func: randint_like(Tensor self, int low, int high) -> Tensor
  matches_jit_signature: True

- func: randint_like(Tensor self, int high, *, ScalarType dtype, Layout layout, Device device) -> Tensor
  matches_jit_signature: True

- func: randint_like(Tensor self, int low, int high, *, ScalarType dtype, Layout layout, Device device) -> Tensor
  matches_jit_signature: True

- func: randn(int[] size, *, ScalarType? dtype=None, Layout? layout=None, Device? device=None) -> Tensor
  matches_jit_signature: True

- func: randn(int[] size, *, Generator? generator, ScalarType? dtype=None, Layout? layout=None, Device? device=None) -> Tensor

- func: randn(int[] size, *, Tensor(a!) out) -> Tensor(a!)
  matches_jit_signature: True

- func: randn(int[] size, *, Generator? generator, Tensor(a!) out) -> Tensor(a!)
  matches_jit_signature: True

- func: randn_like(Tensor self) -> Tensor
  matches_jit_signature: True

- func: randn_like(Tensor self, *, ScalarType dtype, Layout layout, Device device) -> Tensor
  matches_jit_signature: True

- func: randperm(int n, *, ScalarType? dtype=None, Layout? layout=None, Device? device=None) -> Tensor
  matches_jit_signature: True

- func: randperm(int n, *, Generator? generator, ScalarType? dtype=None, Layout? layout=None, Device? device=None) -> Tensor

- func: randperm(int n, *, Tensor(a!) out) -> Tensor(a!)
  matches_jit_signature: True

- func: randperm(int n, *, Generator? generator, Tensor(a!) out) -> Tensor(a!)
  matches_jit_signature: True
  dispatch:
    CPU: randperm_out_cpu
    CUDA: randperm_out_cuda

- func: range(Scalar start, Scalar end, Scalar step=1, *, ScalarType? dtype=None, Layout? layout=None, Device? device=None) -> Tensor
  matches_jit_signature: True

- func: range(Scalar start, Scalar end, *, ScalarType? dtype=None, Layout? layout=None, Device? device=None) -> Tensor
  matches_jit_signature: True

- func: range(Scalar start, Scalar end, Scalar step=1, *, Tensor(a!) out) -> Tensor(a!)
  matches_jit_signature: True
  dispatch:
    CPU: range_cpu_out
    CUDA: range_cuda_out

- func: repeat(Tensor self, int[] repeats) -> Tensor
  matches_jit_signature: True
  variants: method  # This is method-only to match the previous tensor API. In the future we could make this a function too.

- func: repeat_interleave(Tensor repeats) -> Tensor
  matches_jit_signature: True
  variants: function
  dispatch:
    CPU: repeat_interleave_cpu
    CUDA: repeat_interleave_cuda

- func: repeat_interleave(Tensor self, Tensor repeats, int? dim=None) -> Tensor
  matches_jit_signature: True
  variants: function, method

- func: repeat_interleave(Tensor self, int repeats, int? dim=None) -> Tensor
  matches_jit_signature: True
  variants: function, method

- func: reshape(Tensor self, int[] shape) -> Tensor
  matches_jit_signature: True
  variants: function, method
  device_guard: False

- func: reshape_as(Tensor self, Tensor other) -> Tensor
  matches_jit_signature: True
  variants: method
  device_guard: False

- func: round(Tensor self) -> Tensor
  matches_jit_signature: True
  variants: function, method

- func: round_(Tensor(a!) self) -> Tensor(a!)
  matches_jit_signature: True
  variants: function, method
  dispatch:
    CPU: _round__cpu
    CUDA: _round__cuda

- func: round(Tensor self, *, Tensor(a!) out) -> Tensor(a!)
  matches_jit_signature: True
  dispatch:
    CPU: _round_out_cpu
    CUDA: _round_out_cuda

- func: rrelu(Tensor self, Scalar lower=0.125, Scalar upper=0.3333333333333333, bool training=False, Generator? generator=None) -> Tensor
  matches_jit_signature: True

- func: rrelu_(Tensor(a!) self, Scalar lower=0.125, Scalar upper=0.3333333333333333, bool training=False, Generator? generator=None) -> Tensor(a!)
  matches_jit_signature: True

- func: relu(Tensor self) -> Tensor
  matches_jit_signature: True
  variants: function, method

- func: relu_(Tensor(a!) self) -> Tensor(a!)
  matches_jit_signature: True
  variants: function, method

- func: prelu(Tensor self, Tensor weight) -> Tensor
  matches_jit_signature: True
  variants: function, method
  dispatch:
    CPU: prelu_cpu
    CUDA: prelu_cuda

- func: prelu_backward(Tensor grad_output, Tensor self, Tensor weight) -> (Tensor, Tensor)
  matches_jit_signature: True
  variants: function, method
  dispatch:
    CPU: prelu_backward_cpu
    CUDA: prelu_backward_cuda

- func: hardshrink(Tensor self, Scalar lambd=0.5) -> Tensor
  matches_jit_signature: True
  variants: function, method
  dispatch:
    CPU: hardshrink_cpu
    CUDA: hardshrink_cuda

- func: hardshrink_backward(Tensor grad_out, Tensor self, Scalar lambd) -> Tensor
  matches_jit_signature: True
  variants: function, method
  dispatch:
    CPU: hardshrink_backward_cpu
    CUDA: hardshrink_backward_cuda

- func: rsqrt(Tensor self) -> Tensor
  matches_jit_signature: True
  variants: function, method

- func: rsqrt_(Tensor(a!) self) -> Tensor(a!)
  matches_jit_signature: True
  variants: function, method
  dispatch:
    CPU: _rsqrt__cpu
    CUDA: _rsqrt__cuda

- func: rsqrt(Tensor self, *, Tensor(a!) out) -> Tensor(a!)
  matches_jit_signature: True
  dispatch:
    CPU: _rsqrt_out_cpu
    CUDA: _rsqrt_out_cuda

- func: select(Tensor(a) self, int dim, int index) -> Tensor(a)
  matches_jit_signature: True
  variants: function, method
  device_guard: False

- func: selu(Tensor self) -> Tensor
  matches_jit_signature: True

- func: selu_(Tensor(a!) self) -> Tensor(a!)
  matches_jit_signature: True

- func: celu(Tensor self, Scalar alpha=1.0) -> Tensor
  matches_jit_signature: True

- func: celu_(Tensor(a!) self, Scalar alpha=1.0) -> Tensor(a!)
  matches_jit_signature: True

- func: sigmoid(Tensor self) -> Tensor
  matches_jit_signature: True
  variants: function, method

- func: sigmoid_(Tensor(a!) self) -> Tensor(a!)
  matches_jit_signature: True
  variants: function, method
  dispatch:
    CPU: _sigmoid__cpu
    CUDA: _sigmoid__cuda

- func: sigmoid(Tensor self, *, Tensor(a!) out) -> Tensor(a!)
  matches_jit_signature: True
  dispatch:
    CPU: _sigmoid_out_cpu
    CUDA: _sigmoid_out_cuda

- func: sin(Tensor self) -> Tensor
  matches_jit_signature: True
  variants: function, method

- func: sin_(Tensor(a!) self) -> Tensor(a!)
  matches_jit_signature: True
  variants: function, method
  dispatch:
    CPU: _sin__cpu
    CUDA: _sin__cuda

- func: sin(Tensor self, *, Tensor(a!) out) -> Tensor(a!)
  matches_jit_signature: True
  dispatch:
    CPU: _sin_out_cpu
    CUDA: _sin_out_cuda

- func: sinh(Tensor self) -> Tensor
  matches_jit_signature: True
  variants: function, method

- func: sinh_(Tensor(a!) self) -> Tensor(a!)
  matches_jit_signature: True
  variants: function, method
  dispatch:
    CPU: _sinh__cpu
    CUDA: _sinh__cuda

- func: sinh(Tensor self, *, Tensor(a!) out) -> Tensor(a!)
  matches_jit_signature: True
  dispatch:
    CPU: _sinh_out_cpu
    CUDA: _sinh_out_cuda

- func: detach(Tensor self) -> Tensor
  matches_jit_signature: True
  variants: function, method

- func: detach_(Tensor(a!) self) -> Tensor(a!)
  matches_jit_signature: True
  variants: function, method

- func: size(Tensor self, int dim) -> int
  matches_jit_signature: True
  variants: function, method
  device_guard: False

- func: slice(Tensor(a) self, int dim=0, int start=0, int end=9223372036854775807, int step=1) -> Tensor(a)
  matches_jit_signature: True
  variants: function, method
  device_guard: False

- func: slogdet(Tensor self) -> (Tensor sign, Tensor logabsdet)
  matches_jit_signature: True
  variants: function, method

- func: smm(Tensor self, Tensor mat2) -> Tensor
  matches_jit_signature: True
  variants: function, method

# FIXME: These could be combined as optional<ScalarType> but for https://github.com/pytorch/pytorch/issues/6593.
- func: softmax(Tensor self, int dim, ScalarType dtype) -> Tensor
  matches_jit_signature: True
  variants: function, method

- func: softmax(Tensor self, int dim) -> Tensor
  matches_jit_signature: True
  variants: function, method

- func: _softmax(Tensor self, int dim, bool half_to_float) -> Tensor
  matches_jit_signature: True
  dispatch:
    CPU: softmax_cpu
    CUDA: softmax_cuda

- func: _softmax_backward_data(Tensor grad_output, Tensor output, int dim, Tensor self) -> Tensor
  matches_jit_signature: True
  dispatch:
    CPU: softmax_backward_cpu
    CUDA: softmax_backward_cuda

- func: _sparse_add(Tensor self, Tensor other, *, Scalar alpha=1, Tensor(a!) out) -> Tensor(a!)
  matches_jit_signature: True
  dispatch:
    SparseCPU: add_out_sparse_cpu
    SparseCUDA: add_out_sparse_cuda

- func: _sparse_dense_add(Tensor self, SparseTensorRef other, *, Scalar alpha=1, Tensor(a!) out) -> Tensor(a!)
  matches_jit_signature: True
  dispatch:
    CPU: add_out_dense_sparse_cpu
    CUDA: add_out_dense_sparse_cuda

- func: _sparse_div_zerodim(Tensor self, Tensor other, *, Tensor(a!) out) -> Tensor(a!)
  matches_jit_signature: True
  dispatch:
    SparseCPU: div_out_sparse_zerodim
    SparseCUDA: div_out_sparse_zerodim

- func: _sparse_div_scalar(Tensor self, Scalar other, *, Tensor(a!) out) -> Tensor(a!)
  matches_jit_signature: True
  dispatch:
    SparseCPU: div_out_sparse_scalar
    SparseCUDA: div_out_sparse_scalar

- func: _sparse_mul(Tensor self, Tensor other, *, Tensor(a!) out) -> Tensor(a!)
  matches_jit_signature: True
  dispatch:
    SparseCPU: mul_out_sparse_cpu
    SparseCUDA: mul_out_sparse_cuda

- func: _sparse_mul_zerodim(Tensor self, Tensor other, *, Tensor(a!) out) -> Tensor(a!)
  matches_jit_signature: True
  dispatch:
    SparseCPU: mul_out_sparse_zerodim
    SparseCUDA: mul_out_sparse_zerodim

- func: _sparse_mul_scalar(Tensor self, Scalar other, *, Tensor(a!) out) -> Tensor(a!)
  matches_jit_signature: True
  dispatch:
    SparseCPU: mul_out_sparse_scalar
    SparseCUDA: mul_out_sparse_scalar

- func: split(Tensor(a) self, int split_size, int dim=0) -> Tensor(a)[]
  matches_jit_signature: True
  variants: function, method
  device_guard: False

- func: split_with_sizes(Tensor self, int[] split_sizes, int dim=0) -> Tensor[]
  matches_jit_signature: True
  variants: function, method
  device_guard: False

- func: squeeze(Tensor(a) self) -> Tensor(a)
  matches_jit_signature: True
  variants: function, method
  device_guard: False

- func: squeeze(Tensor(a) self, int dim) -> Tensor(a)
  matches_jit_signature: True
  variants: function, method
  device_guard: False

- func: squeeze_(Tensor(a!) self) -> Tensor(a!)
  matches_jit_signature: True
  variants: method
  device_guard: False

- func: squeeze_(Tensor(a!) self, int dim) -> Tensor(a!)
  matches_jit_signature: True
  variants: method
  device_guard: False

- func: sspaddmm(Tensor self, Tensor mat1, Tensor mat2, *, Scalar beta=1, Scalar alpha=1) -> Tensor
  matches_jit_signature: True
  variants: function, method

- func: sspaddmm(Tensor self, Tensor mat1, Tensor mat2, *, Scalar beta=1, Scalar alpha=1, Tensor(a!) out) -> Tensor(a!)
  matches_jit_signature: True
  dispatch:
    CPU: _sspaddmm_out_only_sparse
    CUDA: _sspaddmm_out_only_sparse_cuda
    SparseCPU: _sspaddmm_out_cpu
    SparseCUDA: _sspaddmm_out_cuda

- func: stack(Tensor[] tensors, int dim=0) -> Tensor
  matches_jit_signature: True

- func: stack(Tensor[] tensors, int dim=0, *, Tensor(a!) out) -> Tensor(a!)
  matches_jit_signature: True

# The signature is designed to be consistent with librosa except that it is
# missing the `pad_mode` and `center` arguments, which are taken care of at
# `torch.functional.py`. They shall be moved here once we have mapping between
# Python strings and C++ Enum in codegen.
- func: stft(Tensor self, int n_fft, int? hop_length=None, int? win_length=None, Tensor? window=None, bool normalized=False, bool onesided=True) -> Tensor
  matches_jit_signature: True
  variants: function, method

- func: stride(Tensor self, int dim) -> int
  matches_jit_signature: True
  variants: function, method
  device_guard: False

# FIXME: These could be combined as optional<ScalarType> but for https://github.com/pytorch/pytorch/issues/6593.
- func: sum(Tensor self, *, ScalarType dtype) -> Tensor
  matches_jit_signature: True
  variants: function, method

- func: sum(Tensor self) -> Tensor
  matches_jit_signature: True
  variants: function, method

- func: sum(Tensor self, int[1] dim, bool keepdim, *, ScalarType dtype) -> Tensor
  matches_jit_signature: True
  variants: function, method

- func: sum(Tensor self, int[1] dim, bool keepdim=False) -> Tensor
  matches_jit_signature: True
  variants: function, method

- func: sum(Tensor self, int[1] dim, *, ScalarType dtype) -> Tensor
  matches_jit_signature: True
  variants: function, method

- func: sum(Tensor self, int[1] dim, bool keepdim, *, ScalarType dtype, Tensor(a!) out) -> Tensor(a!)
  matches_jit_signature: True

- func: sum(Tensor self, int[1] dim, bool keepdim=False, *, Tensor(a!) out) -> Tensor(a!)
  matches_jit_signature: True

- func: sum(Tensor self, int[1] dim, *, ScalarType dtype, Tensor(a!) out) -> Tensor(a!)
  matches_jit_signature: True

- func: sum_to_size(Tensor self, int[] size) -> Tensor
  matches_jit_signature: True
  variants: method
  device_guard: False

- func: sqrt(Tensor self) -> Tensor
  matches_jit_signature: True
  variants: function, method

- func: sqrt_(Tensor(a!) self) -> Tensor(a!)
  matches_jit_signature: True
  variants: function, method
  dispatch:
    CPU: _sqrt__cpu
    CUDA: _sqrt__cuda

- func: sqrt(Tensor self, *, Tensor(a!) out) -> Tensor(a!)
  matches_jit_signature: True
  dispatch:
    CPU: _sqrt_out_cpu
    CUDA: _sqrt_out_cuda

- func: std(Tensor self, bool unbiased=True) -> Tensor
  matches_jit_signature: True
  variants: function, method

- func: std(Tensor self, int[1] dim, bool unbiased=True, bool keepdim=False) -> Tensor
  matches_jit_signature: True
  variants: function, method

- func: std(Tensor self, int[1] dim, bool unbiased=True, bool keepdim=False, *, Tensor(a!) out) -> Tensor(a!)
  matches_jit_signature: True

# FIXME: These could be combined as optional<ScalarType> but for https://github.com/pytorch/pytorch/issues/6593.
- func: prod(Tensor self, *, ScalarType dtype) -> Tensor
  matches_jit_signature: True
  variants: function, method

- func: prod(Tensor self) -> Tensor
  matches_jit_signature: True
  variants: function, method

- func: prod(Tensor self, int dim, bool keepdim, *, ScalarType dtype) -> Tensor
  matches_jit_signature: True
  variants: function, method

- func: prod(Tensor self, int dim, bool keepdim=False) -> Tensor
  matches_jit_signature: True
  variants: function, method

- func: prod(Tensor self, int dim, *, ScalarType dtype) -> Tensor
  matches_jit_signature: True
  variants: function, method

- func: prod(Tensor self, int dim, bool keepdim, *, ScalarType dtype, Tensor(a!) out) -> Tensor(a!)
  matches_jit_signature: True

- func: prod(Tensor self, int dim, bool keepdim=False, *, Tensor(a!) out) -> Tensor(a!)
  matches_jit_signature: True

- func: prod(Tensor self, int dim, *, ScalarType dtype, Tensor(a!) out) -> Tensor(a!)
  matches_jit_signature: True

- func: t(Tensor(a) self) -> Tensor(a)
  matches_jit_signature: True
  device_guard: False
  variants: function, method

- func: t_(Tensor(a!) self) -> Tensor(a!)
  matches_jit_signature: True
  device_guard: False
  variants: method

- func: tan(Tensor self) -> Tensor
  matches_jit_signature: True
  variants: function, method

- func: tan_(Tensor(a!) self) -> Tensor(a!)
  matches_jit_signature: True
  variants: function, method
  dispatch:
    CPU: _tan__cpu
    CUDA: _tan__cuda

- func: tan(Tensor self, *, Tensor(a!) out) -> Tensor(a!)
  matches_jit_signature: True
  dispatch:
    CPU: _tan_out_cpu
    CUDA: _tan_out_cuda

- func: tanh(Tensor self) -> Tensor
  matches_jit_signature: True
  variants: function, method

- func: tanh_(Tensor(a!) self) -> Tensor(a!)
  matches_jit_signature: True
  variants: function, method
  dispatch:
    CPU: _tanh__cpu
    CUDA: _tanh__cuda

- func: tanh(Tensor self, *, Tensor(a!) out) -> Tensor(a!)
  matches_jit_signature: True
  dispatch:
    CPU: _tanh_out_cpu
    CUDA: _tanh_out_cuda

- func: tensordot(Tensor self, Tensor other, int[] dims_self, int[] dims_other) -> Tensor
  matches_jit_signature: True
  variants: function

# TODO: namespace threshold in 'nn'
- func: threshold(Tensor self, Scalar threshold, Scalar value) -> Tensor
  matches_jit_signature: True
  variants: function

- func: threshold_(Tensor(a!) self, Scalar threshold, Scalar value) -> Tensor(a!)
  matches_jit_signature: True
  variants: function

- func: threshold(Tensor self, Scalar threshold, Scalar value, *, Tensor(a!) out) -> Tensor(a!)
  matches_jit_signature: True

- func: threshold_backward(Tensor grad_output, Tensor self, Scalar threshold) -> Tensor
  matches_jit_signature: True
  variants: function

- func: transpose(Tensor(a) self, int dim0, int dim1) -> Tensor(a)
  matches_jit_signature: True
  variants: function, method
  device_guard: False

- func: transpose_(Tensor(a!) self, int dim0, int dim1) -> Tensor(a!)
  matches_jit_signature: True
  variants: method
  device_guard: False

- func: one_hot(Tensor self, int num_classes=-1) -> Tensor
  python_module: nn
  variants: function

- func: flip(Tensor self, int[] dims) -> Tensor
  matches_jit_signature: True
  variants: function, method
  dispatch:
    CPU: flip_cpu
    CUDA: flip_cuda

- func: roll(Tensor self, int[1] shifts, int[1] dims=[]) -> Tensor
  matches_jit_signature: True
  variants: function, method
  dispatch:
    CPU: roll_cpu
    CUDA: roll_cuda

# default int[] value [0,1] should not add space after comma, since native_parse.py uses ', ' to split args
- func: rot90(Tensor self, int k=1, int[] dims=[0,1]) -> Tensor
  matches_jit_signature: True
  variants: function, method

- func: _trilinear(Tensor i1, Tensor i2, Tensor i3, int[] expand1, int[] expand2, int[] expand3, int[] sumdim, int unroll_dim=1) -> Tensor
  matches_jit_signature: True

- func: triplet_margin_loss(Tensor anchor, Tensor positive, Tensor negative, float margin=1.0, float p=2, float eps=1e-06, bool swap=False, int reduction=Mean) -> Tensor
  matches_jit_signature: True

- func: trunc(Tensor self) -> Tensor
  matches_jit_signature: True
  variants: function, method

- func: trunc_(Tensor(a!) self) -> Tensor(a!)
  matches_jit_signature: True
  variants: function, method
  dispatch:
    CPU: _trunc__cpu
    CUDA: _trunc__cuda

- func: trunc(Tensor self, *, Tensor(a!) out) -> Tensor(a!)
  matches_jit_signature: True
  dispatch:
    CPU: _trunc_out_cpu
    CUDA: _trunc_out_cuda

- func: type_as(Tensor self, Tensor other) -> Tensor
  matches_jit_signature: True
  variants: method

- func: _unique(Tensor self, bool sorted=True, bool return_inverse=False) -> (Tensor, Tensor)
  matches_jit_signature: True
  variants: function
  dispatch:
    CPU: _unique_cpu
    CUDA: _unique_cuda

- func: _unique_dim(Tensor self, int dim, bool sorted=True, bool return_inverse=False) -> (Tensor, Tensor)
  matches_jit_signature: True
  variants: function
  dispatch:
    CPU: _unique_dim_cpu
    CUDA: _unique_dim_cuda

# _unique and _unique_dim are fragile and modifying them easily cause internal break
# below two operators are a temporary hack for adding return_counts support
# Please don't rely on these two operators, they will be removed soon

- func: _unique2_temporary_will_remove_soon(Tensor self, bool sorted=True, bool return_inverse=False, bool return_counts=False) -> (Tensor, Tensor, Tensor)
  matches_jit_signature: True
  variants: function
  dispatch:
    CPU: _unique2_cpu
    CUDA: _unique2_cuda

- func: _unique_dim2_temporary_will_remove_soon(Tensor self, int dim, bool sorted=True, bool return_inverse=False, bool return_counts=False) -> (Tensor, Tensor, Tensor)
  matches_jit_signature: True
  variants: function
  dispatch:
    CPU: _unique_dim2_cpu
    CUDA: _unique_dim2_cuda

- func: _unsafe_view(Tensor self, int[] size) -> Tensor
  matches_jit_signature: True

- func: unsqueeze(Tensor(a) self, int dim) -> Tensor(a)
  matches_jit_signature: True
  variants: function, method
  device_guard: False

- func: unsqueeze_(Tensor(a!) self, int dim) -> Tensor(a!)
  matches_jit_signature: True
  variants: method
  device_guard: False

- func: var(Tensor self, bool unbiased=True) -> Tensor
  matches_jit_signature: True
  variants: function, method

- func: var(Tensor self, int[1] dim, bool unbiased=True, bool keepdim=False) -> Tensor
  matches_jit_signature: True
  variants: function, method

- func: var(Tensor self, int[1] dim, bool unbiased=True, bool keepdim=False, *, Tensor(a!) out) -> Tensor(a!)
  matches_jit_signature: True

- func: view_as(Tensor self, Tensor other) -> Tensor
  matches_jit_signature: True
  variants: method
  device_guard: False

# we define both of these because 'where' does the broadcast and '_s_where' doesn't;
# this allows us to implicitly calculate the broadcast derivative, while only dealing with the
# _s_where derivative.
- func: where(Tensor condition, Tensor self, Tensor other) -> Tensor
  matches_jit_signature: True
  variants: function, method

- func: _s_where(Tensor condition, Tensor self, Tensor other) -> Tensor
  matches_jit_signature: True
  variants: function
  dispatch:
    CPU: _s_where_cpu
    CUDA: _s_where_cuda

- func: norm_except_dim(Tensor v, int pow=2, int dim=0) -> Tensor
  matches_jit_signature: True
  variants: function

# VariableType::_weight_norm does not want to be given a gap in the autograd graph,
# so we don't define "dispatch" variants for it.
- func: _weight_norm(Tensor v, Tensor g, int dim=0) -> Tensor
  matches_jit_signature: True
  variants: function

- func: _weight_norm_cuda_interface(Tensor v, Tensor g, int dim=0) -> (Tensor, Tensor)
  matches_jit_signature: True
  variants: function
  dispatch:
    CUDA: weight_norm_cuda

- func: _weight_norm_cuda_interface_backward(Tensor grad_w, Tensor saved_v, Tensor saved_g, Tensor saved_norms, int dim) -> (Tensor, Tensor)
  matches_jit_signature: True
  variants: function
  dispatch:
    CUDA: weight_norm_cuda_backward

- func: _weight_norm_differentiable_backward(Tensor grad_w, Tensor saved_v, Tensor saved_g, Tensor saved_norms, int dim) -> (Tensor, Tensor)
  matches_jit_signature: True
  variants: function

- func: zeros(int[] size, *, ScalarType? dtype=None, Layout? layout=None, Device? device=None) -> Tensor
  matches_jit_signature: True

- func: zeros(int[] size, *, Tensor(a!) out) -> Tensor(a!)
  matches_jit_signature: True

- func: zeros_like(Tensor self) -> Tensor
  matches_jit_signature: True

- func: zeros_like(Tensor self, *, ScalarType dtype, Layout layout, Device device) -> Tensor
  matches_jit_signature: True

- func: _standard_gamma_grad(Tensor self, Tensor output) -> Tensor
  matches_jit_signature: True
  variants: function
  dispatch:
    CPU: _standard_gamma_grad_cpu
    CUDA: _standard_gamma_grad_cuda

- func: _standard_gamma(Tensor self, Generator? generator=None) -> Tensor
  matches_jit_signature: True
  variants: function
  dispatch:
    CPU: _s_gamma_cpu
    CUDA: _s_gamma_cuda

- func: _sample_dirichlet(Tensor self, Generator? generator=None) -> Tensor
  matches_jit_signature: True
  variants: function
  dispatch:
    CPU: _s_dirichlet_cpu
    CUDA: _s_dirichlet_cuda

- func: poisson(Tensor self, Generator? generator=None) -> Tensor
  matches_jit_signature: True
  dispatch:
    CPU: _s_poisson_cpu
    CUDA: _s_poisson_cuda

# When more variants get ported to native, this dispatch will get more
# complicated

- func: native_norm(Tensor self, Scalar p=2) -> Tensor
  matches_jit_signature: True
  dispatch:
    SparseCPU: norm_sparse
    SparseCUDA: norm_sparse

# TODO: reduce signatures down to one when optional args is available
- func: _sparse_sum(Tensor self) -> Tensor
  matches_jit_signature: True

- func: _sparse_sum(Tensor self, *, ScalarType dtype) -> Tensor
  matches_jit_signature: True

- func: _sparse_sum(Tensor self, int[1] dim) -> Tensor
  matches_jit_signature: True

- func: _sparse_sum(Tensor self, int[1] dim, *, ScalarType dtype) -> Tensor
  matches_jit_signature: True

- func: _sparse_sum_backward(Tensor grad, Tensor self, int[] dim) -> Tensor
  matches_jit_signature: True
  dispatch:
      SparseCPU: _sparse_sum_backward_cpu
      SparseCUDA: _sparse_sum_backward_cuda

- func: norm(Tensor self, Scalar? p, *, ScalarType dtype) -> Tensor
  matches_jit_signature: True
  variants: function, method

- func: norm(Tensor self, Scalar p=2) -> Tensor
  matches_jit_signature: True
  variants: function, method

- func: norm(Tensor self, Scalar? p, int[1] dim, bool keepdim, *, ScalarType dtype) -> Tensor
  matches_jit_signature: True
  variants: function, method

- func: norm(Tensor self, Scalar? p, int[1] dim, bool keepdim=False) -> Tensor
  matches_jit_signature: True
  variants: function, method

- func: norm(Tensor self, Scalar? p, int[1] dim, bool keepdim, *, ScalarType dtype, Tensor(a!) out) -> Tensor(a!)
  matches_jit_signature: True

- func: norm(Tensor self, Scalar? p, int[1] dim, bool keepdim=False, *, Tensor(a!) out) -> Tensor(a!)
  matches_jit_signature: True

- func: frobenius_norm(Tensor self) -> Tensor
  matches_jit_signature: True
  variants: function

- func: frobenius_norm(Tensor self, int[1] dim, bool keepdim=False) -> Tensor
  matches_jit_signature: True
  variants: function

- func: frobenius_norm(Tensor self, int[1] dim, bool keepdim=False, *, Tensor(a!) out) -> Tensor(a!)
  matches_jit_signature: True
  variants: function

- func: nuclear_norm(Tensor self, bool keepdim=False) -> Tensor
  matches_jit_signature: True
  variants: function

- func: nuclear_norm(Tensor self, bool keepdim=False, *, Tensor(a!) out) -> Tensor(a!)
  matches_jit_signature: True
  variants: function

- func: clone(Tensor self) -> Tensor
  matches_jit_signature: True
  variants: function, method
  cpu_half: True
  cpu_bool: True
  cuda_bool: True
  dispatch:
    CPU: clone
    CUDA: clone
    SparseCPU: clone_sparse
    SparseCUDA: clone_sparse

- func: resize_as_(Tensor(a!) self, Tensor the_template) -> Tensor(a!)
  matches_jit_signature: True
  cpu_bool: True
  cuda_bool: True
  cpu_half: True
  variants: function, method
  dispatch:
    CPU: resize_as_
    CUDA: resize_as_
    SparseCPU: resize_as_sparse_
    SparseCUDA: resize_as_sparse_

- func: pow(Tensor self, Scalar exponent, *, Tensor(a!) out) -> Tensor(a!)
  matches_jit_signature: True
  dispatch:
    CPU: pow_out
    CUDA: pow_out
    SparseCPU: pow_out_sparse_scalar
    SparseCUDA: pow_out_sparse_scalar

- func: pow(Tensor self, Scalar exponent) -> Tensor
  matches_jit_signature: True
  variants: function, method
  dispatch:
    CPU: pow
    CUDA: pow
    SparseCPU: pow_sparse_scalar
    SparseCUDA: pow_sparse_scalar

- func: zero_(Tensor(a!) self) -> Tensor(a!)
  matches_jit_signature: True
  variants: method, function
  cpu_half: True
  cpu_bool: True
  cuda_bool: True
  dispatch:
    CPU: zero_
    CUDA: zero_
    SparseCPU: zero_sparse_
    SparseCUDA: zero_sparse_

- func: sub(Tensor self, Tensor other, *, Scalar alpha=1, Tensor(a!) out) -> Tensor(a!)
  matches_jit_signature: True

- func: sub(Tensor self, Tensor other, *, Scalar alpha=1) -> Tensor
  matches_jit_signature: True
  variants: function, method

- func: sub_(Tensor(a!) self, Tensor other, *, Scalar alpha=1) -> Tensor(a!)
  matches_jit_signature: True
  variants: method

# For C++ only, until we have conversion from C++ numbers to Tensor
- func: sub(Tensor self, Scalar other, Scalar alpha=1) -> Tensor
  matches_jit_signature: True
  variants: function, method

- func: sub_(Tensor(a!) self, Scalar other, Scalar alpha=1) -> Tensor(a!)
  matches_jit_signature: True
  variants: method

- func: rsub(Tensor self, Tensor other, *, Scalar alpha=1) -> Tensor
  matches_jit_signature: True
  variants: function

# For C++ only, until we have conversion from C++ numbers to Tensor
- func: rsub(Tensor self, Scalar other, Scalar alpha=1) -> Tensor
  matches_jit_signature: True
  variants: function

- func: s_native_addmm(Tensor self, Tensor mat1, Tensor mat2, *, Scalar beta=1, Scalar alpha=1, Tensor(a!) out) -> Tensor(a!)
  matches_jit_signature: True
  dispatch:
    CPU: s_addmm_out_sparse_dense_cpu
    CUDA: s_addmm_out_sparse_dense_cuda

- func: s_native_addmm(Tensor self, Tensor mat1, Tensor mat2, *, Scalar beta=1, Scalar alpha=1) -> Tensor
  matches_jit_signature: True
  dispatch:
    CPU: s_addmm_sparse_dense_cpu
    CUDA: s_addmm_sparse_dense_cuda

- func: s_native_addmm_(Tensor(a!) self, Tensor mat1, Tensor mat2, *, Scalar beta=1, Scalar alpha=1) -> Tensor(a!)
  matches_jit_signature: True
  dispatch:
    CPU: s_addmm_sparse_dense_cpu_
    CUDA: s_addmm_sparse_dense_cuda_

- func: _sparse_addmm(Tensor self, Tensor sparse, Tensor dense, *, Scalar beta=1, Scalar alpha=1) -> Tensor
  matches_jit_signature: True

- func: addmm(Tensor self, Tensor mat1, Tensor mat2, *, Scalar beta=1, Scalar alpha=1, Tensor(a!) out) -> Tensor(a!)
  matches_jit_signature: True

- func: addmm(Tensor self, Tensor mat1, Tensor mat2, *, Scalar beta=1, Scalar alpha=1) -> Tensor
  matches_jit_signature: True
  variants: function, method

- func: addmm_(Tensor(a!) self, Tensor mat1, Tensor mat2, *, Scalar beta=1, Scalar alpha=1) -> Tensor(a!)
  matches_jit_signature: True
  variants: method


# NOTE [ Sparse: autograd and API ]
#
#
# Sparse Tensor Constructors
# ~~~~~~~~~~~~~~~~~~~~~~~~~~
#
# The API entry points to sparse tensor construction should be
# `sparse_coo tensor` and `_sparse_coo_tensor_unsafe`. Depending on whether the
# indices and values tensors are given, they eventually dispatch to either
# `sparse_coo_tensor_with_dims` or `sparse_coo_tensor_with_dims_and_tensors`.
#
# The autograd support for ctor is implement on `sparse_coo_tensor_with_dims_and_tensors`.
#
# The API methods `sparse_coo tensor` and `_sparse_coo_tensor_unsafe`
# **must not** have specific type dispatches because otherwise codegen will
# consider them as abstract methods (see Note [Abstract ATen methods]), dispatch
# using **Tensor** type, and thus lose autograd tracking on the actual method
# they dispatch to, e.g., `sparse_coo_tensor_with_dims_and_tensors`.
#
# The actual ctors `sparse_coo_tensor_with_dims` and `sparse_coo_tensor_with_dims_and_tensors`,
# on the other hand, need to create `SparseTensorImpl` and know nothing about
# how `VariableType`s work. So they need to be dispatched using Tensor types.
# We thus put `requires_tensor=True` to ensure that `VariableType` will unwrap
# the given variables and call with the Tensor type.
#
#
# Sparse Methods API Design
# ~~~~~~~~~~~~~~~~~~~~~~~~~
#
# Goals: 1. Flexible API for users to write custom sparse ops
#        2. ctor and member accessor with autograd support
#
# To achieve 1, we need to provide a set of *dangerous* APIs (dangerous in the
# sense that misusing them will break sparse tensor invariant and may out in
# unexpected behavior, e.g., crash). These methods are all prefixed with
# underscore "_" to indicate that they should be used with care. We provide:
#
#   + `_indices()`: returns the *raw* indices within the sparse tensor (not just
#                   sharing storage). Any inplace operation will change the
#                   actual indices, including t_, set_, as_strided_, resize_,
#                   etc.
#   + `_values()`: returns the *raw* values within the sparse tensor. Similar
#                  semantics as `_indices()`
#   + `_nnz()`: returns the number of non-zero entries. This will always be
#               determined by the shapes of indices and values.
#   + `_coalesced_(bool)`: inplace sets whether the tensor is coalesced, and
#                          returns itself.
#
# These methods are very useful in writing new operations, e.g., a custom
# autograd Function.
#
# We also provide other public *safe* APIs:
#   + `indices()`: returns a **view** of the indices tensor if the sparse tensor
#                  is **coalesced**.
#   + `values()`: returns a **view** of the values tensor if the containing
#                 sparse tensor is **coalesced**.
#   + `sparse_dim()`: number of sparse dimensions
#   + `dense_dim()`: number of dense dimensions
#   + `is_coalesced()`: whether the sparse tensor is coalesced
#
# `_indices()` and `_values()` should returns the raw indices and values dense
# tensors within a sparse tensor. They can be quite unsafe with inplace
# operations like `t_()`, and exposes uncoalesced indices and values. The public
# recommended API is `indices()` and `values()`, both of which first check that
# the tensor is coalesced and return views on those tensors.
#
#
# Autograd Support
# ~~~~~~~~~~~~~~~~
#
# Autograd is supported on `values()` and sparse tensor ctor with indices and
# values tensors. E.g., `torch.sparse_coo_tensor(i, v).values().sum()` is
# differentiable w.r.t. `v`.
#
# NB: The `values()` and `_values()` operators are special in that they are
# layout-aware, i.e., the output depends not just on the data it represents, but
# also on the input layout details (in this case, the `indices` tensor). See
# NOTE [ as_strided Backward and layout-aware/agnostic autograd ] in Functions.cpp
# for discussion on layout-aware vs layout-agnostic autograd. Since PyTorch ops
# operate in the layout-agnostic mode, similar to `as_strided`, backward of
# these two operators need to consider them in a layout-agnostic way:
#   + `values()`:
#     Input is coalesced.
#     We just pretend having `input.indices()` as an additional argument
#     `input_indices`, then forward is similar to
#     `input.to(kStrided).index_select(input_indices)` regardless of the layout.
#     Note that `values()` normally is layout-aware even if we constrain
#     ourselves on sparse inputs since it may include all zeros values entries
#     as "present" entries.
#   + `_values()`:
#     Input may be uncoalesced.
#     It is not straightforward to construct a layout-agnostic version because
#     duplicate indices entries may exist and additional parameterization is
#     needed to distribute the value into different values entries. Furthermore,
#     this op is intended to provide ways to write custom sparse ops, rather
#     than being used in autograd graph, so it is marked as *non-differentiable*
#     in derivatives.yaml.
#
# Before reading the following, see NOTE [ Autograd Variable Views ] in
# variable.h for details on views that are tracked by autograd, and views that
# are not.
#
# Moreover, these methods return tensors that share storage with inputs, so we
# mark these methods as view ops to support autograd history tracking.
# The sparse tensor ctor output should technically be view of both input indices
# and values tensors, but currently we only support setting as view of a single
# Variable, so it is only view of the values tensor.
# TODO: clone indices in sparse tensor ctor.
#
# For other methods that return outputs that share storage with inputs, i.e.,
# `indices()` and `_indices()`. We mark their outputs as non-differentiable, so
# the view relation is not tracked by autograd, but the version counter is still
# shared. In other words, their outputs are non-differentiable views of the
# sparse tensor.


# FIXME: would be nicer if TensorOptions was optional based; not adding default arguments for options given
# the default would never make sense.
- func: sparse_coo_tensor(int[] size, *, ScalarType dtype, Layout layout, Device device) -> Tensor
  matches_jit_signature: True

- func: sparse_coo_tensor(Tensor indices, Tensor values, *, ScalarType? dtype=None, Layout? layout=None, Device? device=None) -> Tensor
  matches_jit_signature: True

- func: sparse_coo_tensor(Tensor indices, Tensor values, int[] size, *, ScalarType? dtype=None, Layout? layout=None, Device? device=None) -> Tensor
  matches_jit_signature: True

- func: _sparse_coo_tensor_unsafe(Tensor indices, Tensor values, int[] size, *, ScalarType? dtype=None, Layout? layout=None, Device? device=None) -> Tensor
  matches_jit_signature: True

- func: _sparse_coo_tensor_with_dims(int sparse_dim, int dense_dim, int[] size, *, ScalarType dtype, Layout layout, Device device) -> Tensor
  matches_jit_signature: True
  dispatch:
    SparseCPU: new_with_dims_sparse
    SparseCUDA: new_with_dims_sparse
  requires_tensor: True

- func: _sparse_coo_tensor_with_dims_and_tensors(int sparse_dim, int dense_dim, int[] size, Tensor indices, Tensor values, *, ScalarType dtype, Layout layout, Device device) -> Tensor
  matches_jit_signature: True
  dispatch:
    SparseCPU: new_with_dims_and_tensor_sparse
    SparseCUDA: new_with_dims_and_tensor_sparse
  requires_tensor: True


- func: sparse_resize_(Tensor(a!) self, int[] size, int sparse_dim, int dense_dim) -> Tensor(a!)
  matches_jit_signature: True
  variants: method
  dispatch:
    SparseCPU: sparse_resize_
    SparseCUDA: sparse_resize_
  requires_tensor: True

- func: sparse_resize_and_clear_(Tensor(a!) self, int[] size, int sparse_dim, int dense_dim) -> Tensor(a!)
  matches_jit_signature: True
  variants: method
  dispatch:
    SparseCPU: sparse_resize_and_clear_
    SparseCUDA: sparse_resize_and_clear_
  requires_tensor: True


- func: sparse_mask(Tensor self, SparseTensorRef mask) -> Tensor
  matches_jit_signature: True
  variants: method
  dispatch:
    CPU: sparse_mask_cpu
    CUDA: sparse_mask_cuda
  requires_tensor: True


- func: to_dense(Tensor self) -> Tensor
  matches_jit_signature: True
  variants: method
  dispatch:
    SparseCPU: sparse_to_dense
    SparseCUDA: sparse_to_dense
  requires_tensor: True


- func: sparse_dim(Tensor self) -> int
  matches_jit_signature: True
  variants: method
  dispatch:
    SparseCPU: sparse_dim_sparse
    SparseCUDA: sparse_dim_sparse
  requires_tensor: True
  device_guard: False

# legacy method
- func: _dimI(Tensor self) -> int
  matches_jit_signature: True
  variants: method
  dispatch: sparse_dim_sparse
  requires_tensor: True
  device_guard: False


- func: dense_dim(Tensor self) -> int
  matches_jit_signature: True
  variants: method
  dispatch:
    SparseCPU: dense_dim_sparse
    SparseCUDA: dense_dim_sparse
  requires_tensor: True
  device_guard: False

# legacy method
- func: _dimV(Tensor self) -> int
  matches_jit_signature: True
  variants: method
  dispatch: dense_dim_sparse
  requires_tensor: True
  device_guard: False


- func: _nnz(Tensor self) -> int
  matches_jit_signature: True
  variants: method
  dispatch:
    SparseCPU: _nnz_sparse
    SparseCUDA: _nnz_sparse
  requires_tensor: True
  device_guard: False


- func: coalesce(Tensor self) -> Tensor
  matches_jit_signature: True
  variants: method
  dispatch:
    SparseCPU: coalesce_sparse_cpu
    SparseCUDA: coalesce_sparse_cuda
  requires_tensor: True


- func: is_coalesced(Tensor self) -> bool
  matches_jit_signature: True
  variants: method
  dispatch:
    SparseCPU: is_coalesced_sparse
    SparseCUDA: is_coalesced_sparse
  requires_tensor: True
  device_guard: False


- func: _indices(Tensor(a) self) -> Tensor(a)
  matches_jit_signature: True
  variants: method
  dispatch:
    SparseCPU: _indices_sparse
    SparseCUDA: _indices_sparse
  requires_tensor: True
  device_guard: False

- func: _values(Tensor(a) self) -> Tensor(a)
  matches_jit_signature: True
  variants: method
  dispatch:
    SparseCPU: _values_sparse
    SparseCUDA: _values_sparse
  requires_tensor: True
  device_guard: False

# This method doesn't do any check but only directly sets the flag. So it can be
# a bit unsafe. Similar to _indices and _values, this is useful for implementing
# custom sparse operations in Python/C++ extension.
- func: _coalesced_(Tensor(a!) self, bool coalesced) -> Tensor(a!)
  matches_jit_signature: True
  variants: method
  dispatch:
    SparseCPU: _coalesced_sparse_
    SparseCUDA: _coalesced_sparse_
  requires_tensor: True
  device_guard: False

- func: indices(Tensor(a) self) -> Tensor(a)
  matches_jit_signature: True
  variants: method
  dispatch:
    SparseCPU: indices_sparse
    SparseCUDA: indices_sparse
  requires_tensor: True
  device_guard: False

- func: values(Tensor(a) self) -> Tensor(a)
  matches_jit_signature: True
  variants: method
  dispatch:
    SparseCPU: values_sparse
    SparseCUDA: values_sparse
  requires_tensor: True
  device_guard: False


- func: hspmm(Tensor mat1, Tensor mat2, *, Tensor(a!) out) -> Tensor(a!)
  matches_jit_signature: True
  dispatch:
    SparseCPU: hspmm_out_sparse_cpu
    SparseCUDA: hspmm_out_sparse_cuda
  requires_tensor: True

- func: hspmm(Tensor mat1, Tensor mat2) -> Tensor
  matches_jit_signature: True
  dispatch:
    SparseCPU: hspmm_sparse_cpu
    SparseCUDA: hspmm_sparse_cuda
  requires_tensor: True

- func: copy_sparse_to_sparse_(Tensor(a!) self, Tensor src, bool non_blocking=False) -> Tensor(a!)
  matches_jit_signature: True
  variants: function
  dispatch:
    SparseCPU: copy_sparse_
    SparseCUDA: copy_sparse_
  requires_tensor: True

- func: numel(Tensor self) -> int
  matches_jit_signature: True
  variants: function, method
  device_guard: False

- func: unbind(Tensor(a) self, int dim=0) -> Tensor(a)[]
  matches_jit_signature: True
  variants: function, method

- func: to_sparse(Tensor self, int sparse_dim) -> Tensor
  matches_jit_signature: True
  variants: method
  dispatch:
    CPU: dense_to_sparse
    CUDA: dense_to_sparse

- func: to_sparse(Tensor self) -> Tensor
  matches_jit_signature: True
  variants: method
  dispatch:
    CPU: dense_to_sparse
    CUDA: dense_to_sparse

- func: quantize_linear(Tensor self, float scale, int zero_point) -> Tensor
  matches_jit_signature: True
  variants: function, method
  requires_tensor: True

- func: dequantize(Tensor self) -> Tensor
  matches_jit_signature: True
  variants: function, method
  requires_tensor: True

- func: q_scale(Tensor self) -> Scalar
  matches_jit_signature: True
  variants: function, method
  requires_tensor: True

- func: q_zero_point(Tensor self) -> Scalar
  matches_jit_signature: True
  variants: function, method
  requires_tensor: True

# to(Device) must not exist because all constructors of Device also works for
# TensorOptions. Otherwise, an ambiguity error is thrown.
# See NOTE [ TensorOptions Constructors ].
- func: to(Tensor self, *, ScalarType dtype, Layout layout, Device device, bool non_blocking=False, bool copy=False) -> Tensor
  matches_jit_signature: True
  variants: method
  device_guard: False

- func: to(Tensor self, Device device, ScalarType dtype, bool non_blocking=False, bool copy=False) -> Tensor
  matches_jit_signature: True
  variants: method
  device_guard: False

- func: to(Tensor self, ScalarType dtype, bool non_blocking=False, bool copy=False) -> Tensor
  matches_jit_signature: True
  variants: method
  device_guard: False

- func: to(Tensor self, Tensor other, bool non_blocking=False, bool copy=False) -> Tensor
  matches_jit_signature: True
  variants: method
  device_guard: False

- func: meshgrid(Tensor[] tensors) -> Tensor[]
  matches_jit_signature: True

- func: cartesian_prod(Tensor[] tensors) -> Tensor
  matches_jit_signature: True
  variants: function

- func: combinations(Tensor self, int r=2, bool with_replacement=False) -> Tensor
  matches_jit_signature: True
  variants: function

- func: item(Tensor self) -> Scalar
  matches_jit_signature: True
  variants: method

# NB: Does NOT check precondition that numel == 1
# WARNING: Use of cpu_half here is generally not supported; please
# don't use it.
- func: _local_scalar_dense(Tensor self) -> Scalar
  matches_jit_signature: True
  cpu_half: True
  cpu_bool: True
  cuda_bool: True
  dispatch:
    CPU: _local_scalar_dense_cpu
    CUDA: _local_scalar_dense_cuda
  variants: function

# Fused RNN kernels
- func: _thnn_fused_lstm_cell(Tensor input_gates, Tensor hidden_gates, Tensor cx, Tensor? input_bias=None, Tensor? hidden_bias=None) -> (Tensor, Tensor, Tensor)
  matches_jit_signature: True
  dispatch:
    CUDA: _thnn_fused_lstm_cell_cuda

- func: _thnn_fused_lstm_cell_backward(Tensor? grad_hy, Tensor? grad_cy, Tensor cx, Tensor cy, Tensor workspace, bool has_bias) -> (Tensor, Tensor, Tensor, Tensor, Tensor)
  matches_jit_signature: True
  dispatch:
    CUDA: _thnn_fused_lstm_cell_backward_cuda

- func: _thnn_fused_gru_cell(Tensor input_gates, Tensor hidden_gates, Tensor hx, Tensor? input_bias=None, Tensor? hidden_bias=None) -> (Tensor, Tensor)
  matches_jit_signature: True
  dispatch:
    CUDA: _thnn_fused_gru_cell_cuda

- func: _thnn_fused_gru_cell_backward(Tensor grad_hy, Tensor workspace, bool has_bias) -> (Tensor, Tensor, Tensor, Tensor, Tensor)
  matches_jit_signature: True
  dispatch:
    CUDA: _thnn_fused_gru_cell_backward_cuda

# RNN cells and layers
- func: lstm(Tensor input, Tensor[] hx, Tensor[] params, bool has_biases, int num_layers, float dropout, bool train, bool bidirectional, bool batch_first) -> (Tensor, Tensor, Tensor)
  matches_jit_signature: True

- func: lstm(Tensor data, Tensor batch_sizes, Tensor[] hx, Tensor[] params, bool has_biases, int num_layers, float dropout, bool train, bool bidirectional) -> (Tensor, Tensor, Tensor)
  matches_jit_signature: True

- func: gru(Tensor input, Tensor hx, Tensor[] params, bool has_biases, int num_layers, float dropout, bool train, bool bidirectional, bool batch_first) -> (Tensor, Tensor)
  matches_jit_signature: True

- func: gru(Tensor data, Tensor batch_sizes, Tensor hx, Tensor[] params, bool has_biases, int num_layers, float dropout, bool train, bool bidirectional) -> (Tensor, Tensor)
  matches_jit_signature: True

- func: rnn_tanh(Tensor input, Tensor hx, Tensor[] params, bool has_biases, int num_layers, float dropout, bool train, bool bidirectional, bool batch_first) -> (Tensor, Tensor)
  matches_jit_signature: True

- func: rnn_tanh(Tensor data, Tensor batch_sizes, Tensor hx, Tensor[] params, bool has_biases, int num_layers, float dropout, bool train, bool bidirectional) -> (Tensor, Tensor)
  matches_jit_signature: True

- func: rnn_relu(Tensor input, Tensor hx, Tensor[] params, bool has_biases, int num_layers, float dropout, bool train, bool bidirectional, bool batch_first) -> (Tensor, Tensor)
  matches_jit_signature: True

- func: rnn_relu(Tensor data, Tensor batch_sizes, Tensor hx, Tensor[] params, bool has_biases, int num_layers, float dropout, bool train, bool bidirectional) -> (Tensor, Tensor)
  matches_jit_signature: True

- func: lstm_cell(Tensor input, Tensor[] hx, Tensor w_ih, Tensor w_hh, Tensor? b_ih=None, Tensor? b_hh=None) -> (Tensor, Tensor)
  matches_jit_signature: True

- func: gru_cell(Tensor input, Tensor hx, Tensor w_ih, Tensor w_hh, Tensor? b_ih=None, Tensor? b_hh=None) -> Tensor
  matches_jit_signature: True

- func: rnn_tanh_cell(Tensor input, Tensor hx, Tensor w_ih, Tensor w_hh, Tensor? b_ih=None, Tensor? b_hh=None) -> Tensor
  matches_jit_signature: True

- func: rnn_relu_cell(Tensor input, Tensor hx, Tensor w_ih, Tensor w_hh, Tensor? b_ih=None, Tensor? b_hh=None) -> Tensor
  matches_jit_signature: True

# Quantized RNN layers
- func: quantized_lstm(Tensor input, Tensor[] hx, Tensor[] params, bool has_biases, int num_layers, float dropout, bool train, bool bidirectional, bool batch_first) -> (Tensor, Tensor, Tensor)
  matches_jit_signature: True

# Quantized RNN cells
- func: quantized_lstm_cell(Tensor input, Tensor[] hx, Tensor w_ih, Tensor w_hh, Tensor b_ih, Tensor b_hh, Tensor packed_ih, Tensor packed_hh, Tensor col_offsets_ih, Tensor col_offsets_hh, Scalar scale_ih, Scalar scale_hh, Scalar zero_point_ih, Scalar zero_point_hh) -> (Tensor, Tensor)
  matches_jit_signature: True

- func: quantized_gru_cell(Tensor input, Tensor hx, Tensor w_ih, Tensor w_hh, Tensor b_ih, Tensor b_hh, Tensor packed_ih, Tensor packed_hh, Tensor col_offsets_ih, Tensor col_offsets_hh, Scalar scale_ih, Scalar scale_hh, Scalar zero_point_ih, Scalar zero_point_hh) -> Tensor
  matches_jit_signature: True

- func: quantized_rnn_relu_cell(Tensor input, Tensor hx, Tensor w_ih, Tensor w_hh, Tensor b_ih, Tensor b_hh, Tensor packed_ih, Tensor packed_hh, Tensor col_offsets_ih, Tensor col_offsets_hh, Scalar scale_ih, Scalar scale_hh, Scalar zero_point_ih, Scalar zero_point_hh) -> Tensor
  matches_jit_signature: True

- func: quantized_rnn_tanh_cell(Tensor input, Tensor hx, Tensor w_ih, Tensor w_hh, Tensor b_ih, Tensor b_hh, Tensor packed_ih, Tensor packed_hh, Tensor col_offsets_ih, Tensor col_offsets_hh, Scalar scale_ih, Scalar scale_hh, Scalar zero_point_ih, Scalar zero_point_hh) -> Tensor
  matches_jit_signature: True


# PackedSequence utilities
- func: _pack_padded_sequence(Tensor input, Tensor lengths, bool batch_first) -> (Tensor, Tensor)
  matches_jit_signature: True

- func: _pack_padded_sequence_backward(Tensor grad, int[] input_size, Tensor batch_sizes, bool batch_first) -> Tensor
  matches_jit_signature: True

- func: _pad_packed_sequence(Tensor data, Tensor batch_sizes, bool batch_first, Scalar padding_value, int total_length) -> (Tensor, Tensor)
  matches_jit_signature: True

# wrappers for legacy TH methods

- func: data_ptr(Tensor self) -> void*
  matches_jit_signature: True
  variants: method
  device_guard: False

- func: set_(Tensor(a!) self, Storage source) -> Tensor(a!)
  matches_jit_signature: True
  variants: method
  device_guard: False

- func: set_(Tensor(a!) self, Storage source, int storage_offset, int[] size, int[] stride=[]) -> Tensor(a!)
  matches_jit_signature: True
  variants: method
  device_guard: False

- func: set_(Tensor(a!) self, Tensor source) -> Tensor(a!)
  matches_jit_signature: True
  variants: method
  device_guard: False

- func: set_(Tensor(a!) self) -> Tensor(a!)
  matches_jit_signature: True
  variants: method

- func: is_set_to(Tensor self, Tensor tensor) -> bool
  matches_jit_signature: True
  variants: method
  cpu_bool: True
  cuda_bool: True
  device_guard: False

- func: masked_fill_(Tensor(a!) self, Tensor mask, Scalar value) -> Tensor(a!)
  matches_jit_signature: True
  variants: method

- func: masked_fill(Tensor self, Tensor mask, Scalar value) -> Tensor
  matches_jit_signature: True
  variants: function, method

- func: masked_fill_(Tensor(a!) self, Tensor mask, Tensor value) -> Tensor(a!)
  matches_jit_signature: True
  variants: method

- func: masked_fill(Tensor self, Tensor mask, Tensor value) -> Tensor
  matches_jit_signature: True
  variants: function, method

- func: masked_scatter_(Tensor(a!) self, Tensor mask, Tensor source) -> Tensor(a!)
  matches_jit_signature: True
  variants: method

- func: masked_scatter(Tensor self, Tensor mask, Tensor source) -> Tensor
  matches_jit_signature: True
  variants: function, method

- func: view(Tensor(a) self, int[] size) -> Tensor(a)
  cpu_half: True
  cpu_bool: True
  cuda_bool: True
  matches_jit_signature: True
  variants: method
  device_guard: False

- func: put_(Tensor(a!) self, Tensor index, Tensor source, bool accumulate=False) -> Tensor(a!)
  matches_jit_signature: True
  variants: method

- func: index_add_(Tensor(a!) self, int dim, Tensor index, Tensor source) -> Tensor(a!)
  matches_jit_signature: True
  variants: method

- func: index_add(Tensor self, int dim, Tensor index, Tensor source) -> Tensor
  matches_jit_signature: True
  variants: function, method

- func: index_fill_(Tensor(a!) self, int dim, Tensor index, Scalar value) -> Tensor(a!)
  matches_jit_signature: True
  variants: method

- func: index_fill(Tensor self, int dim, Tensor index, Scalar value) -> Tensor
  matches_jit_signature: True
  variants: function, method

- func: index_fill_(Tensor(a!) self, int dim, Tensor index, Tensor value) -> Tensor(a!)
  matches_jit_signature: True
  variants: method

- func: index_fill(Tensor self, int dim, Tensor index, Tensor value) -> Tensor
  matches_jit_signature: True
  variants: function, method

- func: scatter_(Tensor(a!) self, int dim, Tensor index, Tensor src) -> Tensor(a!)
  matches_jit_signature: True
  variants: method

- func: scatter(Tensor self, int dim, Tensor index, Tensor src) -> Tensor
  matches_jit_signature: True
  variants: function, method

- func: scatter_(Tensor(a!) self, int dim, Tensor index, Scalar value) -> Tensor(a!)
  matches_jit_signature: True
  variants: method

- func: scatter(Tensor self, int dim, Tensor index, Scalar value) -> Tensor
  matches_jit_signature: True
  variants: function, method

- func: scatter_add_(Tensor(a!) self, int dim, Tensor index, Tensor src) -> Tensor(a!)
  matches_jit_signature: True
  variants: method

- func: scatter_add(Tensor self, int dim, Tensor index, Tensor src) -> Tensor
  matches_jit_signature: True
  variants: function, method

- func: lt_(Tensor(a!) self, Scalar other) -> Tensor(a!)
  matches_jit_signature: True
  variants: method

- func: lt_(Tensor(a!) self, Tensor other) -> Tensor(a!)
  matches_jit_signature: True
  variants: method

- func: gt_(Tensor(a!) self, Scalar other) -> Tensor(a!)
  matches_jit_signature: True
  variants: method

- func: gt_(Tensor(a!) self, Tensor other) -> Tensor(a!)
  matches_jit_signature: True
  variants: method

- func: le_(Tensor(a!) self, Scalar other) -> Tensor(a!)
  matches_jit_signature: True
  variants: method

- func: le_(Tensor(a!) self, Tensor other) -> Tensor(a!)
  matches_jit_signature: True
  variants: method

- func: ge_(Tensor(a!) self, Scalar other) -> Tensor(a!)
  matches_jit_signature: True
  variants: method

- func: ge_(Tensor(a!) self, Tensor other) -> Tensor(a!)
  matches_jit_signature: True
  variants: method

- func: eq_(Tensor(a!) self, Scalar other) -> Tensor(a!)
  matches_jit_signature: True
  variants: method

- func: eq_(Tensor(a!) self, Tensor other) -> Tensor(a!)
  matches_jit_signature: True
  variants: method

- func: ne_(Tensor(a!) self, Scalar other) -> Tensor(a!)
  matches_jit_signature: True
  variants: method

- func: ne_(Tensor(a!) self, Tensor other) -> Tensor(a!)
  matches_jit_signature: True
  variants: method

- func: __and__(Tensor self, Scalar other) -> Tensor
  matches_jit_signature: True
  variants: method, function

- func: __and__(Tensor self, Tensor other) -> Tensor
  matches_jit_signature: True
  variants: method, function

- func: __iand__(Tensor(a!) self, Scalar other) -> Tensor(a!)
  matches_jit_signature: True
  variants: method

- func: __iand__(Tensor(a!) self, Tensor other) -> Tensor(a!)
  matches_jit_signature: True
  variants: method

- func: __or__(Tensor self, Scalar other) -> Tensor
  matches_jit_signature: True
  variants: method, function

- func: __or__(Tensor self, Tensor other) -> Tensor
  matches_jit_signature: True
  variants: method, function

- func: __ior__(Tensor(a!) self, Scalar other) -> Tensor(a!)
  matches_jit_signature: True
  variants: method

- func: __ior__(Tensor(a!) self, Tensor other) -> Tensor(a!)
  matches_jit_signature: True
  variants: method

- func: __xor__(Tensor self, Scalar other) -> Tensor
  matches_jit_signature: True
  variants: method, function

- func: __xor__(Tensor self, Tensor other) -> Tensor
  matches_jit_signature: True
  variants: method, function

- func: __ixor__(Tensor(a!) self, Scalar other) -> Tensor(a!)
  matches_jit_signature: True
  variants: method

- func: __ixor__(Tensor(a!) self, Tensor other) -> Tensor(a!)
  matches_jit_signature: True
  variants: method

- func: __lshift__(Tensor self, Scalar other) -> Tensor
  matches_jit_signature: True
  variants: method, function

- func: __lshift__(Tensor self, Tensor other) -> Tensor
  matches_jit_signature: True
  variants: method, function

- func: __ilshift__(Tensor(a!) self, Scalar other) -> Tensor(a!)
  matches_jit_signature: True
  variants: method

- func: __ilshift__(Tensor(a!) self, Tensor other) -> Tensor(a!)
  matches_jit_signature: True
  variants: method

- func: __rshift__(Tensor self, Scalar other) -> Tensor
  matches_jit_signature: True
  variants: method, function

- func: __rshift__(Tensor self, Tensor other) -> Tensor
  matches_jit_signature: True
  variants: method, function

- func: __irshift__(Tensor(a!) self, Scalar other) -> Tensor(a!)
  matches_jit_signature: True
  variants: method

- func: __irshift__(Tensor(a!) self, Tensor other) -> Tensor(a!)
  matches_jit_signature: True
  variants: method

- func: lgamma_(Tensor(a!) self) -> Tensor(a!)
  matches_jit_signature: True
  variants: method

- func: atan2_(Tensor(a!) self, Tensor other) -> Tensor(a!)
  matches_jit_signature: True
  variants: method

- func: tril_(Tensor(a!) self, int diagonal=0) -> Tensor(a!)
  matches_jit_signature: True
  variants: method
  dispatch:
    CPU: tril_cpu_
    CUDA: tril_cuda_

- func: triu_(Tensor(a!) self, int diagonal=0) -> Tensor(a!)
  matches_jit_signature: True
  variants: method
  dispatch:
    CPU: triu_cpu_
    CUDA: triu_cuda_

- func: digamma_(Tensor(a!) self) -> Tensor(a!)
  matches_jit_signature: True
  variants: method

- func: polygamma_(Tensor(a!) self, int n) -> Tensor(a!)
  matches_jit_signature: True
  variants: method

- func: erfinv_(Tensor(a!) self) -> Tensor(a!)
  matches_jit_signature: True
  variants: method

- func: frac_(Tensor(a!) self) -> Tensor(a!)
  matches_jit_signature: True
  variants: method

- func: renorm_(Tensor(a!) self, Scalar p, int dim, Scalar maxnorm) -> Tensor(a!)
  matches_jit_signature: True
  variants: method

- func: reciprocal_(Tensor(a!) self) -> Tensor(a!)
  matches_jit_signature: True
  variants: method

- func: neg_(Tensor(a!) self) -> Tensor(a!)
  matches_jit_signature: True
  variants: method

- func: pow_(Tensor(a!) self, Scalar exponent) -> Tensor(a!)
  matches_jit_signature: True
  variants: method

- func: pow_(Tensor(a!) self, Tensor exponent) -> Tensor(a!)
  matches_jit_signature: True
  variants: method

- func: lerp_(Tensor(a!) self, Tensor end, Scalar weight) -> Tensor(a!)
  matches_jit_signature: True
  variants: method
  dispatch:
    CPU: lerp_cpu_scalar_
    CUDA: lerp_cuda_scalar_

- func: lerp_(Tensor(a!) self, Tensor end, Tensor weight) -> Tensor(a!)
  matches_jit_signature: True
  variants: method
  dispatch:
    CPU: lerp_cpu_tensor_
    CUDA: lerp_cuda_tensor_

- func: sign_(Tensor(a!) self) -> Tensor(a!)
  matches_jit_signature: True
  variants: method

- func: fmod_(Tensor(a!) self, Scalar other) -> Tensor(a!)
  matches_jit_signature: True
  variants: method

- func: fmod_(Tensor(a!) self, Tensor other) -> Tensor(a!)
  matches_jit_signature: True
  variants: method

- func: remainder_(Tensor(a!) self, Scalar other) -> Tensor(a!)
  matches_jit_signature: True
  variants: method

- func: remainder_(Tensor(a!) self, Tensor other) -> Tensor(a!)
  matches_jit_signature: True
  variants: method

- func: addbmm_(Tensor(a!) self, Tensor batch1, Tensor batch2, *, Scalar beta=1, Scalar alpha=1) -> Tensor(a!)
  matches_jit_signature: True
  variants: method

- func: addbmm(Tensor self, Tensor batch1, Tensor batch2, *, Scalar beta=1, Scalar alpha=1, Tensor(a!) out) -> Tensor(a!)
  matches_jit_signature: True

- func: addbmm(Tensor self, Tensor batch1, Tensor batch2, *, Scalar beta=1, Scalar alpha=1) -> Tensor
  matches_jit_signature: True
  variants: method, function

- func: addcmul_(Tensor(a!) self, Tensor tensor1, Tensor tensor2, *, Scalar value=1) -> Tensor(a!)
  matches_jit_signature: True
  variants: method

- func: addcdiv_(Tensor(a!) self, Tensor tensor1, Tensor tensor2, *, Scalar value=1) -> Tensor(a!)
  matches_jit_signature: True
  variants: method

- func: random_(Tensor(a!) self, int from, int to, *, Generator? generator=None) -> Tensor(a!)
  matches_jit_signature: True
  variants: method

- func: random_(Tensor(a!) self, int to, *, Generator? generator=None) -> Tensor(a!)
  matches_jit_signature: True
  variants: method

- func: random_(Tensor(a!) self, *, Generator? generator=None) -> Tensor(a!)
  matches_jit_signature: True
  variants: method

- func: uniform_(Tensor(a!) self, float from=0, float to=1, *, Generator? generator=None) -> Tensor(a!)
  matches_jit_signature: True
  variants: method

- func: normal_(Tensor(a!) self, float mean=0, float std=1, *, Generator? generator=None) -> Tensor(a!)
  matches_jit_signature: True
  variants: method

- func: cauchy_(Tensor(a!) self, float median=0, float sigma=1, *, Generator? generator=None) -> Tensor(a!)
  matches_jit_signature: True
  variants: method

- func: log_normal_(Tensor(a!) self, float mean=1, float std=2, *, Generator? generator=None) -> Tensor(a!)
  matches_jit_signature: True
  variants: method

- func: exponential_(Tensor(a!) self, float lambd=1, *, Generator? generator=None) -> Tensor(a!)
  matches_jit_signature: True
  variants: method

- func: geometric_(Tensor(a!) self, float p, *, Generator? generator=None) -> Tensor(a!)
  matches_jit_signature: True
  variants: method

# wrappers for TH functions

- func: diag(Tensor self, int diagonal=0, *, Tensor(a!) out) -> Tensor(a!)
  matches_jit_signature: True

- func: diag(Tensor self, int diagonal=0) -> Tensor
  matches_jit_signature: True
  variants: method, function

- func: cross(Tensor self, Tensor other, int? dim=None, *, Tensor(a!) out) -> Tensor(a!)
  matches_jit_signature: True

- func: cross(Tensor self, Tensor other, int? dim=None) -> Tensor
  matches_jit_signature: True
  variants: method, function

- func: triu(Tensor self, int diagonal=0, *, Tensor(a!) out) -> Tensor(a!)
  matches_jit_signature: True
  dispatch:
    CPU: triu_cpu_out
    CUDA: triu_cuda_out

- func: triu(Tensor self, int diagonal=0) -> Tensor
  matches_jit_signature: True
  variants: method, function

- func: tril(Tensor self, int diagonal=0, *, Tensor(a!) out) -> Tensor(a!)
  matches_jit_signature: True
  dispatch:
    CPU: tril_cpu_out
    CUDA: tril_cuda_out

- func: tril(Tensor self, int diagonal=0) -> Tensor
  matches_jit_signature: True
  variants: method, function

- func: tril_indices(int row, int col, int offset=0, *, TensorOptions options=at::kLong) -> Tensor
  dispatch:
    CPU: tril_indices_cpu
    CUDA: tril_indices_cuda

- func: triu_indices(int row, int col, int offset=0, *, TensorOptions options=at::kLong) -> Tensor
  dispatch:
    CPU: triu_indices_cpu
    CUDA: triu_indices_cuda

- func: trace(Tensor self) -> Tensor
  matches_jit_signature: True
  variants: method, function

- func: ne(Tensor self, Scalar other, *, Tensor(a!) out) -> Tensor(a!)
  matches_jit_signature: True

- func: ne(Tensor self, Scalar other) -> Tensor
  matches_jit_signature: True
  variants: method, function

- func: ne(Tensor self, Tensor other, *, Tensor(a!) out) -> Tensor(a!)
  matches_jit_signature: True

- func: ne(Tensor self, Tensor other) -> Tensor
  matches_jit_signature: True
  variants: method, function

- func: eq(Tensor self, Scalar other, *, Tensor(a!) out) -> Tensor(a!)
  matches_jit_signature: True

- func: eq(Tensor self, Scalar other) -> Tensor
  matches_jit_signature: True
  variants: method, function

- func: eq(Tensor self, Tensor other, *, Tensor(a!) out) -> Tensor(a!)
  matches_jit_signature: True

- func: eq(Tensor self, Tensor other) -> Tensor
  matches_jit_signature: True
  variants: method, function

- func: ge(Tensor self, Scalar other, *, Tensor(a!) out) -> Tensor(a!)
  matches_jit_signature: True

- func: ge(Tensor self, Scalar other) -> Tensor
  matches_jit_signature: True
  variants: method, function

- func: ge(Tensor self, Tensor other, *, Tensor(a!) out) -> Tensor(a!)
  matches_jit_signature: True

- func: ge(Tensor self, Tensor other) -> Tensor
  matches_jit_signature: True
  variants: method, function

- func: le(Tensor self, Scalar other, *, Tensor(a!) out) -> Tensor(a!)
  matches_jit_signature: True

- func: le(Tensor self, Scalar other) -> Tensor
  matches_jit_signature: True
  variants: method, function

- func: le(Tensor self, Tensor other, *, Tensor(a!) out) -> Tensor(a!)
  matches_jit_signature: True

- func: le(Tensor self, Tensor other) -> Tensor
  matches_jit_signature: True
  variants: method, function

- func: gt(Tensor self, Scalar other, *, Tensor(a!) out) -> Tensor(a!)
  matches_jit_signature: True

- func: gt(Tensor self, Scalar other) -> Tensor
  matches_jit_signature: True
  variants: method, function

- func: gt(Tensor self, Tensor other, *, Tensor(a!) out) -> Tensor(a!)
  matches_jit_signature: True

- func: gt(Tensor self, Tensor other) -> Tensor
  matches_jit_signature: True
  variants: method, function

- func: lt(Tensor self, Scalar other, *, Tensor(a!) out) -> Tensor(a!)
  matches_jit_signature: True

- func: lt(Tensor self, Scalar other) -> Tensor
  matches_jit_signature: True
  variants: method, function

- func: lt(Tensor self, Tensor other, *, Tensor(a!) out) -> Tensor(a!)
  matches_jit_signature: True

- func: lt(Tensor self, Tensor other) -> Tensor
  matches_jit_signature: True
  variants: method, function

- func: take(Tensor self, Tensor index, *, Tensor(a!) out) -> Tensor(a!)
  matches_jit_signature: True

- func: take(Tensor self, Tensor index) -> Tensor
  matches_jit_signature: True
  variants: method, function

- func: index_select(Tensor self, int dim, Tensor index, *, Tensor(a!) out) -> Tensor(a!)
  matches_jit_signature: True

- func: index_select(Tensor self, int dim, Tensor index) -> Tensor
  matches_jit_signature: True
  variants: method, function

- func: masked_select(Tensor self, Tensor mask, *, Tensor(a!) out) -> Tensor(a!)
  matches_jit_signature: True

- func: masked_select(Tensor self, Tensor mask) -> Tensor
  matches_jit_signature: True
  variants: method, function

- func: nonzero(Tensor self, *, Tensor(a!) out) -> Tensor(a!)
  matches_jit_signature: True

- func: nonzero(Tensor self) -> Tensor
  matches_jit_signature: True
  variants: method, function

- func: gather(Tensor self, int dim, Tensor index, *, bool sparse_grad=False, Tensor(a!) out) -> Tensor(a!)
  matches_jit_signature: True

- func: gather(Tensor self, int dim, Tensor index, *, bool sparse_grad=False) -> Tensor
  matches_jit_signature: True
  variants: method, function

- func: _gather_sparse_backward(Tensor self, int dim, Tensor index, Tensor grad) -> Tensor
  matches_jit_signature: True

- func: addcmul(Tensor self, Tensor tensor1, Tensor tensor2, *, Scalar value=1, Tensor(a!) out) -> Tensor(a!)
  matches_jit_signature: True

- func: addcmul(Tensor self, Tensor tensor1, Tensor tensor2, *, Scalar value=1) -> Tensor
  matches_jit_signature: True
  variants: method, function

- func: addcdiv(Tensor self, Tensor tensor1, Tensor tensor2, *, Scalar value=1, Tensor(a!) out) -> Tensor(a!)
  matches_jit_signature: True

- func: addcdiv(Tensor self, Tensor tensor1, Tensor tensor2, *, Scalar value=1) -> Tensor
  matches_jit_signature: True
  variants: method, function

- func: gels(Tensor self, Tensor A, *, Tensor(a!) X, Tensor(b!) qr) -> (Tensor(a!), Tensor(b!))
  matches_jit_signature: True

- func: gels(Tensor self, Tensor A) -> (Tensor, Tensor)
  matches_jit_signature: True
  variants: method, function

- func: triangular_solve(Tensor self, Tensor A, bool upper=True, bool transpose=False, bool unitriangular=False, *, Tensor(a!) X, Tensor(b!) M) -> (Tensor(a!), Tensor(b!))
  matches_jit_signature: True

- func: triangular_solve(Tensor self, Tensor A, bool upper=True, bool transpose=False, bool unitriangular=False) -> (Tensor, Tensor)
  matches_jit_signature: True
  variants: method, function

- func: _triangular_solve_helper(Tensor self, Tensor A, bool upper, bool transpose, bool unitriangular) -> (Tensor, Tensor)
  matches_jit_signature: True
  variants: function
  dispatch:
    CPU: _triangular_solve_helper_cpu
    CUDA: _triangular_solve_helper_cuda

- func: symeig(Tensor self, bool eigenvectors=False, bool upper=True, *, Tensor(a!) e, Tensor(b!) V) -> (Tensor(a!) eigenvalues, Tensor(b!) eigenvectors)
  matches_jit_signature: True

- func: symeig(Tensor self, bool eigenvectors=False, bool upper=True) -> (Tensor eigenvalues, Tensor eigenvectors)
  matches_jit_signature: True
  variants: method, function

- func: eig(Tensor self, bool eigenvectors=False, *, Tensor(a!) e, Tensor(b!) v) -> (Tensor(a!) eigenvalues, Tensor(b!) eigenvectors)
  matches_jit_signature: True

- func: eig(Tensor self, bool eigenvectors=False) -> (Tensor eigenvalues, Tensor eigenvectors)
  matches_jit_signature: True
  variants: method, function

- func: svd(Tensor self, bool some=True, bool compute_uv=True, *, Tensor(a!) U, Tensor(b!) S, Tensor(c!) V) -> (Tensor(a!) U, Tensor(b!) S, Tensor(c!) V)
  matches_jit_signature: True

- func: svd(Tensor self, bool some=True, bool compute_uv=True) -> (Tensor U, Tensor S, Tensor V)
  matches_jit_signature: True
  variants: method, function

- func: cholesky(Tensor self, bool upper=False, *, Tensor(a!) out) -> Tensor(a!)
  matches_jit_signature: True

- func: cholesky(Tensor self, bool upper=False) -> Tensor
  matches_jit_signature: True
  variants: method, function

- func: _cholesky_helper(Tensor self, bool upper) -> Tensor
  matches_jit_signature: True
  variants: function
  dispatch:
    CPU: _cholesky_helper_cpu
    CUDA: _cholesky_helper_cuda

- func: cholesky_solve(Tensor self, Tensor input2, bool upper=False, *, Tensor(a!) out) -> Tensor(a!)
  matches_jit_signature: True

- func: cholesky_solve(Tensor self, Tensor input2, bool upper=False) -> Tensor
  matches_jit_signature: True
  variants: method, function

- func: _cholesky_solve_helper(Tensor self, Tensor A, bool upper) -> Tensor
  matches_jit_signature: True
  variants: function
  dispatch:
    CPU: _cholesky_solve_helper_cpu
    CUDA: _cholesky_solve_helper_cuda

- func: solve(Tensor self, Tensor A) -> (Tensor solution, Tensor LU)
  matches_jit_signature: True
  variants: function, method

- func: solve(Tensor self, Tensor A, *, Tensor(a!) solution, Tensor(b!) lu) -> (Tensor(a!) solution, Tensor(b!) LU)
  matches_jit_signature: True

- func: _solve_helper(Tensor self, Tensor A) -> (Tensor, Tensor)
  matches_jit_signature: True
  variants: function
  dispatch:
    CPU: _solve_helper_cpu
    CUDA: _solve_helper_cuda

- func: potri(Tensor self, bool upper=True, *, Tensor(a!) out) -> Tensor(a!)
  matches_jit_signature: True

- func: potri(Tensor self, bool upper=True) -> Tensor
  matches_jit_signature: True
  variants: method, function

- func: pstrf(Tensor self, bool upper=True, Scalar tol=-1, *, Tensor(a!) u, Tensor(b!) pivot) -> (Tensor(a!) u, Tensor(b!) pivot)
  matches_jit_signature: True

- func: pstrf(Tensor self, bool upper=True, Scalar tol=-1) -> (Tensor u, Tensor pivot)
  matches_jit_signature: True
  variants: method, function

- func: qr(Tensor self, *, Tensor(a!) Q, Tensor(b!) R) -> (Tensor(a!) Q, Tensor(b!) R)
  matches_jit_signature: True

- func: qr(Tensor self) -> (Tensor Q, Tensor R)
  matches_jit_signature: True
  variants: method, function

- func: geqrf(Tensor self, *, Tensor(a!) a, Tensor(b!) tau) -> (Tensor(a!) a, Tensor(b!) tau)
  matches_jit_signature: True

- func: geqrf(Tensor self) -> (Tensor a, Tensor tau)
  matches_jit_signature: True
  variants: method, function

- func: orgqr(Tensor self, Tensor input2, *, Tensor(a!) out) -> Tensor(a!)
  matches_jit_signature: True

- func: orgqr(Tensor self, Tensor input2) -> Tensor
  matches_jit_signature: True
  variants: method, function

- func: ormqr(Tensor self, Tensor input2, Tensor input3, bool left=True, bool transpose=False, *, Tensor(a!) out) -> Tensor(a!)
  matches_jit_signature: True

- func: ormqr(Tensor self, Tensor input2, Tensor input3, bool left=True, bool transpose=False) -> Tensor
  matches_jit_signature: True
  variants: method, function

- func: _lu_with_info(Tensor self, bool pivot=True, bool check_errors=True) -> (Tensor, Tensor, Tensor)
  matches_jit_signature: True
  variants: function
  dispatch:
    CPU: _lu_with_info_cpu
    CUDA: _lu_with_info_cuda

- func: btrisolve(Tensor self, Tensor LU_data, Tensor LU_pivots, *, Tensor(a!) out) -> Tensor(a!)
  matches_jit_signature: True

- func: btrisolve(Tensor self, Tensor LU_data, Tensor LU_pivots) -> Tensor
  matches_jit_signature: True
  variants: method, function

- func: multinomial(Tensor self, int num_samples, bool replacement=False, *, Generator? generator=None, Tensor(a!) out) -> Tensor(a!)
  matches_jit_signature: True

- func: multinomial(Tensor self, int num_samples, bool replacement=False, *, Generator? generator=None) -> Tensor
  matches_jit_signature: True
  variants: method, function

- func: _multinomial_alias_setup(Tensor probs) -> (Tensor, Tensor)
  matches_jit_signature: True
  variants: function

- func: _multinomial_alias_draw(Tensor J, Tensor q, int num_samples, *, Generator? generator=None) -> Tensor
  matches_jit_signature: True
  variants: function

- func: lgamma(Tensor self, *, Tensor(a!) out) -> Tensor(a!)
  matches_jit_signature: True

- func: lgamma(Tensor self) -> Tensor
  matches_jit_signature: True
  variants: method, function

- func: digamma(Tensor self, *, Tensor(a!) out) -> Tensor(a!)
  matches_jit_signature: True

- func: digamma(Tensor self) -> Tensor
  matches_jit_signature: True
  variants: method, function

- func: polygamma(int n, Tensor self, *, Tensor(a!) out) -> Tensor(a!)
  matches_jit_signature: True

- func: polygamma(int n, Tensor self) -> Tensor
  matches_jit_signature: True
  variants: method, function

- func: erfinv(Tensor self, *, Tensor(a!) out) -> Tensor(a!)
  matches_jit_signature: True

- func: erfinv(Tensor self) -> Tensor
  matches_jit_signature: True
  variants: method, function

- func: frac(Tensor self, *, Tensor(a!) out) -> Tensor(a!)
  matches_jit_signature: True

- func: frac(Tensor self) -> Tensor
  matches_jit_signature: True
  variants: method, function

- func: dist(Tensor self, Tensor other, Scalar p=2) -> Tensor
  matches_jit_signature: True
  variants: method, function

- func: reciprocal(Tensor self, *, Tensor(a!) out) -> Tensor(a!)
  matches_jit_signature: True

- func: reciprocal(Tensor self) -> Tensor
  matches_jit_signature: True
  variants: method, function

- func: neg(Tensor self, *, Tensor(a!) out) -> Tensor(a!)
  matches_jit_signature: True

- func: neg(Tensor self) -> Tensor
  matches_jit_signature: True
  variants: method, function

- func: atan2(Tensor self, Tensor other, *, Tensor(a!) out) -> Tensor(a!)
  matches_jit_signature: True

- func: atan2(Tensor self, Tensor other) -> Tensor
  matches_jit_signature: True
  variants: method, function

- func: lerp(Tensor self, Tensor end, Scalar weight, *, Tensor(a!) out) -> Tensor(a!)
  matches_jit_signature: True
  dispatch:
    CPU: lerp_cpu_scalar_out
    CUDA: lerp_cuda_scalar_out

- func: lerp(Tensor self, Tensor end, Tensor weight, *, Tensor(a!) out) -> Tensor(a!)
  matches_jit_signature: True
  dispatch:
    CPU: lerp_cpu_tensor_out
    CUDA: lerp_cuda_tensor_out

- func: lerp(Tensor self, Tensor end, Scalar weight) -> Tensor
  matches_jit_signature: True
  variants: method, function
  dispatch:
    CPU: lerp_cpu_scalar
    CUDA: lerp_cuda_scalar

- func: lerp(Tensor self, Tensor end, Tensor weight) -> Tensor
  matches_jit_signature: True
  variants: method, function
  dispatch:
    CPU: lerp_cpu_tensor
    CUDA: lerp_cuda_tensor

- func: histc(Tensor self, int bins=100, Scalar min=0, Scalar max=0, *, Tensor(a!) out) -> Tensor(a!)
  matches_jit_signature: True
  dispatch:
    CPU: _histc_out_cpu
    CUDA: _histc_out_cuda

- func: histc(Tensor self, int bins=100, Scalar min=0, Scalar max=0) -> Tensor
  matches_jit_signature: True
  variants: method, function
  dispatch:
    CPU: _histc_cpu
    CUDA: _histc_cuda

- func: sign(Tensor self, *, Tensor(a!) out) -> Tensor(a!)
  matches_jit_signature: True

- func: sign(Tensor self) -> Tensor
  matches_jit_signature: True
  variants: method, function

- func: fmod(Tensor self, Scalar other, *, Tensor(a!) out) -> Tensor(a!)
  matches_jit_signature: True

- func: fmod(Tensor self, Scalar other) -> Tensor
  matches_jit_signature: True
  variants: method, function

- func: fmod(Tensor self, Tensor other, *, Tensor(a!) out) -> Tensor(a!)
  matches_jit_signature: True

- func: fmod(Tensor self, Tensor other) -> Tensor
  matches_jit_signature: True
  variants: method, function

- func: remainder(Tensor self, Scalar other, *, Tensor(a!) out) -> Tensor(a!)
  matches_jit_signature: True

- func: remainder(Tensor self, Scalar other) -> Tensor
  matches_jit_signature: True
  variants: method, function

- func: remainder(Tensor self, Tensor other, *, Tensor(a!) out) -> Tensor(a!)
  matches_jit_signature: True

- func: remainder(Tensor self, Tensor other) -> Tensor
  matches_jit_signature: True
  variants: method, function

- func: min(Tensor self, Tensor other, *, Tensor(a!) out) -> Tensor(a!)
  matches_jit_signature: True

- func: min(Tensor self, Tensor other) -> Tensor
  matches_jit_signature: True
  variants: method, function

- func: min(Tensor self) -> Tensor
  matches_jit_signature: True
  variants: method, function

- func: max(Tensor self, Tensor other, *, Tensor(a!) out) -> Tensor(a!)
  matches_jit_signature: True

- func: max(Tensor self, Tensor other) -> Tensor
  matches_jit_signature: True
  variants: method, function

- func: max(Tensor self) -> Tensor
  matches_jit_signature: True
  variants: method, function

- func: median(Tensor self) -> Tensor
  matches_jit_signature: True
  variants: method, function
  dispatch:
    CPU: median_cpu
    CUDA: median_cuda

- func: sort(Tensor self, int dim=-1, bool descending=False, *, Tensor(a!) values, Tensor(b!) indices) -> (Tensor(a!) values, Tensor(b!) indices)
  matches_jit_signature: True

- func: sort(Tensor self, int dim=-1, bool descending=False) -> (Tensor values, Tensor indices)
  matches_jit_signature: True
  variants: method, function

- func: argsort(Tensor self, int dim=-1, bool descending=False) -> Tensor
  matches_jit_signature: True
  variants: method, function

- func: topk(Tensor self, int k, int dim=-1, bool largest=True, bool sorted=True, *, Tensor(a!) values, Tensor(b!) indices) ->(Tensor(a!) values, Tensor(b!) indices)
  matches_jit_signature: True

- func: topk(Tensor self, int k, int dim=-1, bool largest=True, bool sorted=True) -> (Tensor values, Tensor indices)
  matches_jit_signature: True
  variants: method, function

- func: all(Tensor self) -> Tensor
  matches_jit_signature: True
  variants: method, function

- func: any(Tensor self) -> Tensor
  matches_jit_signature: True
  variants: method, function

- func: renorm(Tensor self, Scalar p, int dim, Scalar maxnorm, *, Tensor(a!) out) -> Tensor(a!)
  matches_jit_signature: True

- func: renorm(Tensor self, Scalar p, int dim, Scalar maxnorm) -> Tensor
  matches_jit_signature: True
  variants: method, function

- func: unfold(Tensor(a) self, int dimension, int size, int step) -> Tensor(a)
  matches_jit_signature: True
  variants: method

- func: equal(Tensor self, Tensor other) -> bool
  matches_jit_signature: True
  variants: method, function

- func: pow(Tensor self, Tensor exponent, *, Tensor(a!) out) -> Tensor(a!)
  matches_jit_signature: True

- func: pow(Tensor self, Tensor exponent) -> Tensor
  matches_jit_signature: True
  variants: method, function

- func: pow(Scalar self, Tensor exponent, *, Tensor(a!) out) -> Tensor(a!)
  matches_jit_signature: True

- func: pow(Scalar self, Tensor exponent) -> Tensor
  matches_jit_signature: True

- func: normal(Tensor mean, float std=1, *, Generator? generator=None, Tensor(a!) out) -> Tensor(a!)
  matches_jit_signature: True

- func: normal(Tensor mean, float std=1, *, Generator? generator=None) -> Tensor
  matches_jit_signature: True

- func: normal(float mean, Tensor std, *, Generator? generator=None, Tensor(a!) out) -> Tensor(a!)
  matches_jit_signature: True

- func: normal(float mean, Tensor std, *, Generator? generator=None) -> Tensor
  matches_jit_signature: True

- func: normal(Tensor mean, Tensor std, *, Generator? generator=None, Tensor(a!) out) -> Tensor(a!)
  matches_jit_signature: True

- func: normal(Tensor mean, Tensor std, *, Generator? generator=None) -> Tensor
  matches_jit_signature: True

- func: alias(Tensor(a) self) -> Tensor(a)
  matches_jit_signature: True
  variants: method, function

- func: _dirichlet_grad(Tensor x, Tensor alpha, Tensor total, *, Tensor(a!) out) -> Tensor(a!)
  matches_jit_signature: True

- func: _dirichlet_grad(Tensor x, Tensor alpha, Tensor total) -> Tensor
  matches_jit_signature: True

## NN wrappers

- func: binary_cross_entropy(Tensor self, Tensor target, Tensor? weight=None, int reduction=Mean, *, Tensor(a!) out) -> Tensor(a!)
  matches_jit_signature: True
  python_module: nn

- func: binary_cross_entropy(Tensor self, Tensor target, Tensor? weight=None, int reduction=Mean) -> Tensor
  matches_jit_signature: True
  python_module: nn

- func: binary_cross_entropy_backward(Tensor grad_output, Tensor self, Tensor target, Tensor weight, int reduction, *, Tensor(a!) grad_input) -> Tensor(a!)
  matches_jit_signature: True
  python_module: nn

- func: binary_cross_entropy_backward(Tensor grad_output, Tensor self, Tensor target, Tensor weight, int reduction) -> Tensor
  matches_jit_signature: True
  python_module: nn

- func: mse_loss(Tensor self, Tensor target, int reduction=Mean, *, Tensor(a!) out) -> Tensor(a!)
  matches_jit_signature: True
  python_module: nn

- func: mse_loss(Tensor self, Tensor target, int reduction=Mean) -> Tensor
  matches_jit_signature: True
  python_module: nn

- func: mse_loss_backward(Tensor grad_output, Tensor self, Tensor target, int reduction, *, Tensor(a!) grad_input) -> Tensor(a!)
  matches_jit_signature: True
  python_module: nn

- func: mse_loss_backward(Tensor grad_output, Tensor self, Tensor target, int reduction) -> Tensor
  matches_jit_signature: True
  python_module: nn

- func: l1_loss(Tensor self, Tensor target, int reduction=Mean, *, Tensor(a!) out) -> Tensor(a!)
  matches_jit_signature: True
  python_module: nn

- func: l1_loss(Tensor self, Tensor target, int reduction=Mean) -> Tensor
  matches_jit_signature: True
  python_module: nn

- func: l1_loss_backward(Tensor grad_output, Tensor self, Tensor target, int reduction, *, Tensor(a!) grad_input) -> Tensor(a!)
  matches_jit_signature: True
  python_module: nn

- func: l1_loss_backward(Tensor grad_output, Tensor self, Tensor target, int reduction) -> Tensor
  matches_jit_signature: True
  python_module: nn

- func: multi_margin_loss(Tensor self, Tensor target, Scalar p=1, Scalar margin=1, Tensor? weight=None, int reduction=Mean, *, Tensor(a!) out) -> Tensor(a!)
  matches_jit_signature: True
  python_module: nn

- func: multi_margin_loss(Tensor self, Tensor target, Scalar p=1, Scalar margin=1, Tensor? weight=None, int reduction=Mean) -> Tensor
  matches_jit_signature: True
  python_module: nn

- func: multi_margin_loss_backward(Tensor grad_output, Tensor self, Tensor target, Scalar p, Scalar margin, Tensor weight, int reduction, *, Tensor(a!) grad_input) -> Tensor(a!)
  matches_jit_signature: True
  python_module: nn

- func: multi_margin_loss_backward(Tensor grad_output, Tensor self, Tensor target, Scalar p, Scalar margin, Tensor weight, int reduction) -> Tensor
  matches_jit_signature: True
  python_module: nn

- func: multilabel_margin_loss(Tensor self, Tensor target, int reduction=Mean, *, Tensor(a!) out) -> Tensor(a!)
  matches_jit_signature: True
  python_module: nn

- func: multilabel_margin_loss(Tensor self, Tensor target, int reduction=Mean) -> Tensor
  matches_jit_signature: True
  python_module: nn

- func: multilabel_margin_loss_forward(Tensor self, Tensor target, int reduction, *, Tensor(a!) output, Tensor(b!) is_target) -> (Tensor(a!), Tensor(b!))
  matches_jit_signature: True
  python_module: nn

- func: multilabel_margin_loss_forward(Tensor self, Tensor target, int reduction) -> (Tensor output, Tensor is_target)
  matches_jit_signature: True
  python_module: nn

- func: multilabel_margin_loss_backward(Tensor grad_output, Tensor self, Tensor target, int reduction, Tensor is_target, *, Tensor(a!) grad_input) -> Tensor(a!)
  matches_jit_signature: True
  python_module: nn

- func: multilabel_margin_loss_backward(Tensor grad_output, Tensor self, Tensor target, int reduction, Tensor is_target) -> Tensor
  matches_jit_signature: True
  python_module: nn

- func: nll_loss(Tensor self, Tensor target, Tensor? weight=None, int reduction=Mean, int ignore_index=-100, *, Tensor(a!) out) -> Tensor(a!)
  matches_jit_signature: True
  python_module: nn

- func: nll_loss(Tensor self, Tensor target, Tensor? weight=None, int reduction=Mean, int ignore_index=-100) -> Tensor
  matches_jit_signature: True
  python_module: nn

- func: nll_loss_forward(Tensor self, Tensor target, Tensor? weight, int reduction, int ignore_index, *, Tensor(a!) output, Tensor(b!) total_weight) -> (Tensor(a!), Tensor(b!))
  matches_jit_signature: True
  python_module: nn

- func: nll_loss_forward(Tensor self, Tensor target, Tensor? weight, int reduction, int ignore_index) -> (Tensor output, Tensor total_weight)
  matches_jit_signature: True
  python_module: nn

- func: nll_loss_backward(Tensor grad_output, Tensor self, Tensor target, Tensor? weight, int reduction, int ignore_index, Tensor total_weight, *, Tensor(a!) grad_input) -> Tensor(a!)
  matches_jit_signature: True
  python_module: nn

- func: nll_loss_backward(Tensor grad_output, Tensor self, Tensor target, Tensor? weight, int reduction, int ignore_index, Tensor total_weight) -> Tensor
  matches_jit_signature: True
  python_module: nn

- func: nll_loss2d(Tensor self, Tensor target, Tensor? weight=None, int reduction=Mean, int ignore_index=-100, *, Tensor(a!) out) -> Tensor(a!)
  matches_jit_signature: True
  python_module: nn

- func: nll_loss2d(Tensor self, Tensor target, Tensor? weight=None, int reduction=Mean, int ignore_index=-100) -> Tensor
  matches_jit_signature: True
  python_module: nn

- func: nll_loss2d_forward(Tensor self, Tensor target, Tensor? weight, int reduction, int ignore_index, *, Tensor(a!) output, Tensor(b!) total_weight) -> (Tensor(a!), Tensor(b!))
  matches_jit_signature: True
  python_module: nn

- func: nll_loss2d_forward(Tensor self, Tensor target, Tensor? weight, int reduction, int ignore_index) -> (Tensor output, Tensor total_weight)
  matches_jit_signature: True
  python_module: nn

- func: nll_loss2d_backward(Tensor grad_output, Tensor self, Tensor target, Tensor? weight, int reduction, int ignore_index, Tensor total_weight, *, Tensor(a!) grad_input) -> Tensor(a!)
  matches_jit_signature: True
  python_module: nn

- func: nll_loss2d_backward(Tensor grad_output, Tensor self, Tensor target, Tensor? weight, int reduction, int ignore_index, Tensor total_weight) -> Tensor
  matches_jit_signature: True
  python_module: nn

- func: smooth_l1_loss(Tensor self, Tensor target, int reduction=Mean, *, Tensor(a!) out) -> Tensor(a!)
  matches_jit_signature: True
  python_module: nn

- func: smooth_l1_loss(Tensor self, Tensor target, int reduction=Mean) -> Tensor
  matches_jit_signature: True
  python_module: nn

- func: smooth_l1_loss_backward(Tensor grad_output, Tensor self, Tensor target, int reduction, *, Tensor(a!) grad_input) -> Tensor(a!)
  matches_jit_signature: True
  python_module: nn

- func: smooth_l1_loss_backward(Tensor grad_output, Tensor self, Tensor target, int reduction) -> Tensor
  matches_jit_signature: True
  python_module: nn

- func: soft_margin_loss(Tensor self, Tensor target, int reduction=Mean, *, Tensor(a!) out) -> Tensor(a!)
  matches_jit_signature: True
  python_module: nn

- func: soft_margin_loss(Tensor self, Tensor target, int reduction=Mean) -> Tensor
  matches_jit_signature: True
  python_module: nn

- func: soft_margin_loss_backward(Tensor grad_output, Tensor self, Tensor target, int reduction, *, Tensor(a!) grad_input) -> Tensor(a!)
  matches_jit_signature: True
  python_module: nn

- func: soft_margin_loss_backward(Tensor grad_output, Tensor self, Tensor target, int reduction) -> Tensor
  matches_jit_signature: True
  python_module: nn

- func: elu(Tensor self, Scalar alpha=1, Scalar scale=1, Scalar input_scale=1, *, Tensor(a!) out) -> Tensor(a!)
  matches_jit_signature: True
  python_module: nn

- func: elu(Tensor self, Scalar alpha=1, Scalar scale=1, Scalar input_scale=1) -> Tensor
  matches_jit_signature: True
  python_module: nn

- func: elu_backward(Tensor grad_output, Scalar alpha, Scalar scale, Scalar input_scale, Tensor output, *, Tensor(a!) grad_input) -> Tensor(a!)
  matches_jit_signature: True
  python_module: nn

- func: elu_backward(Tensor grad_output, Scalar alpha, Scalar scale, Scalar input_scale, Tensor output) -> Tensor
  matches_jit_signature: True
  python_module: nn

- func: elu_(Tensor(a!) self, Scalar alpha=1, Scalar scale=1, Scalar input_scale=1) -> Tensor(a!)
  matches_jit_signature: True
  python_module: nn

- func: glu(Tensor self, int dim=-1, *, Tensor(a!) out) -> Tensor(a!)
  matches_jit_signature: True
  python_module: nn

- func: glu(Tensor self, int dim=-1) -> Tensor
  matches_jit_signature: True
  python_module: nn

- func: glu_backward(Tensor grad_output, Tensor self, int dim, *, Tensor(a!) grad_input) -> Tensor(a!)
  matches_jit_signature: True
  python_module: nn

- func: glu_backward(Tensor grad_output, Tensor self, int dim) -> Tensor
  matches_jit_signature: True
  python_module: nn

- func: hardtanh(Tensor self, Scalar min_val=-1, Scalar max_val=1, *, Tensor(a!) out) -> Tensor(a!)
  matches_jit_signature: True
  python_module: nn

- func: hardtanh(Tensor self, Scalar min_val=-1, Scalar max_val=1) -> Tensor
  matches_jit_signature: True
  python_module: nn

- func: hardtanh_backward(Tensor grad_output, Tensor self, Scalar min_val, Scalar max_val, *, Tensor(a!) grad_input) -> Tensor(a!)
  matches_jit_signature: True
  python_module: nn

- func: hardtanh_backward(Tensor grad_output, Tensor self, Scalar min_val, Scalar max_val) -> Tensor
  matches_jit_signature: True
  python_module: nn

- func: hardtanh_(Tensor(a!) self, Scalar min_val=-1, Scalar max_val=1) -> Tensor(a!)
  matches_jit_signature: True
  python_module: nn

- func: leaky_relu(Tensor self, Scalar negative_slope=0.01, *, Tensor(a!) out) -> Tensor(a!)
  matches_jit_signature: True
  python_module: nn

- func: leaky_relu(Tensor self, Scalar negative_slope=0.01) -> Tensor
  matches_jit_signature: True
  python_module: nn

- func: leaky_relu_backward(Tensor grad_output, Tensor self, Scalar negative_slope, *, Tensor(a!) grad_input) -> Tensor(a!)
  matches_jit_signature: True
  python_module: nn

- func: leaky_relu_backward(Tensor grad_output, Tensor self, Scalar negative_slope) -> Tensor
  matches_jit_signature: True
  python_module: nn

- func: leaky_relu_(Tensor(a!) self, Scalar negative_slope=0.01) -> Tensor(a!)
  matches_jit_signature: True
  python_module: nn

- func: log_sigmoid(Tensor self, *, Tensor(a!) out) -> Tensor(a!)
  matches_jit_signature: True
  python_module: nn

- func: log_sigmoid(Tensor self) -> Tensor
  matches_jit_signature: True
  python_module: nn

- func: log_sigmoid_forward(Tensor self, *, Tensor(a!) output, Tensor(b!) buffer) -> (Tensor(a!), Tensor(b!))
  matches_jit_signature: True
  python_module: nn

- func: log_sigmoid_forward(Tensor self) -> (Tensor output, Tensor buffer)
  matches_jit_signature: True
  python_module: nn

- func: log_sigmoid_backward(Tensor grad_output, Tensor self, Tensor buffer, *, Tensor(a!) grad_input) -> Tensor(a!)
  matches_jit_signature: True
  python_module: nn

- func: log_sigmoid_backward(Tensor grad_output, Tensor self, Tensor buffer) -> Tensor
  matches_jit_signature: True
  python_module: nn

- func: rrelu_with_noise(Tensor self, Tensor noise, Scalar lower=0.125, Scalar upper=0.3333333333333333, bool training=False, Generator? generator=None, *, Tensor(a!) out) -> Tensor(a!)
  matches_jit_signature: True
  python_module: nn

- func: rrelu_with_noise(Tensor self, Tensor noise, Scalar lower=0.125, Scalar upper=0.3333333333333333, bool training=False, Generator? generator=None) -> Tensor
  matches_jit_signature: True
  python_module: nn

- func: rrelu_with_noise_backward(Tensor grad_output, Tensor self, Tensor noise, Scalar lower, Scalar upper, bool training, *, Tensor(a!) grad_input) -> Tensor(a!)
  matches_jit_signature: True
  python_module: nn

- func: rrelu_with_noise_backward(Tensor grad_output, Tensor self, Tensor noise, Scalar lower, Scalar upper, bool training) -> Tensor
  matches_jit_signature: True
  python_module: nn

- func: rrelu_with_noise_(Tensor(a!) self, Tensor noise, Scalar lower=0.125, Scalar upper=0.3333333333333333, bool training=False, Generator? generator=None) -> Tensor(a!)
  matches_jit_signature: True
  python_module: nn

- func: softplus(Tensor self, Scalar beta=1, Scalar threshold=20, *, Tensor(a!) out) -> Tensor(a!)
  matches_jit_signature: True
  python_module: nn

- func: softplus(Tensor self, Scalar beta=1, Scalar threshold=20) -> Tensor
  matches_jit_signature: True
  python_module: nn

- func: softplus_backward(Tensor grad_output, Tensor self, Scalar beta, Scalar threshold, Tensor output, *, Tensor(a!) grad_input) -> Tensor(a!)
  matches_jit_signature: True
  python_module: nn

- func: softplus_backward(Tensor grad_output, Tensor self, Scalar beta, Scalar threshold, Tensor output) -> Tensor
  matches_jit_signature: True
  python_module: nn

- func: softshrink(Tensor self, Scalar lambd=0.5, *, Tensor(a!) out) -> Tensor(a!)
  matches_jit_signature: True
  python_module: nn

- func: softshrink(Tensor self, Scalar lambd=0.5) -> Tensor
  matches_jit_signature: True
  python_module: nn

- func: softshrink_backward(Tensor grad_output, Tensor self, Scalar lambd, *, Tensor(a!) grad_input) -> Tensor(a!)
  matches_jit_signature: True
  python_module: nn

- func: softshrink_backward(Tensor grad_output, Tensor self, Scalar lambd) -> Tensor
  matches_jit_signature: True
  python_module: nn

- func: adaptive_avg_pool2d(Tensor self, int[2] output_size, *, Tensor(a!) out) -> Tensor(a!)
  matches_jit_signature: True
  python_module: nn
  dispatch:
    CPU: adaptive_avg_pool2d_out_cpu
    CUDA: adaptive_avg_pool2d_out_cuda

- func: adaptive_avg_pool2d(Tensor self, int[2] output_size) -> Tensor
  matches_jit_signature: True
  python_module: nn

- func: _adaptive_avg_pool2d(Tensor self, int[2] output_size) -> Tensor
  matches_jit_signature: True
  dispatch:
    CPU: adaptive_avg_pool2d_cpu
    CUDA: adaptive_avg_pool2d_cuda

- func: _adaptive_avg_pool2d_backward(Tensor grad_output, Tensor self) -> Tensor
  matches_jit_signature: True
  python_module: nn
  dispatch:
    CPU: adaptive_avg_pool2d_backward_cpu
    CUDA: adaptive_avg_pool2d_backward_cuda

- func: adaptive_avg_pool3d(Tensor self, int[3] output_size, *, Tensor(a!) out) -> Tensor(a!)
  matches_jit_signature: True
  python_module: nn

- func: adaptive_avg_pool3d(Tensor self, int[3] output_size) -> Tensor
  matches_jit_signature: True
  python_module: nn

- func: adaptive_avg_pool3d_backward(Tensor grad_output, Tensor self, *, Tensor(a!) grad_input) -> Tensor(a!)
  matches_jit_signature: True
  python_module: nn

- func: adaptive_avg_pool3d_backward(Tensor grad_output, Tensor self) -> Tensor
  matches_jit_signature: True
  python_module: nn

# Return: (Tensor output, Tensor indices)
- func: adaptive_max_pool2d(Tensor self, int[2] output_size, *, Tensor(a!) output, Tensor(b!) indices) -> (Tensor(a!), Tensor(b!))
  matches_jit_signature: True
  python_module: nn

# Return: (Tensor output, Tensor indices)
- func: adaptive_max_pool2d(Tensor self, int[2] output_size) -> (Tensor, Tensor)
  matches_jit_signature: True
  python_module: nn

- func: adaptive_max_pool2d_backward(Tensor grad_output, Tensor self, Tensor indices, *, Tensor(a!) grad_input) -> Tensor(a!)
  matches_jit_signature: True
  python_module: nn

- func: adaptive_max_pool2d_backward(Tensor grad_output, Tensor self, Tensor indices) -> Tensor
  matches_jit_signature: True
  python_module: nn

# Return: (Tensor output, Tensor indices)
- func: adaptive_max_pool3d(Tensor self, int[3] output_size, *, Tensor(a!) output, Tensor(b!) indices) -> (Tensor(a!), Tensor(b!))
  matches_jit_signature: True
  python_module: nn

# Return: (Tensor output, Tensor indices)
- func: adaptive_max_pool3d(Tensor self, int[3] output_size) -> (Tensor, Tensor)
  matches_jit_signature: True
  python_module: nn

- func: adaptive_max_pool3d_backward(Tensor grad_output, Tensor self, Tensor indices, *, Tensor(a!) grad_input) -> Tensor(a!)
  matches_jit_signature: True
  python_module: nn

- func: adaptive_max_pool3d_backward(Tensor grad_output, Tensor self, Tensor indices) -> Tensor
  matches_jit_signature: True
  python_module: nn

- func: avg_pool2d(Tensor self, int[2] kernel_size, int[2] stride=[], int[2] padding=0, bool ceil_mode=False, bool count_include_pad=True, *, Tensor(a!) out) -> Tensor(a!)
  matches_jit_signature: True
  python_module: nn

- func: avg_pool2d(Tensor self, int[2] kernel_size, int[2] stride=[], int[2] padding=0, bool ceil_mode=False, bool count_include_pad=True) -> Tensor
  matches_jit_signature: True
  python_module: nn

- func: avg_pool2d_backward(Tensor grad_output, Tensor self, int[2] kernel_size, int[2] stride, int[2] padding, bool ceil_mode, bool count_include_pad, *, Tensor(a!) grad_input) -> Tensor(a!)
  matches_jit_signature: True
  python_module: nn

- func: avg_pool2d_backward(Tensor grad_output, Tensor self, int[2] kernel_size, int[2] stride, int[2] padding, bool ceil_mode, bool count_include_pad) -> Tensor
  matches_jit_signature: True
  python_module: nn

- func: avg_pool3d(Tensor self, int[3] kernel_size, int[3] stride=[], int[3] padding=0, bool ceil_mode=False, bool count_include_pad=True, *, Tensor(a!) out) -> Tensor(a!)
  matches_jit_signature: True
  python_module: nn

- func: avg_pool3d(Tensor self, int[3] kernel_size, int[3] stride=[], int[3] padding=0, bool ceil_mode=False, bool count_include_pad=True) -> Tensor
  matches_jit_signature: True
  python_module: nn

- func: avg_pool3d_backward(Tensor grad_output, Tensor self, int[3] kernel_size, int[3] stride, int[3] padding, bool ceil_mode, bool count_include_pad, *, Tensor(a!) grad_input) -> Tensor(a!)
  matches_jit_signature: True
  python_module: nn

- func: avg_pool3d_backward(Tensor grad_output, Tensor self, int[3] kernel_size, int[3] stride, int[3] padding, bool ceil_mode, bool count_include_pad) -> Tensor
  matches_jit_signature: True
  python_module: nn

# Return: (Tensor output, Tensor indices)
- func: fractional_max_pool2d(Tensor self, int[2] kernel_size, int[2] output_size, Tensor random_samples, *, Tensor(a!) output, Tensor(b!) indices) -> (Tensor(a!), Tensor(b!))
  matches_jit_signature: True
  python_module: nn
  dispatch:
    CPU: fractional_max_pool2d_out_cpu
    CUDA: fractional_max_pool2d_out_cuda

# Return: (Tensor output, Tensor indices)
- func: fractional_max_pool2d(Tensor self, int[2] kernel_size, int[2] output_size, Tensor random_samples) -> (Tensor, Tensor)
  matches_jit_signature: True
  python_module: nn
  dispatch:
    CPU: fractional_max_pool2d_cpu
    CUDA: fractional_max_pool2d_cuda

- func: fractional_max_pool2d_backward(Tensor grad_output, Tensor self, int[2] kernel_size, int[2] output_size, Tensor indices, *, Tensor(a!) grad_input) -> Tensor(a!)
  matches_jit_signature: True
  python_module: nn
  dispatch:
    CPU: fractional_max_pool2d_backward_out_cpu
    CUDA: fractional_max_pool2d_backward_out_cuda

- func: fractional_max_pool2d_backward(Tensor grad_output, Tensor self, int[2] kernel_size, int[2] output_size, Tensor indices) -> Tensor
  matches_jit_signature: True
  python_module: nn
  dispatch:
    CPU: fractional_max_pool2d_backward_cpu
    CUDA: fractional_max_pool2d_backward_cuda

# Return: (Tensor output, Tensor indices)
- func: fractional_max_pool3d(Tensor self, int[3] kernel_size, int[3] output_size, Tensor random_samples, *, Tensor(a!) output, Tensor(b!) indices) -> (Tensor(a!), Tensor(b!))
  matches_jit_signature: True
  python_module: nn
  dispatch:
    CPU: fractional_max_pool3d_out_cpu
    CUDA: fractional_max_pool3d_out_cuda

# Return: (Tensor output, Tensor indices)
- func: fractional_max_pool3d(Tensor self, int[3] kernel_size, int[3] output_size, Tensor random_samples) -> (Tensor, Tensor)
  matches_jit_signature: True
  python_module: nn
  dispatch:
    CPU: fractional_max_pool3d_cpu
    CUDA: fractional_max_pool3d_cuda

- func: fractional_max_pool3d_backward(Tensor grad_output, Tensor self, int[3] kernel_size, int[3] output_size, Tensor indices, *, Tensor(a!) grad_input) -> Tensor(a!)
  matches_jit_signature: True
  python_module: nn
  dispatch:
    CPU: fractional_max_pool3d_backward_out_cpu
    CUDA: fractional_max_pool3d_backward_out_cuda

- func: fractional_max_pool3d_backward(Tensor grad_output, Tensor self, int[3] kernel_size, int[3] output_size, Tensor indices) -> Tensor
  matches_jit_signature: True
  python_module: nn
  dispatch:
    CPU: fractional_max_pool3d_backward_cpu
    CUDA: fractional_max_pool3d_backward_cuda

# Return: (Tensor output, Tensor indices)
- func: max_pool2d_with_indices(Tensor self, int[2] kernel_size, int[2] stride=[], int[2] padding=0, int[2] dilation=1, bool ceil_mode=False, *, Tensor(a!) output, Tensor(b!) indices) -> (Tensor(a!), Tensor(b!))
  matches_jit_signature: True
  python_module: nn

# Return: (Tensor output, Tensor indices)
- func: max_pool2d_with_indices(Tensor self, int[2] kernel_size, int[2] stride=[], int[2] padding=0, int[2] dilation=1, bool ceil_mode=False) -> (Tensor, Tensor)
  matches_jit_signature: True
  python_module: nn

- func: max_pool2d_with_indices_backward(Tensor grad_output, Tensor self, int[2] kernel_size, int[2] stride, int[2] padding, int[2] dilation, bool ceil_mode, Tensor indices, *, Tensor(a!) grad_input) -> Tensor(a!)
  matches_jit_signature: True
  python_module: nn

- func: max_pool2d_with_indices_backward(Tensor grad_output, Tensor self, int[2] kernel_size, int[2] stride, int[2] padding, int[2] dilation, bool ceil_mode, Tensor indices) -> Tensor
  matches_jit_signature: True
  python_module: nn

# Return: (Tensor output, Tensor indices)
- func: max_pool3d_with_indices(Tensor self, int[3] kernel_size, int[3] stride=[], int[3] padding=0, int[3] dilation=1, bool ceil_mode=False, *, Tensor(a!) output, Tensor(b!) indices) -> (Tensor(a!), Tensor(b!))
  matches_jit_signature: True
  python_module: nn

# Return: (Tensor output, Tensor indices)
- func: max_pool3d_with_indices(Tensor self, int[3] kernel_size, int[3] stride=[], int[3] padding=0, int[3] dilation=1, bool ceil_mode=False) -> (Tensor, Tensor)
  matches_jit_signature: True
  python_module: nn

- func: max_pool3d_with_indices_backward(Tensor grad_output, Tensor self, int[3] kernel_size, int[3] stride, int[3] padding, int[3] dilation, bool ceil_mode, Tensor indices, *, Tensor(a!) grad_input) -> Tensor(a!)
  matches_jit_signature: True
  python_module: nn

- func: max_pool3d_with_indices_backward(Tensor grad_output, Tensor self, int[3] kernel_size, int[3] stride, int[3] padding, int[3] dilation, bool ceil_mode, Tensor indices) -> Tensor
  matches_jit_signature: True
  python_module: nn

- func: max_unpool2d(Tensor self, Tensor indices, int[2] output_size, *, Tensor(a!) out) -> Tensor(a!)
  matches_jit_signature: True
  python_module: nn

- func: max_unpool2d(Tensor self, Tensor indices, int[2] output_size) -> Tensor
  matches_jit_signature: True
  python_module: nn

- func: max_unpool2d_backward(Tensor grad_output, Tensor self, Tensor indices, int[2] output_size, *, Tensor(a!) grad_input) -> Tensor(a!)
  matches_jit_signature: True
  python_module: nn

- func: max_unpool2d_backward(Tensor grad_output, Tensor self, Tensor indices, int[2] output_size) -> Tensor
  matches_jit_signature: True
  python_module: nn

- func: max_unpool3d(Tensor self, Tensor indices, int[3] output_size, int[3] stride, int[3] padding, *, Tensor(a!) out) -> Tensor(a!)
  matches_jit_signature: True
  python_module: nn

- func: max_unpool3d(Tensor self, Tensor indices, int[3] output_size, int[3] stride, int[3] padding) -> Tensor
  matches_jit_signature: True
  python_module: nn

- func: max_unpool3d_backward(Tensor grad_output, Tensor self, Tensor indices, int[3] output_size, int[3] stride, int[3] padding, *, Tensor(a!) grad_input) -> Tensor(a!)
  matches_jit_signature: True
  python_module: nn

- func: max_unpool3d_backward(Tensor grad_output, Tensor self, Tensor indices, int[3] output_size, int[3] stride, int[3] padding) -> Tensor
  matches_jit_signature: True
  python_module: nn

- func: reflection_pad1d(Tensor self, int[2] padding, *, Tensor(a!) out) -> Tensor(a!)
  matches_jit_signature: True
  python_module: nn
  dispatch:
    CPU: reflection_pad1d_out_cpu
    CUDA: reflection_pad1d_out_cuda

- func: reflection_pad1d(Tensor self, int[2] padding) -> Tensor
  matches_jit_signature: True
  python_module: nn
  dispatch:
    CPU: reflection_pad1d_cpu
    CUDA: reflection_pad1d_cuda

- func: reflection_pad1d_backward(Tensor grad_output, Tensor self, int[2] padding, *, Tensor(a!) grad_input) -> Tensor(a!)
  matches_jit_signature: True
  python_module: nn
  dispatch:
    CPU: reflection_pad1d_backward_out_cpu
    CUDA: reflection_pad1d_backward_out_cuda

- func: reflection_pad1d_backward(Tensor grad_output, Tensor self, int[2] padding) -> Tensor
  matches_jit_signature: True
  python_module: nn
  dispatch:
    CPU: reflection_pad1d_backward_cpu
    CUDA: reflection_pad1d_backward_cuda

- func: reflection_pad2d(Tensor self, int[4] padding, *, Tensor(a!) out) -> Tensor(a!)
  matches_jit_signature: True
  python_module: nn
  dispatch:
    CPU: reflection_pad2d_out_cpu
    CUDA: reflection_pad2d_out_cuda

- func: reflection_pad2d(Tensor self, int[4] padding) -> Tensor
  matches_jit_signature: True
  python_module: nn
  dispatch:
    CPU: reflection_pad2d_cpu
    CUDA: reflection_pad2d_cuda

- func: reflection_pad2d_backward(Tensor grad_output, Tensor self, int[4] padding, *, Tensor(a!) grad_input) -> Tensor(a!)
  matches_jit_signature: True
  python_module: nn
  dispatch:
    CPU: reflection_pad2d_backward_out_cpu
    CUDA: reflection_pad2d_backward_out_cuda

- func: reflection_pad2d_backward(Tensor grad_output, Tensor self, int[4] padding) -> Tensor
  matches_jit_signature: True
  python_module: nn
  dispatch:
    CPU: reflection_pad2d_backward_cpu
    CUDA: reflection_pad2d_backward_cuda

- func: replication_pad1d(Tensor self, int[2] padding, *, Tensor(a!) out) -> Tensor(a!)
  matches_jit_signature: True
  python_module: nn
  dispatch:
    CPU: replication_pad1d_out_cpu
    CUDA: replication_pad1d_out_cuda

- func: replication_pad1d(Tensor self, int[2] padding) -> Tensor
  matches_jit_signature: True
  python_module: nn
  dispatch:
    CPU: replication_pad1d_cpu
    CUDA: replication_pad1d_cuda

- func: replication_pad1d_backward(Tensor grad_output, Tensor self, int[2] padding, *, Tensor(a!) grad_input) -> Tensor(a!)
  matches_jit_signature: True
  python_module: nn
  dispatch:
    CPU: replication_pad1d_backward_out_cpu
    CUDA: replication_pad1d_backward_out_cuda

- func: replication_pad1d_backward(Tensor grad_output, Tensor self, int[2] padding) -> Tensor
  matches_jit_signature: True
  python_module: nn
  dispatch:
    CPU: replication_pad1d_backward_cpu
    CUDA: replication_pad1d_backward_cuda

- func: replication_pad2d(Tensor self, int[4] padding, *, Tensor(a!) out) -> Tensor(a!)
  matches_jit_signature: True
  python_module: nn
  dispatch:
    CPU: replication_pad2d_out_cpu
    CUDA: replication_pad2d_out_cuda

- func: replication_pad2d(Tensor self, int[4] padding) -> Tensor
  matches_jit_signature: True
  python_module: nn
  dispatch:
    CPU: replication_pad2d_cpu
    CUDA: replication_pad2d_cuda

- func: replication_pad2d_backward(Tensor grad_output, Tensor self, int[4] padding, *, Tensor(a!) grad_input) -> Tensor(a!)
  matches_jit_signature: True
  python_module: nn
  dispatch:
    CPU: replication_pad2d_backward_out_cpu
    CUDA: replication_pad2d_backward_out_cuda

- func: replication_pad2d_backward(Tensor grad_output, Tensor self, int[4] padding) -> Tensor
  matches_jit_signature: True
  python_module: nn
  dispatch:
    CPU: replication_pad2d_backward_cpu
    CUDA: replication_pad2d_backward_cuda

- func: replication_pad3d(Tensor self, int[6] padding, *, Tensor(a!) out) -> Tensor(a!)
  matches_jit_signature: True
  python_module: nn
  dispatch:
    CPU: replication_pad3d_out_cpu
    CUDA: replication_pad3d_out_cuda

- func: replication_pad3d(Tensor self, int[6] padding) -> Tensor
  matches_jit_signature: True
  python_module: nn
  dispatch:
    CPU: replication_pad3d_cpu
    CUDA: replication_pad3d_cuda

- func: replication_pad3d_backward(Tensor grad_output, Tensor self, int[6] padding, *, Tensor(a!) grad_input) -> Tensor(a!)
  matches_jit_signature: True
  python_module: nn
  dispatch:
    CPU: replication_pad3d_backward_out_cpu
    CUDA: replication_pad3d_backward_out_cuda

- func: replication_pad3d_backward(Tensor grad_output, Tensor self, int[6] padding) -> Tensor
  matches_jit_signature: True
  python_module: nn
  dispatch:
    CPU: replication_pad3d_backward_cpu
    CUDA: replication_pad3d_backward_cuda

- func: upsample_linear1d(Tensor self, int[1] output_size, bool align_corners, *, Tensor(a!) out) -> Tensor(a!)
  matches_jit_signature: True
  python_module: nn
  dispatch:
    CPU: upsample_linear1d_out_cpu
    CUDA: upsample_linear1d_out_cuda

- func: upsample_linear1d(Tensor self, int[1] output_size, bool align_corners) -> Tensor
  matches_jit_signature: True
  python_module: nn
  dispatch:
    CPU: upsample_linear1d_cpu
    CUDA: upsample_linear1d_cuda

- func: upsample_linear1d_backward(Tensor grad_output, int[1] output_size, int[3] input_size, bool align_corners, *, Tensor(a!) grad_input) -> Tensor(a!)
  matches_jit_signature: True
  python_module: nn
  dispatch:
    CPU: upsample_linear1d_backward_out_cpu
    CUDA: upsample_linear1d_backward_out_cuda

- func: upsample_linear1d_backward(Tensor grad_output, int[1] output_size, int[3] input_size, bool align_corners) -> Tensor
  matches_jit_signature: True
  python_module: nn
  dispatch:
    CPU: upsample_linear1d_backward_cpu
    CUDA: upsample_linear1d_backward_cuda

- func: upsample_bilinear2d(Tensor self, int[2] output_size, bool align_corners, *, Tensor(a!) out) -> Tensor(a!)
  matches_jit_signature: True
  python_module: nn
  dispatch:
    CPU: upsample_bilinear2d_out_cpu
    CUDA: upsample_bilinear2d_out_cuda

- func: upsample_bilinear2d(Tensor self, int[2] output_size, bool align_corners) -> Tensor
  matches_jit_signature: True
  python_module: nn
  dispatch:
    CPU: upsample_bilinear2d_cpu
    CUDA: upsample_bilinear2d_cuda

- func: upsample_bilinear2d_backward(Tensor grad_output, int[2] output_size, int[4] input_size, bool align_corners, *, Tensor(a!) grad_input) -> Tensor(a!)
  matches_jit_signature: True
  python_module: nn
  dispatch:
    CPU: upsample_bilinear2d_backward_out_cpu
    CUDA: upsample_bilinear2d_backward_out_cuda

- func: upsample_bilinear2d_backward(Tensor grad_output, int[2] output_size, int[4] input_size, bool align_corners) -> Tensor
  matches_jit_signature: True
  python_module: nn
  dispatch:
    CPU: upsample_bilinear2d_backward_cpu
    CUDA: upsample_bilinear2d_backward_cuda

- func: upsample_bicubic2d(Tensor self, int[2] output_size, bool align_corners, *, Tensor(a!) out) -> Tensor(a!)
  matches_jit_signature: True
  python_module: nn
  dispatch:
    CPU: upsample_bicubic2d_out_cpu
    CUDA: upsample_bicubic2d_out_cuda

- func: upsample_bicubic2d(Tensor self, int[2] output_size, bool align_corners) -> Tensor
  matches_jit_signature: True
  python_module: nn
  dispatch:
    CPU: upsample_bicubic2d_cpu
    CUDA: upsample_bicubic2d_cuda

- func: upsample_bicubic2d_backward(Tensor grad_output, int[2] output_size, int[4] input_size, bool align_corners, *, Tensor(a!) grad_input) -> Tensor(a!)
  matches_jit_signature: True
  python_module: nn
  dispatch:
    CPU: upsample_bicubic2d_backward_out_cpu
    CUDA: upsample_bicubic2d_backward_out_cuda

- func: upsample_bicubic2d_backward(Tensor grad_output, int[2] output_size, int[4] input_size, bool align_corners) -> Tensor
  matches_jit_signature: True
  python_module: nn
  dispatch:
    CPU: upsample_bicubic2d_backward_cpu
    CUDA: upsample_bicubic2d_backward_cuda

- func: upsample_trilinear3d(Tensor self, int[3] output_size, bool align_corners, *, Tensor(a!) out) -> Tensor(a!)
  matches_jit_signature: True
  python_module: nn
  dispatch:
    CPU: upsample_trilinear3d_out_cpu
    CUDA: upsample_trilinear3d_out_cuda

- func: upsample_trilinear3d(Tensor self, int[3] output_size, bool align_corners) -> Tensor
  matches_jit_signature: True
  python_module: nn
  dispatch:
    CPU: upsample_trilinear3d_cpu
    CUDA: upsample_trilinear3d_cuda

- func: upsample_trilinear3d_backward(Tensor grad_output, int[3] output_size, int[5] input_size, bool align_corners, *, Tensor(a!) grad_input) -> Tensor(a!)
  matches_jit_signature: True
  python_module: nn
  dispatch:
    CPU: upsample_trilinear3d_backward_out_cpu
    CUDA: upsample_trilinear3d_backward_out_cuda

- func: upsample_trilinear3d_backward(Tensor grad_output, int[3] output_size, int[5] input_size, bool align_corners) -> Tensor
  matches_jit_signature: True
  python_module: nn
  dispatch:
    CPU: upsample_trilinear3d_backward_cpu
    CUDA: upsample_trilinear3d_backward_cuda

- func: upsample_nearest1d(Tensor self, int[1] output_size, *, Tensor(a!) out) -> Tensor(a!)
  matches_jit_signature: True
  python_module: nn
  dispatch:
    CPU: upsample_nearest1d_out_cpu
    CUDA: upsample_nearest1d_out_cuda

- func: upsample_nearest1d(Tensor self, int[1] output_size) -> Tensor
  matches_jit_signature: True
  python_module: nn
  dispatch:
    CPU: upsample_nearest1d_cpu
    CUDA: upsample_nearest1d_cuda

- func: upsample_nearest1d_backward(Tensor grad_output, int[1] output_size, int[3] input_size, *, Tensor(a!) grad_input) -> Tensor(a!)
  matches_jit_signature: True
  python_module: nn
  dispatch:
    CPU: upsample_nearest1d_backward_out_cpu
    CUDA: upsample_nearest1d_backward_out_cuda

- func: upsample_nearest1d_backward(Tensor grad_output, int[1] output_size, int[3] input_size) -> Tensor
  matches_jit_signature: True
  python_module: nn
  dispatch:
    CPU: upsample_nearest1d_backward_cpu
    CUDA: upsample_nearest1d_backward_cuda

- func: upsample_nearest2d(Tensor self, int[2] output_size, *, Tensor(a!) out) -> Tensor(a!)
  matches_jit_signature: True
  python_module: nn
  dispatch:
    CPU: upsample_nearest2d_out_cpu
    CUDA: upsample_nearest2d_out_cuda

- func: upsample_nearest2d(Tensor self, int[2] output_size) -> Tensor
  matches_jit_signature: True
  python_module: nn
  dispatch:
    CPU: upsample_nearest2d_cpu
    CUDA: upsample_nearest2d_cuda

- func: upsample_nearest2d_backward(Tensor grad_output, int[2] output_size, int[4] input_size, *, Tensor(a!) grad_input) -> Tensor(a!)
  matches_jit_signature: True
  python_module: nn
  dispatch:
    CPU: upsample_nearest2d_backward_out_cpu
    CUDA: upsample_nearest2d_backward_out_cuda

- func: upsample_nearest2d_backward(Tensor grad_output, int[2] output_size, int[4] input_size) -> Tensor
  matches_jit_signature: True
  python_module: nn
  dispatch:
    CPU: upsample_nearest2d_backward_cpu
    CUDA: upsample_nearest2d_backward_cuda

- func: upsample_nearest3d(Tensor self, int[3] output_size, *, Tensor(a!) out) -> Tensor(a!)
  matches_jit_signature: True
  python_module: nn
  dispatch:
    CPU: upsample_nearest3d_out_cpu
    CUDA: upsample_nearest3d_out_cuda

- func: upsample_nearest3d(Tensor self, int[3] output_size) -> Tensor
  matches_jit_signature: True
  python_module: nn
  dispatch:
    CPU: upsample_nearest3d_cpu
    CUDA: upsample_nearest3d_cuda

- func: upsample_nearest3d_backward(Tensor grad_output, int[3] output_size, int[5] input_size, *, Tensor(a!) grad_input) -> Tensor(a!)
  matches_jit_signature: True
  python_module: nn
  dispatch:
    CPU: upsample_nearest3d_backward_out_cpu
    CUDA: upsample_nearest3d_backward_out_cuda

- func: upsample_nearest3d_backward(Tensor grad_output, int[3] output_size, int[5] input_size) -> Tensor
  matches_jit_signature: True
  python_module: nn
  dispatch:
    CPU: upsample_nearest3d_backward_cpu
    CUDA: upsample_nearest3d_backward_cuda

- func: sigmoid_backward(Tensor grad_output, Tensor output, *, Tensor(a!) grad_input) -> Tensor(a!)
  matches_jit_signature: True
  python_module: nn

- func: sigmoid_backward(Tensor grad_output, Tensor output) -> Tensor
  matches_jit_signature: True
  python_module: nn

- func: tanh_backward(Tensor grad_output, Tensor output, *, Tensor(a!) grad_input) -> Tensor(a!)
  matches_jit_signature: True
  python_module: nn

- func: tanh_backward(Tensor grad_output, Tensor output) -> Tensor
  matches_jit_signature: True
  python_module: nn

- func: thnn_conv_transpose2d(Tensor self, Tensor weight, int[2] kernel_size, Tensor? bias=None, int[2] stride=1, int[2] padding=0, int[2] output_padding=0, int[2] dilation=1, *, Tensor(a!) out) -> Tensor(a!)
  matches_jit_signature: True
  python_module: nn

- func: thnn_conv_transpose2d(Tensor self, Tensor weight, int[2] kernel_size, Tensor? bias=None, int[2] stride=1, int[2] padding=0, int[2] output_padding=0, int[2] dilation=1) -> Tensor
  matches_jit_signature: True
  python_module: nn

- func: thnn_conv_transpose2d_forward(Tensor self, Tensor weight, int[2] kernel_size, Tensor? bias, int[2] stride, int[2] padding, int[2] output_padding, int[2] dilation, *, Tensor(a!) output, Tensor(b!) columns, Tensor(c!) ones) -> (Tensor(a!), Tensor(b!), Tensor(c!))
  matches_jit_signature: True
  python_module: nn

- func: thnn_conv_transpose2d_forward(Tensor self, Tensor weight, int[2] kernel_size, Tensor? bias, int[2] stride, int[2] padding, int[2] output_padding, int[2] dilation) -> (Tensor output, Tensor columns, Tensor ones)
  matches_jit_signature: True
  python_module: nn

- func: thnn_conv_transpose2d_backward(Tensor grad_output, Tensor self, Tensor weight, int[2] kernel_size, int[2] stride, int[2] padding, int[2] output_padding, int[2] dilation, Tensor columns, Tensor ones, *, Tensor?(a!) grad_input, Tensor?(b!) grad_weight, Tensor?(c!) grad_bias) -> (Tensor(a!), Tensor(b!), Tensor(c!))
  matches_jit_signature: True
  python_module: nn

- func: thnn_conv_transpose2d_backward(Tensor grad_output, Tensor self, Tensor weight, int[2] kernel_size, int[2] stride, int[2] padding, int[2] output_padding, int[2] dilation, Tensor columns, Tensor ones, bool[3] output_mask) -> (Tensor grad_input, Tensor grad_weight, Tensor grad_bias)
  matches_jit_signature: True
  python_module: nn

- func: thnn_conv_transpose3d(Tensor self, Tensor weight, int[3] kernel_size, Tensor? bias=None, int[3] stride=1, int[3] padding=0, int[3] output_padding=0, int[3] dilation=1, *, Tensor(a!) out) -> Tensor(a!)
  matches_jit_signature: True
  python_module: nn

- func: thnn_conv_transpose3d(Tensor self, Tensor weight, int[3] kernel_size, Tensor? bias=None, int[3] stride=1, int[3] padding=0, int[3] output_padding=0, int[3] dilation=1) -> Tensor
  matches_jit_signature: True
  python_module: nn

- func: thnn_conv_transpose3d_forward(Tensor self, Tensor weight, int[3] kernel_size, Tensor? bias, int[3] stride, int[3] padding, int[3] output_padding, int[3] dilation, *, Tensor(a!) output, Tensor(b!) finput, Tensor(c!) fgrad_input) -> (Tensor(a!), Tensor(b!), Tensor(c!))
  matches_jit_signature: True
  python_module: nn

- func: thnn_conv_transpose3d_forward(Tensor self, Tensor weight, int[3] kernel_size, Tensor? bias, int[3] stride, int[3] padding, int[3] output_padding, int[3] dilation) -> (Tensor output, Tensor finput, Tensor fgrad_input)
  matches_jit_signature: True
  python_module: nn

- func: thnn_conv_transpose3d_backward(Tensor grad_output, Tensor self, Tensor weight, int[3] kernel_size, int[3] stride, int[3] padding, int[3] output_padding, int[3] dilation, Tensor finput, Tensor fgrad_input, *, Tensor?(a!) grad_input, Tensor?(b!) grad_weight, Tensor?(c!) grad_bias) -> (Tensor(a!), Tensor(b!), Tensor(c!))
  matches_jit_signature: True
  python_module: nn

- func: thnn_conv_transpose3d_backward(Tensor grad_output, Tensor self, Tensor weight, int[3] kernel_size, int[3] stride, int[3] padding, int[3] output_padding, int[3] dilation, Tensor finput, Tensor fgrad_input, bool[3] output_mask) -> (Tensor grad_input, Tensor grad_weight, Tensor grad_bias)
  matches_jit_signature: True
  python_module: nn

- func: thnn_conv2d(Tensor self, Tensor weight, int[2] kernel_size, Tensor? bias=None, int[2] stride=1, int[2] padding=0, *, Tensor(a!) out) -> Tensor(a!)
  matches_jit_signature: True
  python_module: nn

- func: thnn_conv2d(Tensor self, Tensor weight, int[2] kernel_size, Tensor? bias=None, int[2] stride=1, int[2] padding=0) -> Tensor
  matches_jit_signature: True
  python_module: nn

- func: thnn_conv2d_forward(Tensor self, Tensor weight, int[2] kernel_size, Tensor? bias, int[2] stride, int[2] padding, *, Tensor(a!) output, Tensor(b!) finput, Tensor(c!) fgrad_input) -> (Tensor(a!), Tensor(b!), Tensor(c!))
  matches_jit_signature: True
  python_module: nn

- func: thnn_conv2d_forward(Tensor self, Tensor weight, int[2] kernel_size, Tensor? bias, int[2] stride, int[2] padding) -> (Tensor output, Tensor finput, Tensor fgrad_input)
  matches_jit_signature: True
  python_module: nn

- func: thnn_conv2d_backward(Tensor grad_output, Tensor self, Tensor weight, int[2] kernel_size, int[2] stride, int[2] padding, Tensor finput, Tensor fgrad_input, *, Tensor?(a!) grad_input, Tensor?(b!) grad_weight, Tensor?(c!) grad_bias) -> (Tensor(a!), Tensor(b!), Tensor(c!))
  matches_jit_signature: True
  python_module: nn

- func: thnn_conv2d_backward(Tensor grad_output, Tensor self, Tensor weight, int[2] kernel_size, int[2] stride, int[2] padding, Tensor finput, Tensor fgrad_input, bool[3] output_mask) -> (Tensor grad_input, Tensor grad_weight, Tensor grad_bias)
  matches_jit_signature: True
  python_module: nn

- func: thnn_conv_depthwise2d(Tensor self, Tensor weight, int[2] kernel_size, Tensor? bias=None, int[2] stride=1, int[2] padding=0, int[2] dilation=1, *, Tensor(a!) out) -> Tensor(a!)
  matches_jit_signature: True
  python_module: nn

- func: thnn_conv_depthwise2d(Tensor self, Tensor weight, int[2] kernel_size, Tensor? bias=None, int[2] stride=1, int[2] padding=0, int[2] dilation=1) -> Tensor
  matches_jit_signature: True
  python_module: nn

- func: thnn_conv_depthwise2d_forward(Tensor self, Tensor weight, int[2] kernel_size, Tensor? bias, int[2] stride, int[2] padding, int[2] dilation, *, Tensor(a!) out) -> Tensor(a!)
  matches_jit_signature: True
  python_module: nn

- func: thnn_conv_depthwise2d_forward(Tensor self, Tensor weight, int[2] kernel_size, Tensor? bias, int[2] stride, int[2] padding, int[2] dilation) -> Tensor
  matches_jit_signature: True
  python_module: nn

- func: thnn_conv_depthwise2d_backward(Tensor grad_output, Tensor self, Tensor weight, int[2] kernel_size, int[2] stride, int[2] padding, int[2] dilation, *, Tensor?(a!) grad_input, Tensor?(b!) grad_weight) -> (Tensor(a!), Tensor(b!))
  matches_jit_signature: True
  python_module: nn

- func: thnn_conv_depthwise2d_backward(Tensor grad_output, Tensor self, Tensor weight, int[2] kernel_size, int[2] stride, int[2] padding, int[2] dilation, bool[2] output_mask) -> (Tensor grad_input, Tensor grad_weight)
  matches_jit_signature: True
  python_module: nn

- func: thnn_conv3d(Tensor self, Tensor weight, int[3] kernel_size, Tensor? bias=None, int[3] stride=1, int[3] padding=0, *, Tensor(a!) out) -> Tensor(a!)
  matches_jit_signature: True
  python_module: nn

- func: thnn_conv3d(Tensor self, Tensor weight, int[3] kernel_size, Tensor? bias=None, int[3] stride=1, int[3] padding=0) -> Tensor
  matches_jit_signature: True
  python_module: nn

- func: thnn_conv3d_forward(Tensor self, Tensor weight, int[3] kernel_size, Tensor? bias, int[3] stride, int[3] padding, *, Tensor(a!) output, Tensor(b!) finput, Tensor(c!) fgrad_input) -> (Tensor(a!), Tensor(b!), Tensor(c!))
  matches_jit_signature: True
  python_module: nn

- func: thnn_conv3d_forward(Tensor self, Tensor weight, int[3] kernel_size, Tensor? bias, int[3] stride, int[3] padding) -> (Tensor output, Tensor finput, Tensor fgrad_input)
  matches_jit_signature: True
  python_module: nn

- func: thnn_conv3d_backward(Tensor grad_output, Tensor self, Tensor weight, int[3] kernel_size, int[3] stride, int[3] padding, Tensor finput, Tensor fgrad_input, *, Tensor?(a!) grad_input, Tensor?(b!) grad_weight, Tensor?(c!) grad_bias) -> (Tensor(a!), Tensor(b!), Tensor(c!))
  matches_jit_signature: True
  python_module: nn

- func: thnn_conv3d_backward(Tensor grad_output, Tensor self, Tensor weight, int[3] kernel_size, int[3] stride, int[3] padding, Tensor finput, Tensor fgrad_input, bool[3] output_mask) -> (Tensor grad_input, Tensor grad_weight, Tensor grad_bias)
  matches_jit_signature: True
  python_module: nn

- func: thnn_conv_dilated2d(Tensor self, Tensor weight, int[2] kernel_size, Tensor? bias=None, int[2] stride=1, int[2] padding=0, int[2] dilation=1, *, Tensor(a!) out) -> Tensor(a!)
  matches_jit_signature: True
  python_module: nn

- func: thnn_conv_dilated2d(Tensor self, Tensor weight, int[2] kernel_size, Tensor? bias=None, int[2] stride=1, int[2] padding=0, int[2] dilation=1) -> Tensor
  matches_jit_signature: True
  python_module: nn

- func: thnn_conv_dilated2d_forward(Tensor self, Tensor weight, int[2] kernel_size, Tensor? bias, int[2] stride, int[2] padding, int[2] dilation, *, Tensor(a!) output, Tensor(b!) columns, Tensor(c!) ones) -> (Tensor(a!), Tensor(b!), Tensor(c!))
  matches_jit_signature: True
  python_module: nn

- func: thnn_conv_dilated2d_forward(Tensor self, Tensor weight, int[2] kernel_size, Tensor? bias, int[2] stride, int[2] padding, int[2] dilation) -> (Tensor output, Tensor columns, Tensor ones)
  matches_jit_signature: True
  python_module: nn

- func: thnn_conv_dilated2d_backward(Tensor grad_output, Tensor self, Tensor weight, int[2] kernel_size, int[2] stride, int[2] padding, int[2] dilation, Tensor columns, Tensor ones, *, Tensor?(a!) grad_input, Tensor?(b!) grad_weight, Tensor?(c!) grad_bias) -> (Tensor(a!), Tensor(b!), Tensor(c!))
  matches_jit_signature: True
  python_module: nn

- func: thnn_conv_dilated2d_backward(Tensor grad_output, Tensor self, Tensor weight, int[2] kernel_size, int[2] stride, int[2] padding, int[2] dilation, Tensor columns, Tensor ones, bool[3] output_mask) -> (Tensor grad_input, Tensor grad_weight, Tensor grad_bias)
  matches_jit_signature: True
  python_module: nn

- func: thnn_conv_dilated3d(Tensor self, Tensor weight, int[3] kernel_size, Tensor? bias=None, int[3] stride=1, int[3] padding=0, int[3] dilation=1, *, Tensor(a!) out) -> Tensor(a!)
  matches_jit_signature: True
  python_module: nn

- func: thnn_conv_dilated3d(Tensor self, Tensor weight, int[3] kernel_size, Tensor? bias=None, int[3] stride=1, int[3] padding=0, int[3] dilation=1) -> Tensor
  matches_jit_signature: True
  python_module: nn

- func: thnn_conv_dilated3d_forward(Tensor self, Tensor weight, int[3] kernel_size, Tensor? bias, int[3] stride, int[3] padding, int[3] dilation, *, Tensor(a!) output, Tensor(b!) columns, Tensor(c!) ones) -> (Tensor(a!), Tensor(b!), Tensor(c!))
  matches_jit_signature: True
  python_module: nn

- func: thnn_conv_dilated3d_forward(Tensor self, Tensor weight, int[3] kernel_size, Tensor? bias, int[3] stride, int[3] padding, int[3] dilation) -> (Tensor output, Tensor columns, Tensor ones)
  matches_jit_signature: True
  python_module: nn

- func: thnn_conv_dilated3d_backward(Tensor grad_output, Tensor self, Tensor weight, int[3] kernel_size, int[3] stride, int[3] padding, int[] dilation, Tensor columns, Tensor ones, *, Tensor?(a!) grad_input, Tensor?(b!) grad_weight, Tensor?(c!) grad_bias) -> (Tensor(a!), Tensor(b!), Tensor(c!))
  matches_jit_signature: True
  python_module: nn

- func: thnn_conv_dilated3d_backward(Tensor grad_output, Tensor self, Tensor weight, int[3] kernel_size, int[3] stride, int[3] padding, int[3] dilation, Tensor columns, Tensor ones, bool[3] output_mask) -> (Tensor grad_input, Tensor grad_weight, Tensor grad_bias)
  matches_jit_signature: True
  python_module: nn

- func: thnn_col2im(Tensor self, int[2] output_size, int[2] kernel_size, int[2] dilation, int[2] padding, int[2] stride) -> Tensor
  matches_jit_signature: True
  python_module: nn

- func: thnn_col2im_backward(Tensor grad_output, int[2] kernel_size, int[2] dilation, int[2] padding, int[2] stride) -> Tensor
  matches_jit_signature: True
  python_module: nn

- func: thnn_im2col(Tensor self, int[2] kernel_size, int[2] dilation, int[2] padding, int[2] stride) -> Tensor
  matches_jit_signature: True
  python_module: nn

- func: thnn_im2col_backward(Tensor grad_output, int[2] input_size, int[2] kernel_size, int[2] dilation, int[2] padding, int[2] stride) -> Tensor
  matches_jit_signature: True
  python_module: nn<|MERGE_RESOLUTION|>--- conflicted
+++ resolved
@@ -843,16 +843,12 @@
     CPU: _embedding_bag_dense_backward_cpu
     CUDA: _embedding_bag_dense_backward_cuda
 
-<<<<<<< HEAD
 - func: _embedding_bag_per_sample_weights_backward(Tensor grad, Tensor weight, Tensor indices, Tensor offset2bag, int mode) -> Tensor
   dispatch:
     CPU: _embedding_bag_per_sample_weights_backward_cpu
     CUDA: _embedding_bag_per_sample_weights_backward_cuda
 
-- func: empty(int[] size, *, ScalarType? dtype=None, Layout? layout=None, Device? device=None, bool? pin_memory=None) -> Tensor
-=======
 - func: empty(int[] size, *, ScalarType? dtype=None, Layout? layout=None, Device? device=None) -> Tensor
->>>>>>> 747a849c
   matches_jit_signature: True
   cpu_half: True
   cpu_bool: True
