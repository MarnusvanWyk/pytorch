#include <TH/THTensor.hpp>
#include <algorithm>
#include <vector>
#include <ATen/ATen.h>
#include <ATen/ExpandUtils.h>
#include <ATen/InferSize.h>
#include <ATen/NativeFunctions.h>
#include <ATen/LegacyTHFunctions.h>
#include <ATen/WrapDimUtils.h>
#include <c10/util/Exception.h>
#include <c10/util/Optional.h>
#include <ATen/native/Resize.h>
#include <ATen/SparseTensorUtils.h>
#include <ATen/quantized/QTensorImpl.h>
#include <algorithm>
#include <vector>

namespace at {
namespace native {

Tensor _reshape_from_tensor(const Tensor& self, const Tensor& shape_tensor) {
  AT_CHECK(shape_tensor.dim() == 1);
  std::vector<int64_t> shape;
  auto accessor = shape_tensor.accessor<int64_t, 1>();
  for (size_t i = 0; i < shape_tensor.numel(); ++i) {
    shape.push_back(accessor[i]);
  }
  return self.reshape(IntArrayRef(shape));
}

Tensor _shape_as_tensor(const Tensor& self) {
  auto options = TensorOptions(at::kLong).is_variable(self.options().is_variable());
  return at::tensor(self.sizes(), options);
}

std::vector<Tensor> broadcast_tensors(TensorList tensors) {
  return expand_outplace(tensors);
}

static void check_cat_no_zero_dim(TensorList tensors) {
  for(size_t i = 0; i < tensors.size(); ++i) {
    auto& t = tensors[i];
    AT_CHECK(t.dim() > 0,
             "zero-dimensional tensor (at position ", i, ") cannot be concatenated");
  }
}

Tensor & cat_out(Tensor & result, TensorList tensors, int64_t dim) {
  check_cat_no_zero_dim(tensors);
  dim = legacy_cat_wrap_dim(dim, tensors);
  return at::legacy::th::_th_cat_out(result, tensors, dim);
}

static bool sizes_match_except(IntArrayRef s1, IntArrayRef s2, int64_t dim_except /* should already be wrapped */) {
  if (s1.size() != s2.size()) {
    return false;
  }
  for (int64_t i = 0; i < s1.size(); ++i) {
    if (i != dim_except && s1[i] != s2[i]) {
      return false;
    }
  }
  return true;
}

// Check to see if the shape of tensors is compatible
// for being concatenated along a given dimension.
static void check_cat_sparse_dims(Tensor const &t,
  int64_t pos /* used only for debug messages */,
  IntArrayRef sizes,
  int64_t wrapped,
  int64_t sparse_dim,
  int64_t dense_dim) {
    AT_CHECK(t.is_sparse(),
            "Concatenating sparse tensors, but a dense tensor was found at position ", pos, ".");
    AT_CHECK(sizes_match_except(sizes, t.sizes(), wrapped),
            "All tensors must have the same shape: ", sizes, " (except in the concatenating dimension),"
            " but found shape: ", t.sizes(), " at position ", pos, ".");
    AT_CHECK(t.sparse_dim() == sparse_dim && t.dense_dim() == dense_dim,
            "All tensors must have the same sparse_dim and dense_dim: ", sparse_dim, ", ", dense_dim,
            ", but tensor at position ", pos, " has ", t.sparse_dim(), ", ", t.dense_dim(), ".");
}

static Tensor cat_sparse(TensorList tensors, int64_t dim) {
  std::vector<Tensor> indices;
  std::vector<Tensor> values;
  int64_t wrapped = maybe_wrap_dim(dim, tensors[0].dim());
  int64_t sparse_dim = tensors[0].sparse_dim();
  int64_t dense_dim = tensors[0].dense_dim();
  IntArrayRef sizes = tensors[0].sizes();
  if (wrapped < sparse_dim) {
    for (size_t i = 0; i < tensors.size(); ++i) {
      auto const &t = tensors[i];
      check_cat_sparse_dims(t, i, sizes, wrapped, sparse_dim, dense_dim);
      indices.push_back(t._indices());
      values.push_back(t._values());
    }
    Tensor idxs = at::cat(indices, 1);
    Tensor vals = at::cat(values, 0);

    // We now need to move the indices of each
    // input tensor up along `dim` by an appropriate amount.
    // E.g., if t1 has indices [[2,3,4],[5,6,7]],
    // and sizes [10, 7]
    // then torch.cat((t1,t1,t1),1) should have indices
    // [[2,3,4,2,3,4,2,3,4],[5,6,7,12,13,14,19,20,21]],
    // so we need to increase idxs[1][3:6] by 7
    // and idxs[1][6:9] by 14.
    int64_t col = 0;
    int64_t cumulative_offset = 0;
    for (size_t i = 0; i < tensors.size(); ++i) {
      auto const &t = tensors[i];
      int64_t this_piece_size = t._nnz();
      // cumulative_offset is zero for the first piece, so
      // don't waste time doing this operation unless i > 0.
      if (i > 0) {
        idxs[wrapped].narrow(0, col, this_piece_size) += cumulative_offset;
      }
      cumulative_offset += t.size(wrapped);
      col += this_piece_size;
    }
    auto sizes_copy = sizes.vec();
    sizes_copy[wrapped] = cumulative_offset;
    return native::sparse_coo_tensor(idxs, vals, sizes_copy, tensors[0].options());
  }
  else {
    // Catting along a dense dimension requires us to create new values.
    // For illustration, consider the sparse 3d tensors t1 and t2,
    // given by t1 = [[[1,2],[3,4]], ... (zeros) ..., [[5,6],[7,8]]]
    // and t2 = [... (zeros) ..., [[9, 10], [11,12]], ... (zeros) ...],
    // Their concatenation along dimension 2 is:
    // [[[1,2,0,0],[3,4,0,0]], ... (zeros) ..., [[0,0,9,10],[0,0,11,12]], ... (zeros) ..., [[5,6,0,0],[7,8,0,0]]]
    //
    // Their values tensors are, respectively,
    // [[[1,2],[3,4]],[[5,6],[7,8]]] and [[[9,10],[11,12]]].
    //
    // and so the values tensor of their concatenation along dim 2 will be:
    // [[[1,2,0,0],[3,4,0,0]],[[5,6,0,0],[7,8,0,0]],[[0,0,9,10],[0,0,11,12]]]
    //
    // which we can get by taking the values tensor of each tensor, catting it with zeros of the appropriate size on the left and right,
    // and then catting all those results together.

    // The dimension in each tensor's values object that corresponds to the overall dimension along which we're catting.
    int64_t values_dim = wrapped - sparse_dim + 1;
    // The final size along the catted dimension.
    int64_t total_size = std::accumulate(tensors.begin(), tensors.end(), 0, [values_dim](int64_t l, Tensor const &r) {
      return l + r._values().size(values_dim);
    });
    auto zeros_sizes = tensors[0]._values().sizes().vec();
    int64_t cumulative_size = 0;
    std::vector<Tensor> vals_pieces;
    std::vector<Tensor> idxs_pieces;
    for (size_t i = 0; i < tensors.size(); ++i) {
      auto const &t = tensors[i];
      check_cat_sparse_dims(t, i, sizes, wrapped, sparse_dim, dense_dim);
      // dimension 0 of values corresponds to the number of values,
      // rather than to any logical dimension of the sparse tensor.
      zeros_sizes[0] = t._values().size(0);
      zeros_sizes[values_dim] = cumulative_size;
      cumulative_size += t._values().size(values_dim);
      auto z1 = native::zeros(zeros_sizes, t._values().options());
      zeros_sizes[values_dim] = total_size - cumulative_size;
      auto z2 = native::zeros(zeros_sizes, t._values().options());
      vals_pieces.push_back(native::cat({z1, t._values(), z2}, values_dim));
      idxs_pieces.push_back(t._indices());
    }
    auto sizes_copy = sizes.vec();
    sizes_copy[wrapped] = total_size;
    // This can create an uncoalesced tensor
    return native::sparse_coo_tensor(native::cat(idxs_pieces, 1), native::cat(vals_pieces), sizes_copy, tensors[0].options());
  }
}

Tensor cat(TensorList tensors, int64_t dim) {
  if (tensors.size() > 0 &&
        tensors[0].is_sparse()) {
    return cat_sparse(tensors, dim);
  }
  check_cat_no_zero_dim(tensors);
  dim = legacy_cat_wrap_dim(dim, tensors);
  return at::legacy::th::_th_cat(tensors, dim);
}

std::vector<Tensor> chunk(const Tensor& self, int64_t chunks, int64_t dim) {
  AT_CHECK(self.dim() > 0,
           "chunk expects at least a 1-dimensional tensor");
  AT_CHECK(chunks > 0,
           "chunk expects `chunks` to be greater than 0, got: ", chunks);

  int64_t split_size = (self.size(dim) + chunks - 1) / chunks;

  // We need to call split_with_sizes in the case where split_size and dimension size are 0, because
  // a call to split would discard the number of chunks (because we can have an arbitrary number of
  // 0-sized chunks adding up to 0).  So, call split_with_sizes with the correct number of chunks,
  // eventually we will do this for all cases.
  if (split_size == 0 && self.size(dim) == 0) {
    std::vector<int64_t> split_sizes(chunks, split_size);
    split_sizes[chunks - 1] = split_size - (split_size * chunks - self.size(dim));
    return self.split_with_sizes(split_sizes, dim);
  } else {
    return self.split(split_size, dim);
  }
}

Tensor diagflat(const Tensor& self, int64_t offset) {
  return self.contiguous().view(-1).diag(offset);
}

Tensor diagonal(const Tensor& self, int64_t offset, int64_t dim1_, int64_t dim2_) {
  int64_t nDims = self.dim();
  int64_t dim1 = maybe_wrap_dim(dim1_, nDims);
  int64_t dim2 = maybe_wrap_dim(dim2_, nDims);
  AT_CHECK(dim1 != dim2, "diagonal dimensions cannot be identical ", dim1_, ", ", dim2_);
  int64_t diag_size;
  int64_t storage_offset = self.storage_offset();
  // compute storage offset and size for the diagonal
  // for positive values of offset (above the main diagonal)
  // "leftmost columns" (along dim2) are dropped
  // for negative values of offset (below the main diagonal)
  // "topmost rows" (along dim1) are dropped.
  // Note that we invert +/- in the second to absorb the negative
  // sign in the offset.
  if (offset >= 0) {
    diag_size = std::max<int64_t>(std::min(self.size(dim1), self.size(dim2)-offset), 0);
  } else {
    diag_size = std::max<int64_t>(std::min(self.size(dim1)+offset, self.size(dim2)), 0);
  }

  // NumPy allows you to specify offsets "off the end"; let's just be careful not to
  // set a ridiculous storage_offset in that case (technically it shouldn't matter
  // because there are no elements in the tensor, but let's be kosher).
  if (diag_size == 0) {
    // skip
  } else if (offset >= 0) {
    storage_offset += offset * self.stride(dim2);
  } else {
    storage_offset -= offset * self.stride(dim1);
  }

  // construct new size and stride: we drop dim1 and dim2 (maximum first for not changing the index of the minumum)
  // the new ("joint") dimension is appended to the end of the shape / stride to match numpy semantics
  auto sizes = self.sizes().vec();
  auto strides = self.strides().vec();
  sizes.erase(sizes.begin() + std::max(dim1, dim2));
  strides.erase(strides.begin() + std::max(dim1, dim2));
  sizes.erase(sizes.begin() + std::min(dim1, dim2));
  strides.erase(strides.begin() + std::min(dim1, dim2));
  sizes.push_back(diag_size);
  strides.push_back(self.stride(dim1)+self.stride(dim2));

  // return view with new parameters
  return self.as_strided(sizes, strides, storage_offset);
}

Tensor diag_embed(const Tensor& self, int64_t offset, int64_t dim1_, int64_t dim2_) {
  int64_t nDims = self.dim() + 1;
  int64_t dim1 = maybe_wrap_dim(dim1_, nDims);
  int64_t dim2 = maybe_wrap_dim(dim2_, nDims);
  AT_CHECK(dim1 != dim2, "diagonal dimensions cannot be identical ", dim1_, ", ", dim2_);
  int64_t new_dim_len = std::abs(offset) + self.size(-1);
  auto sizes = self.sizes().vec();
  sizes.pop_back();
  sizes.insert(sizes.begin() + std::min(dim1, dim2), new_dim_len);
  sizes.insert(sizes.begin() + std::max(dim1, dim2), new_dim_len);
  auto result = at::zeros(sizes, self.options());
  auto diag = result.diagonal(offset, dim1, dim2);
  diag.copy_(self);
  return result;
}

Tensor expand(const Tensor& self, IntArrayRef size, bool implicit) {
  // [expand implicit]
  // The implicit flag is set to true for any expand calls inserted by broadcast
  // operators in ExpandUtils.h This flag is recorded by the tracer to
  // distinguish between expands inserted by broadcasts and those explicitly
  // requested by the user, because it is legal to remove implicit expands
  // from the graph, but not legal to remove the explicit ones.
  AT_CHECK(size.size() >= (size_t)self.dim(),
           "expand(", self.type(), "{", self.sizes(), "}, size=", size,
           "): the number of sizes provided (", size.size(), ") ",
           "must be greater or equal to the number of dimensions in the tensor (",
           self.dim(), ")");

  std::vector<int64_t> expandedSizes;
  std::vector<int64_t> expandedStrides;
  std::tie(expandedSizes, expandedStrides) = inferExpandGeometry(self.sizes(), self.strides(), size);

  return self.as_strided(expandedSizes, expandedStrides);
}

Tensor expand_as(const Tensor& self, const Tensor& other) {
  return self.expand(other.sizes());
}

Tensor sum_to_size(const Tensor& self, IntArrayRef size) {
  AT_CHECK(is_expandable_to(size, self.sizes()),
           "size {", size, "} is not expandable to size {", self.sizes(), "}.");

  return sum_to(self, size);
}

Tensor as_strided_tensorimpl(const Tensor& self, IntArrayRef size, IntArrayRef stride, optional<int64_t> storage_offset_) {
  auto storage_offset = storage_offset_.value_or(self.storage_offset());
  auto tid = self.type_id();
  AT_CHECK(
      tid == CPUTensorId() || tid == CUDATensorId(),
<<<<<<< HEAD
      "as_strided_tensorimpl is only implemented for strided CPU and CUDA tensors.");
  auto result = detail::make_tensor<TensorImpl>(Storage(self.storage()), tid, false);
=======
      "as_strided is only implemented for strided CPU and CUDA tensors.");
  auto result = detail::make_tensor<TensorImpl>(Storage(self.storage()), tid);
>>>>>>> 16e3a872
  setStrided(result, size, stride, storage_offset);
  return result;
}

Tensor as_strided_qtensorimpl(const Tensor& self, IntArrayRef size, IntArrayRef stride, optional<int64_t> storage_offset_) {
  auto storage_offset = storage_offset_.value_or(self.storage_offset());
  auto tid = self.type_id();
  AT_CHECK(
      tid == AffineCPUTensorId() || tid == PerChannelAffineCPUTensorId(),
      "as_strided_qtensorimpl is only implemented for strided AffineCPU and PerChannelAffineCPU tensors.");
  auto result = detail::make_tensor<QTensorImpl>(Storage(self.storage()), tid, false, get_qtensorimpl(self)->quantizer());
  setStrided(result, size, stride, storage_offset);
  return result;
}

Tensor &as_strided_(Tensor& self, IntArrayRef size, IntArrayRef stride, optional<int64_t> storage_offset_) {
  auto storage_offset = storage_offset_.value_or(self.storage_offset());
  setStrided(self, size, stride, storage_offset);
  return self;
}

Tensor narrow_copy_sparse(const Tensor& self, int64_t dim, int64_t start, int64_t length) {
  int64_t allDim = self.dim();
  int64_t end = start+length;
  AT_CHECK(allDim > 0, "narrow() cannot be applied to a 0-dim tensor.");
  AT_CHECK(dim >= 0 && dim < allDim,
    "Dimension ", dim, " out of range. Expecting 0 <= dim < ", allDim, ".");
  AT_CHECK(start >= 0 && length >= 0 && end <= self.size(dim),
    "Invalid range to narrow. range(start, start+length) must be a subset of range(0, ", self.size(dim), ").")
  Tensor indices = self._indices();
  int64_t sparse_dim = self.sparse_dim();

  std::vector<int64_t> new_sizes = self.sizes().vec();
  new_sizes[dim] = length;

  Tensor new_values;
  Tensor new_indices;
  if (dim < sparse_dim) {
    Tensor mask = (indices[dim] >= start).__and__((indices[dim] < end));
    new_indices = indices.masked_select(mask).view({sparse_dim, -1});
    new_indices[dim].sub_(start);
    Tensor nzIndices = mask.nonzero().view(-1);
    new_values = self._values().index_select(0, nzIndices);
  } else {
    /* This means we are narrowing on a dense dim, which is in effect just a
        regular narrow on _values() */
    new_indices = indices;
    int64_t dense_dim = dim - sparse_dim + 1;
    new_values = self._values().narrow_copy(dense_dim, start, length);
  }

  auto newTensor = at::sparse_coo_tensor(new_indices, new_values, new_sizes);
  return newTensor._coalesced_(self.is_coalesced());
}

Tensor narrow_copy_dense(const Tensor& self, int64_t dim, int64_t start, int64_t length){
    return self.narrow(dim, start, length).clone();
}

Tensor narrow(const Tensor& self, int64_t dim, int64_t start, int64_t length) {
  AT_CHECK(self.dim() > 0, "narrow() cannot be applied to a 0-dim tensor.");
  auto cur_size = self.size(dim);
  if (start != cur_size) {  // start being the end is valid, but not a valid dim specification.
    start = maybe_wrap_dim(start, cur_size);
  }
  AT_CHECK(length >= 0 && start <= cur_size - length,
           "start (", start, ") + length (", length, ") exceeds dimension size (", cur_size, ").");
  return at::slice(self, dim, start, start + length, 1);
}

Tensor permute(const Tensor& self, IntArrayRef dims) {
  auto nDims = self.dim();
  AT_CHECK(dims.size() == (size_t)nDims,
           "number of dims don't match in permute");
  auto oldSizes = self.sizes();
  auto oldStrides = self.strides();
  std::vector<int64_t> newSizes(nDims);
  std::vector<int64_t> newStrides(nDims);
  std::vector<bool> seen(nDims);
  for (int64_t i = 0; i < nDims; i++) {
    auto dim = maybe_wrap_dim(dims[i], nDims);
    AT_CHECK(!seen[dim],
             "repeated dim in permute");
    seen[dim] = true;
    newSizes[i] = oldSizes[dim];
    newStrides[i] = oldStrides[dim];
  }
  return self.as_strided(newSizes, newStrides);
}

Tensor repeat(const Tensor& self, IntArrayRef repeats) {
  AT_CHECK(repeats.size() >= (size_t)self.dim(),
           "Number of dimensions of repeat dims can not be smaller than number of dimensions of tensor");

  // Add new leading dimensions to the tensor if the
  // number of target dimensions is larger than the
  // number of source dimensions.
  int64_t num_new_dimensions = repeats.size() - self.dim();
  std::vector<int64_t> padded_size(num_new_dimensions, 1);
  padded_size.insert(padded_size.end(), self.sizes().begin(), self.sizes().end());
  std::vector<int64_t> target_size(repeats.size());
  for(size_t idx = 0; idx < repeats.size(); ++idx) {
    target_size[idx] = padded_size[idx] * repeats[idx];
  }

  Tensor xtensor = self.expand(padded_size);

  Tensor result = at::empty(target_size, self.options());
  Tensor urtensor = at::alias(result);
  for (int64_t i = 0; i < xtensor.dim(); ++i) {
    // can't unfold with step 0, so make sure step is at least 1
    // (it doesn't matter what it is in that case, because the size is 0).
    urtensor = urtensor.unfold(i, xtensor.size(i), std::max<int64_t>(xtensor.size(i), 1));
  }

  urtensor.copy_(xtensor.expand_as(urtensor));

  return result;
}

Tensor reshape(const Tensor& self, IntArrayRef proposed_shape) {
  if (self.is_sparse()) {
    AT_ERROR("reshape is not implemented for sparse tensors");
  }
  auto shape = infer_size(proposed_shape, self.numel());
  if (auto stride = THTensor_compute_stride(self.sizes(), self.strides(), shape)) {
    return self.as_strided(shape, *stride);
  }
  return at::_unsafe_view(self.clone(), shape);
}

Tensor reshape_as(const Tensor& self, const Tensor& other) {
  return self.reshape(other.sizes());
}

Tensor select(const Tensor& self, int64_t dim, int64_t index) {
  int64_t ndim = self.dim();
  if (ndim == 0) {
    AT_INDEX_ERROR("select() cannot be applied to a 0-dim tensor.");
  }
  dim = maybe_wrap_dim(dim, ndim);
  auto size = self.size(dim);
  if (index < -size || index >= size) {
    AT_INDEX_ERROR("select(): index ", index, " out of range for tensor of size ",
                   self.sizes(), " at dimension ", dim);
  }
  if (index < 0) {
    index += size;
  }
  auto sizes = self.sizes().vec();
  auto strides = self.strides().vec();
  auto storage_offset = self.storage_offset() + index * strides[dim];
  sizes.erase(sizes.begin() + dim);
  strides.erase(strides.begin() + dim);
  return self.as_strided(sizes, strides, storage_offset);
}

Tensor slice(const Tensor& self, int64_t dim, int64_t start, int64_t end, int64_t step) {
  int64_t ndim = self.dim();
  if (ndim == 0) {
    AT_INDEX_ERROR("slice() cannot be applied to a 0-dim tensor.");
  }
  dim = maybe_wrap_dim(dim, ndim);
  auto sizes = self.sizes().vec();
  auto strides = self.strides().vec();
  // TODO: support negative strides
  AT_CHECK(step > 0, "slice step must be positive");
  if (start < 0) {
    start += sizes[dim];
  }
  if (end < 0) {
    end += sizes[dim];
  }
  if (start < 0) {
    start = 0;
  } else if (start >= sizes[dim]) {
    start = sizes[dim];
  }
  if (end < start) {
    end = start;
  } else if (end >= sizes[dim]) {
    end = sizes[dim];
  }
  auto storage_offset = self.storage_offset() + start * strides[dim];
  auto len = end - start;
  sizes[dim] = (len + step - 1) / step;  // round-up
  strides[dim] *= step;
  return self.as_strided(sizes, strides, storage_offset);
}

std::vector<Tensor> split(const Tensor& self, int64_t split_size, int64_t dim) {
  AT_CHECK(self.dim() != 0, "split expects at least a 1-dimensional tensor");
  AT_CHECK(split_size >= 0,  "split expects split_size be non-negative, but got split_size=", split_size);
  int64_t dim_size = self.size(dim);
  AT_CHECK(split_size > 0 || self.size(dim) == 0,
           "split_size can only be 0 if dimension size is 0, "
           "but got dimension size of ", dim_size);
  // if split_size is 0 and dimension size is 0, there is 1 split.
  int64_t num_splits = 1;
  if (split_size != 0) {
    // ensuring num_splits is at least 1 makes consistent the case where split_size > dim_size
    // (returns a single split).  We might want to error here, but keep it for BC.
    num_splits = std::max<int64_t>((dim_size + split_size - 1) / split_size, 1);
  }
  std::vector<Tensor> splits(num_splits);
  int64_t last_split_size = split_size - (split_size * num_splits - dim_size);

  for (int64_t i = 0; i < num_splits; ++i) {
    auto length = i < num_splits - 1 ? split_size : last_split_size;
    splits[i] = self.narrow(dim, i * split_size, length);
  }
  return splits;
}

std::vector<Tensor> split_with_sizes(const Tensor& self, IntArrayRef split_sizes, int64_t dim) {
  AT_CHECK(self.dim() != 0, "split expects at least a 1-dimensional tensor");
  int64_t dim_size = self.size(dim);
  int64_t num_splits = split_sizes.size();
  std::vector<Tensor> splits(num_splits);
  int64_t start_idx = 0;
  int64_t i;

  for (i = 0; i < num_splits; ++i) {
    auto length = split_sizes[i];
    AT_CHECK(length >= 0,
             "split_with_sizes expects split_sizes have only non-negative ",
             "entries, but got split_sizes=", split_sizes);
    splits[i] = self.narrow(dim, start_idx, length);
    start_idx += length;
  }
  AT_CHECK(start_idx == dim_size,
           "split_with_sizes expects split_sizes to sum exactly to ", dim_size,
           " (input tensor's size at dimension ", dim, "), ", "but got split_sizes=", split_sizes);
  return splits;
}

static inline std::vector<Tensor> get_stack_inputs(TensorList tensors, int64_t dim) {
  std::vector<Tensor> inputs(tensors.size());
  for (size_t i = 0; i < tensors.size(); ++i) {
    inputs[i] = tensors[i].unsqueeze(dim);
  }
  return inputs;
}

Tensor stack(TensorList tensors, int64_t dim) {
  AT_CHECK(tensors.size() > 0,
           "stack expects a non-empty TensorList");
  dim = maybe_wrap_dim(dim, tensors[0].dim() + 1);
  return at::cat(get_stack_inputs(tensors, dim), dim);
}

Tensor& stack_out(Tensor& result, TensorList tensors, int64_t dim) {
  AT_CHECK(tensors.size() > 0,
           "stack expects a non-empty TensorList");
  dim = maybe_wrap_dim(dim, tensors[0].dim() + 1);
  return at::cat_out(result, get_stack_inputs(tensors, dim), dim);
}

static inline Tensor & sparse_transpose_(Tensor & self, int64_t dim0, int64_t dim1) {
  int64_t nsparse_dim = self.sparse_dim();
  AT_CHECK(dim0 < nsparse_dim && dim1 < nsparse_dim,
           "sparse transpose: transposed dimensions must be sparse ",
           "Got sparse_dim: ", nsparse_dim, ", d0: ", dim0, ", d1: ", dim1);

  if (self._indices().numel() == 0 && self._values().numel() == 0) {
    auto sizes = self.sizes().vec();
    std::swap(sizes[dim0], sizes[dim1]);

    at::sparse::get_sparse_impl(self)->raw_resize_(self.sparse_dim(), self.dense_dim(), sizes);
  } else {
    auto indices = self._indices();
    auto row0 = indices.select(0, dim0);
    auto row1 = indices.select(0, dim1);

    // swap row0 and row1
    auto tmp = at::zeros_like(row0);
    tmp.copy_(row0);
    row0.copy_(row1);
    row1.copy_(tmp);

    self._coalesced_(false);

    auto sizes = self.sizes().vec();
    std::swap(sizes[dim0], sizes[dim1]);

    at::sparse::get_sparse_impl(self)->raw_resize_(self._indices().size(0), self._values().dim() - 1, sizes);
  }
  return self;
}

Tensor & transpose_(Tensor & self, int64_t dim0, int64_t dim1) {
  auto ndims = self.dim();
  dim0 = maybe_wrap_dim(dim0, ndims);
  dim1 = maybe_wrap_dim(dim1, ndims);
  if (dim0 == dim1) {
    return self;
  }

  if (self.is_sparse()) {
    return sparse_transpose_(self, dim0, dim1);
  }

  auto strides = self.strides().vec();
  auto sizes = self.sizes().vec();
  std::swap(strides[dim0], strides[dim1]);
  std::swap(sizes[dim0], sizes[dim1]);
  return self.as_strided_(sizes, strides);
}

Tensor transpose(const Tensor & self, int64_t dim0, int64_t dim1) {
  auto ndims = self.dim();
  dim0 = maybe_wrap_dim(dim0, ndims);
  dim1 = maybe_wrap_dim(dim1, ndims);
  if (dim0 == dim1) {
    return self;
  }

  if (self.is_sparse()) {
    Tensor self_clone = self.clone();  // yes, this is what THS does
    return sparse_transpose_(self_clone, dim0, dim1);
  }

  auto strides = self.strides().vec();
  auto sizes = self.sizes().vec();
  std::swap(strides[dim0], strides[dim1]);
  std::swap(sizes[dim0], sizes[dim1]);
  return self.as_strided(sizes, strides);
}

static void check_t(const Tensor& self, const char *fn) {
  if (self.is_sparse()) {
    int64_t sparse_dim = self.sparse_dim();
    int64_t dense_dim = self.dense_dim();
    AT_CHECK(sparse_dim <= 2 && dense_dim == 0,
             fn, " expects a tensor with <= 2 sparse and 0 dense dimensions, but got ",
             sparse_dim, " sparse and ", dense_dim, " dense dimensions");
  } else {
    AT_CHECK(self.dim() <= 2,
             fn, " expects a tensor with <= 2 dimensions, but self is ", self.dim(), "D");
  }
}

Tensor t(const Tensor & self) {
  check_t(self, "t()");
  return self.transpose(0, self.dim() < 2 ? 0 : 1);
}

Tensor & t_(Tensor & self) {
  check_t(self, "t_()");
  return self.transpose_(0, self.dim() < 2 ? 0 : 1);
}

std::tuple<std::vector<int64_t>, std::vector<int64_t> >
inferSqueezeGeometry(const Tensor &tensor) {
  std::vector<int64_t> sizes;
  std::vector<int64_t> strides;

  for(int64_t d = 0; d < tensor.dim(); d++) {
    if(tensor.sizes()[d] != 1) {
      sizes.push_back(tensor.sizes()[d]);
      strides.push_back(tensor.strides()[d]);
    }
  }

  return std::make_tuple(sizes, strides);
}

std::tuple<std::vector<int64_t>, std::vector<int64_t> >
inferSqueezeGeometry(const Tensor& tensor, int64_t dim) {
  std::vector<int64_t> sizes;
  std::vector<int64_t> strides;

  for(int64_t d = 0; d < tensor.dim(); d++) {
    if(d != dim || tensor.sizes()[dim] != 1) {
      sizes.push_back(tensor.sizes()[d]);
      strides.push_back(tensor.strides()[d]);
    }
  }
  return std::make_tuple(sizes, strides);
}

std::tuple<std::vector<int64_t>, std::vector<int64_t> >
inferUnsqueezeGeometry(const Tensor& tensor, int64_t dim) {
  auto sizes = tensor.sizes().vec();
  auto strides = tensor.strides().vec();
  int64_t new_stride = dim >= tensor.dim() ? 1 : sizes[dim] * strides[dim];
  sizes.insert(sizes.begin() + dim, 1);
  strides.insert(strides.begin() + dim, new_stride);

  return std::make_tuple(sizes, strides);
}

Tensor squeeze(const Tensor& self) {
  auto g = inferSqueezeGeometry(self);
  return self.as_strided(std::get<0>(g), std::get<1>(g));
}

Tensor squeeze(const Tensor& self, int64_t dim) {
  int64_t dims = self.dim();
  dim = maybe_wrap_dim(dim, dims);

  if (dims == 0 || self.sizes()[dim] != 1) {
    return self.as_strided(self.sizes(), self.strides());
  }
  auto g = inferSqueezeGeometry(self, dim);
  return self.as_strided(std::get<0>(g), std::get<1>(g));
}

Tensor & squeeze_(Tensor& self) {
  auto g = inferSqueezeGeometry(self);
  return self.as_strided_(std::get<0>(g), std::get<1>(g));
}

Tensor & squeeze_(Tensor& self, int64_t dim) {
  int64_t dims = self.dim();
  dim = maybe_wrap_dim(dim, self.dim());

  if (dims == 0 || self.sizes()[dim] != 1) {
    return self.as_strided_(self.sizes(), self.strides());
  }
  auto g = inferSqueezeGeometry(self, dim);
  return self.as_strided_(std::get<0>(g), std::get<1>(g));
}

// _unsafe_view() differs from view() in that the returned tensor isn't treated
// as a view for the purposes of automatic differentiation. (It's not listed in
// VIEW_FUNCTIONS in gen_autograd.py).  It's only safe to use if the `self` tensor
// is temporary. For example, the viewed tensor here (a + b) is discarded immediately
// after viewing:
//
//  res = at::_unsafe_view(a + b, size);
//
// This is a hack because in-place operations on tensors treated like views
// can be much more expensive than the same operations on non-view tensors.
Tensor _unsafe_view(const Tensor& self, IntArrayRef size) {
  return self.view(size);
}

static Tensor unsqueeze_sparse(Tensor const &self, int64_t dim /* should already be wrapped */) {
  int64_t sparse_dim = self.sparse_dim();
  int64_t dense_dim = self.dense_dim();
  auto indices = self._indices();
  auto sizes = self.sizes().vec();
  sizes.insert(sizes.begin() + dim, 1);
  if (dim <= sparse_dim) {
    auto new_indices = native::cat({
      indices.narrow(0, 0, dim),
      native::zeros({1, indices.size(1)}, indices.options().dtype(kLong)),
      indices.narrow(0, dim, indices.size(0) - dim)
    });
    return _sparse_coo_tensor_with_dims_and_tensors(
        sparse_dim + 1, dense_dim, sizes, new_indices, self._values(), self.options());
  } else {
    return _sparse_coo_tensor_with_dims_and_tensors(
        sparse_dim, dense_dim + 1, sizes, indices, self._values().unsqueeze(dim - sparse_dim + 1), self.options());
  }
}

Tensor unsqueeze(const Tensor& self, int64_t dim) {
  dim = maybe_wrap_dim(dim, self.dim() + 1);

  if (self.is_sparse()) {
    return unsqueeze_sparse(self, dim);
  } else {
    auto g = inferUnsqueezeGeometry(self, dim);
    return self.as_strided(std::get<0>(g), std::get<1>(g));
  }
}

Tensor & unsqueeze_(Tensor& self, int64_t dim) {
  dim = maybe_wrap_dim(dim, self.dim() + 1);

  auto g = inferUnsqueezeGeometry(self, dim);
  return self.as_strided_(std::get<0>(g), std::get<1>(g));
}

Tensor flatten(const Tensor& self, int64_t start_dim, int64_t end_dim) {
  start_dim = maybe_wrap_dim(start_dim, self.dim());
  end_dim = maybe_wrap_dim(end_dim, self.dim());
  AT_CHECK(start_dim <= end_dim, "flatten() has invalid args: start_dim cannot come after end_dim");

  if (start_dim == end_dim) {
    return self;
  }

  // We don't want to infer_size on the entire shape, because that can give us an extra degree
  // of freedom we don't want; for example, consider shape [0, 1, 3, 0], with start_dim=1, end_dim=2.
  // It's clear we want result shape [0, 3, 0] but passing [0, -1, 0] to infer_size means the -1
  // can take on any value and satisfy the constraints.
  auto slice_numel = prod_intlist(self.sizes().slice(start_dim, end_dim - start_dim + 1));
  std::vector<int64_t> shape;
  shape.reserve(self.dim() - end_dim + start_dim);
  for (int64_t i = 0; i < start_dim; i++) {
    shape.push_back(self.size(i));
  }
  shape.push_back(slice_numel);
  for (int64_t i = end_dim + 1; i < self.dim(); i++) {
    shape.push_back(self.size(i));
  }

  return self.reshape(shape);
}

Tensor view_as(const Tensor& self, const Tensor& other) {
  return self.view(other.sizes());
}

int64_t numel(const Tensor& self) {
  return self.unsafeGetTensorImpl()->numel();
}

std::vector<Tensor> unbind(const Tensor &self, int64_t dim) {
  dim = maybe_wrap_dim(dim, self.dim());
  int64_t size = self.size(dim);
  std::vector<Tensor> tensors(size);
  for (int i = 0; i < size; i++) {
    tensors[i] = self.select(dim, i);
  }
  return tensors;
}

std::vector<Tensor> meshgrid(TensorList tensors) {
  int64_t size = tensors.size();
  AT_CHECK(size > 0, "meshgrid expects a non-empty TensorList");
  std::vector<int64_t> shape(size);
  for(int64_t i = 0; i < size; i++) {
    switch (tensors[i].dim()) {
    case 0:
      shape[i] = 1;
      break;
    case 1:
      shape[i] = tensors[i].size(0);
      break;
    default:
      AT_ERROR("Expected scalar or 1D tensor in the tensor list but got: ", tensors[i]);
    }
  }
  for(int64_t i = 0; i < size - 1; i++){
      AT_CHECK(tensors[i].dtype() == tensors[i+1].dtype(), "meshgrid expects all tensors to have the same dtype");
      AT_CHECK(tensors[i].device() == tensors[i+1].device(), "meshgrid expects all tensors to have the same device");
  }
  std::vector<Tensor> grids;
  for(int64_t i = 0; i < size; i++) {
    std::vector<int64_t> view_shape(size, 1);
    view_shape[i] = -1;
    grids.push_back(tensors[i].view(view_shape).expand(shape));
  }
  return grids;
}
}

}<|MERGE_RESOLUTION|>--- conflicted
+++ resolved
@@ -304,13 +304,8 @@
   auto tid = self.type_id();
   AT_CHECK(
       tid == CPUTensorId() || tid == CUDATensorId(),
-<<<<<<< HEAD
       "as_strided_tensorimpl is only implemented for strided CPU and CUDA tensors.");
-  auto result = detail::make_tensor<TensorImpl>(Storage(self.storage()), tid, false);
-=======
-      "as_strided is only implemented for strided CPU and CUDA tensors.");
   auto result = detail::make_tensor<TensorImpl>(Storage(self.storage()), tid);
->>>>>>> 16e3a872
   setStrided(result, size, stride, storage_offset);
   return result;
 }
@@ -319,9 +314,9 @@
   auto storage_offset = storage_offset_.value_or(self.storage_offset());
   auto tid = self.type_id();
   AT_CHECK(
-      tid == AffineCPUTensorId() || tid == PerChannelAffineCPUTensorId(),
-      "as_strided_qtensorimpl is only implemented for strided AffineCPU and PerChannelAffineCPU tensors.");
-  auto result = detail::make_tensor<QTensorImpl>(Storage(self.storage()), tid, false, get_qtensorimpl(self)->quantizer());
+      tid == QuantizedCPUTensorId(),
+      "as_strided_qtensorimpl is only implemented for strided QuantizedCPU tensors.");
+  auto result = detail::make_tensor<QTensorImpl>(Storage(self.storage()), tid, get_qtensorimpl(self)->quantizer());
   setStrided(result, size, stride, storage_offset);
   return result;
 }
