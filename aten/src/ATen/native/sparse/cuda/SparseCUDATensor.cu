--- conflicted
+++ resolved
@@ -94,13 +94,8 @@
     int64_t stride = at::prod_intlist(values.sizes().slice(1));
     dim3 grid(THCCeilDiv(newNnz, (int64_t) 4), THCCeilDiv(stride, (int64_t) 128));
     dim3 block(32, 4);
-<<<<<<< HEAD
-    AT_DISPATCH_ALL_TYPES_AND_HALF(
-        values.scalar_type(), "coalesce_sparse_cuda", [&] {
-=======
     AT_DISPATCH_ALL_TYPES_AND(
-      at::ScalarType::Half,values.type(), "coalesce_sparse_cuda", [&] {
->>>>>>> c536d293
+      at::ScalarType::Half,values.scalar_type(), "coalesce_sparse_cuda", [&] {
           using cuda_accscalar_t = acc_type<scalar_t, /* is_cuda */ true>;
           apply::coalesceValuesKernel<scalar_t, cuda_accscalar_t><<<grid, block, 0, stream>>>(
             uniqueOffsets.data<int64_t>(),
