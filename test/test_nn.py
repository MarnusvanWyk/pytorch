import math
import random
import string
import unittest
import itertools
import contextlib
import warnings
import pickle
from copy import deepcopy
from itertools import repeat, product
from functools import wraps, reduce
from operator import mul
from collections import OrderedDict
import threading

import torch
from torch._six import inf, nan
import torch.backends.cudnn as cudnn
import torch.nn as nn
import torch.nn.functional as F
import torch.nn.parallel as dp
import torch.nn.init as init
import torch.nn.utils.rnn as rnn_utils
from torch.nn.utils import clip_grad_norm_, clip_grad_value_
from torch.nn.utils import parameters_to_vector, vector_to_parameters
from torch.autograd import Variable, gradcheck
from torch.autograd.gradcheck import gradgradcheck
from torch.nn import Parameter
from torch.nn.parallel._functions import Broadcast
from common_utils import freeze_rng_state, run_tests, TestCase, skipIfNoLapack, skipIfRocm, \
    TEST_NUMPY, TEST_SCIPY, download_file, PY3, PY34, to_gpu, \
    get_function_arglist, load_tests
from common_cuda import TEST_CUDA, TEST_MULTIGPU, TEST_CUDNN, \
    TEST_CUDNN_VERSION
from common_nn import NNTestCase, ModuleTest, CriterionTest, TestBase, \
    module_tests, criterion_tests, loss_reference_fns, get_reduction, \
    get_weight, smoothl1loss_reference, kldivloss_reference, \
    ctcloss_reference, new_module_tests

# load_tests from common_utils is used to automatically filter tests for
# sharding on sandcastle. This line silences flake warnings
load_tests = load_tests

if TEST_SCIPY:
    from scipy import stats
    import scipy.ndimage

if TEST_NUMPY:
    import numpy as np

ALL_TENSORTYPES = [torch.float,
                   torch.double,
                   torch.half]

NO_HALF_TENSORTYPES = [torch.float,
                       torch.double]

DOUBLE_TENSORTYPES = [torch.double]

dtype2prec = {torch.float: 1e-5,
              torch.double: 1e-5,
              torch.half: 1e-2}


# WARNING: If you add a new top-level test case to this file, you MUST
# update test/run_test.py to list it, otherwise it will NOT be run in
# CI.


# Used to run the same test with different tensor types
def repeat_test_for_types(dtypes):
    def repeat_helper(f):
        @wraps(f)
        def call_helper(self, *args):
            for dtype in dtypes:
                if PY34:
                    with TestCase.subTest(self, dtype=dtype):
                        f(self, *args, dtype=dtype)
                else:
                    f(self, *args, dtype=dtype)

        return call_helper
    return repeat_helper


class PackedSequenceTest(TestCase):

    _type_by_name = {
        'torch.DoubleTensor': (torch.DoubleTensor, 'double'),
        'torch.FloatTensor': (torch.FloatTensor, 'float'),
        # We leave out `'torch.HalfTensor': (torch.HalfTensor, 'half'),`
        # because of an error in `pad_packed_sequence`
        # > AttributeError: 'torch.HalfTensor' object has no attribute 'fill_'
        'torch.LongTensor': (torch.LongTensor, 'long'),
        'torch.IntTensor': (torch.IntTensor, 'int'),
        'torch.ShortTensor': (torch.ShortTensor, 'short'),
        'torch.CharTensor': (torch.CharTensor, 'char'),
        'torch.ByteTensor': (torch.ByteTensor, 'byte'),
    }

    def __init__(self, *args, **kwargs):
        super(PackedSequenceTest, self).__init__(*args, **kwargs)
        self.batch_size = 5
        self.max_length = 6

    def _ordered_sequence(self, tensor_type):
        """Create ordered list of random sequences"""
        seqs = [tensor_type(random.randint(1, self.max_length))
                for _ in range(self.batch_size)]
        seqs = [s.random_(-128, 128) for s in seqs]
        ordered = sorted(seqs, key=len, reverse=True)
        return ordered

    def _padded_sequence(self, tensor_type):
        """Create Tensor of random padded sequences"""
        ordered = self._ordered_sequence(tensor_type)
        lengths = list(map(len, ordered))
        padded_tensor = rnn_utils.pad_sequence(ordered)
        return padded_tensor, lengths

    def test_type_casts(self):
        """Test type casting of `PackedSequence` against type casting of tensor"""
        for _, (input_type, _) in self._type_by_name.items():
            for expected_type_str, (_, cast_str) in self._type_by_name.items():
                for enforce_sorted in [True, False]:
                    padded, lengths = self._padded_sequence(input_type)
                    packed = rnn_utils.pack_padded_sequence(
                        padded, lengths, enforce_sorted=enforce_sorted)
                    # Apply cast to `PackedSequence` instance and unpack
                    masked = getattr(packed, cast_str)()
                    unpacked, lengths_out = rnn_utils.pad_packed_sequence(masked)
                    self.assertEqual(unpacked.type(), expected_type_str)

    @unittest.skipIf(not TEST_CUDA, "CUDA unavailable")
    def test_cuda_mask(self):
        for enforce_sorted in [True, False]:
            tensor_type = torch.FloatTensor
            cuda_type_str = 'torch.cuda.FloatTensor'
            padded, lengths = self._padded_sequence(tensor_type)
            packed = rnn_utils.pack_padded_sequence(
                padded, lengths, enforce_sorted=enforce_sorted)
            self.assertFalse(packed.is_cuda)
            packed = packed.cuda()
            self.assertTrue(packed.is_cuda)
            unpacked, _ = rnn_utils.pad_packed_sequence(packed)
            self.assertEqual(unpacked.type(), cuda_type_str)

    def test_wrong_order(self):
        a = torch.ones(25, 300)
        b = torch.ones(22, 300)
        b_a = rnn_utils.pad_sequence([b, a])
        self.assertRaises(
            RuntimeError,
            lambda: rnn_utils.pack_padded_sequence(b_a, [22, 25], enforce_sorted=True))

    def test_total_length(self):
        padded, lengths = self._padded_sequence(torch.FloatTensor)
        max_length = max(lengths)
        packed = rnn_utils.pack_padded_sequence(padded, lengths)
        # test ValueError if total_length < max_length
        for total_length in (-1, 0, max_length - 1):
            for batch_first in (True, False):
                def err_fn():
                    rnn_utils.pad_packed_sequence(packed, batch_first=batch_first,
                                                  total_length=total_length)
            self.assertRaisesRegex(ValueError,
                                   r'Expected total_length to be at least the '
                                   r'length of the longest sequence in input',
                                   err_fn)
        # test that pad_packed_sequence returns results of correct length
        for batch_first in (True, False):
            no_extra_pad, _ = rnn_utils.pad_packed_sequence(packed, batch_first=batch_first)
            for total_length_delta in (0, 1, 8):
                total_length = max_length + total_length_delta
                unpacked, lengths_out = rnn_utils.pad_packed_sequence(packed, batch_first=batch_first,
                                                                      total_length=total_length)
                self.assertEqual(lengths, lengths_out)
                self.assertEqual(unpacked.size(1 if batch_first else 0), total_length)
                if total_length_delta == 0:
                    ref_output = no_extra_pad
                elif batch_first:
                    extra_pad = no_extra_pad.new_zeros(self.batch_size, total_length_delta)
                    ref_output = torch.cat([no_extra_pad, extra_pad], 1)
                else:
                    extra_pad = no_extra_pad.new_zeros(total_length_delta, self.batch_size)
                    ref_output = torch.cat([no_extra_pad, extra_pad], 0)
                self.assertEqual(unpacked, ref_output)

    def test_to(self):
        for enforce_sorted in (True, False):
            padded, lengths = self._padded_sequence(torch.IntTensor)
            a = rnn_utils.pack_padded_sequence(
                padded, lengths, enforce_sorted=enforce_sorted).cpu()

            self.assertIs(a, a.to('cpu'))
            self.assertIs(a, a.to('cpu', dtype=torch.int32))
            self.assertEqual(a.long(), a.to(torch.int64))

            if torch.cuda.is_available():
                for cuda in ['cuda', 'cuda:0' if torch.cuda.device_count() == 1 else 'cuda:1']:
                    b = a.cuda(device=cuda)
                    self.assertIs(b, b.to(cuda))
                    self.assertEqual(a, b.to('cpu'))
                    self.assertEqual(b, a.to(cuda))
                    self.assertEqual(a, b.to('cpu', dtype=torch.int32))
                    self.assertIs(b, b.to(dtype=torch.int32))
                    self.assertEqual(b.long(), b.to(dtype=torch.int64))


def default_tensor_type(type):
    type_str = torch.typename(type)

    def decorator(fn):
        @wraps(fn)
        def wrapper(*args, **kwargs):
            old_type = torch.Tensor().type()
            torch.set_default_tensor_type(type_str)
            try:
                return fn(*args, **kwargs)
            finally:
                torch.set_default_tensor_type(old_type)

        return wrapper

    return decorator


def _assertGradAndGradgradChecks(test_case, apply_fn, inputs):
    # call assert function rather than returning a bool since it's nicer
    # if we get whether this failed on the gradcheck or the gradgradcheck.
    test_case.assertTrue(gradcheck(apply_fn, inputs))
    test_case.assertTrue(gradgradcheck(apply_fn, inputs))


class InputVariableMixin(object):
    def _get_input(self):
        input = TestBase._get_input(self, False)

        def map_variables(i):
            if isinstance(i, torch.Tensor):
                if i.is_floating_point():
                    i.requires_grad = True
                return i
            else:
                return type(i)(map_variables(elem) for elem in i)

        return map_variables(input)


class NewModuleTest(InputVariableMixin, ModuleTest):
    def __init__(self, *args, **kwargs):
        super(NewModuleTest, self).__init__(*args, **kwargs)
        self.cudnn = kwargs.get('cudnn', False)
        self.check_inplace = kwargs.get('check_inplace', False)
        self.check_gradgrad = kwargs.get('check_gradgrad', True)
        self.skip_double = kwargs.get('skip_double', False)

    def _do_test(self, test_case, module, input):
        test_case.check_jacobian(module, input, self.jacobian_input)

        if self.check_gradgrad:
            # could probably unify check_jacobian above with this.
            params = tuple(x for x in module.parameters())
            _assertGradAndGradgradChecks(test_case,
                                         lambda x, *args, **kw: test_case._forward(module, x), (input,) + params)

        # check if module can be printed
        module.__repr__()

        if self.check_inplace:
            # check if the inplace variant of the module gives the same result
            # as the out-of-place

            module_ip = self.constructor(*self.constructor_args, inplace=True)

            input_version = input._version
            with freeze_rng_state():
                output = module(input)
            test_case.assertEqual(input._version, input_version)

            input_ip = deepcopy(input)
            input_ip_clone = input_ip.clone()
            with freeze_rng_state():
                output_ip = module_ip(input_ip_clone)
            test_case.assertNotEqual(input_ip_clone._version, input_version)
            test_case.assertEqual(output, output_ip)
            grad = output.data.clone().normal_()
            input.grad.data.zero_()
            output.backward(grad)
            output_ip.backward(grad)
            test_case.assertEqual(input.grad, input_ip.grad)

        if isinstance(input, torch.LongTensor) and TEST_CUDA:
            # check that cuda() moves module parameters to correct GPU device,
            # and that float() casts parameters correctly

            input = input.cuda()
            module.float().cuda()
            module(input)
            for p in module.parameters():
                test_case.assertIsInstance(p, torch.cuda.FloatTensor)
                test_case.assertEqual(p.get_device(), 0)

            if torch.cuda.device_count() > 1:
                input = input.cuda(1)
                module.cuda(1)
                with torch.cuda.device(1):
                    module(input)
                for p in module.parameters():
                    test_case.assertIsInstance(p, torch.cuda.FloatTensor)
                    test_case.assertEqual(p.get_device(), 1)
        else:
            # check that float()/double() casters work correctly

            # to float
            if not isinstance(input, torch.LongTensor):
                input = input.float()
            module.float()
            module(input)
            for p in module.parameters():
                test_case.assertIsInstance(p, torch.FloatTensor)

            # and back to double
            if not isinstance(input, torch.LongTensor):
                input = input.double()
            module.double()
            module(input)
            for p in module.parameters():
                test_case.assertIsInstance(p, torch.DoubleTensor)

            if TEST_CUDA and self.should_test_cuda:
                # check that cuda() moves module parameters to correct GPU device,
                # and that float() casts parameters correctly

                # to GPU0
                input = input.float().cuda()
                module.float().cuda()
                module(input)
                for p in module.parameters():
                    test_case.assertIsInstance(p, torch.cuda.FloatTensor)
                    test_case.assertEqual(p.get_device(), 0)

                # to CPU
                input = input.cpu()
                module.cpu()
                module(input)
                for p in module.parameters():
                    test_case.assertIsInstance(p, torch.FloatTensor)

                # back to GPU0
                input = input.cuda()
                module.cuda()
                module(input)
                for p in module.parameters():
                    test_case.assertIsInstance(p, torch.cuda.FloatTensor)
                    test_case.assertEqual(p.get_device(), 0)

                # test that forwards of module runs correctly without cuDNN
                if self.cudnn:
                    with torch.backends.cudnn.flags(enabled=False):
                        module(input)
                        for p in module.parameters():
                            test_case.assertIsInstance(p, torch.cuda.FloatTensor)
                            test_case.assertEqual(p.get_device(), 0)

                if torch.cuda.device_count() >= 2:
                    # test cross-GPU transfer works
                    # to GPU1
                    input = input.cuda(1)
                    module.cuda(1)
                    with torch.cuda.device(1):
                        module(input)
                    for p in module.parameters():
                        test_case.assertIsInstance(p, torch.cuda.FloatTensor)
                        test_case.assertEqual(p.get_device(), 1)

                if not self.skip_double:
                    # test double()
                    input = input.double().cuda()
                    module.double().cuda()
                    module(input)
                    for p in module.parameters():
                        test_case.assertIsInstance(p, torch.cuda.DoubleTensor)
                        test_case.assertEqual(p.get_device(), 0)

                # test half()
                input = input.half().cuda()
                module.half().cuda()
                module(input)
                for p in module.parameters():
                    test_case.assertIsInstance(p, torch.cuda.HalfTensor)
                    test_case.assertEqual(p.get_device(), 0)

    def _get_target(self):
        return self._get_arg('target', False)

    @property
    def constructor_args(self):
        return self._get_arg('constructor_args', False)


class NewCriterionTest(InputVariableMixin, CriterionTest):
    # TODO: check that criterions don't ignore grad_output

    def __init__(self, *args, **kwargs):
        super(NewCriterionTest, self).__init__(*args, **kwargs)
        self.check_gradgrad = kwargs.get('check_gradgrad', True)
        self.check_half = kwargs.get('check_half', True)
        self.convert_target = kwargs.get('convert_target', True)

    def _do_extra_tests(self, test_case, module, input, target):
        if not self.check_gradgrad:
            return

        test_case.assertFalse(target.requires_grad)

        params = tuple(x for x in module.parameters())
        if not isinstance(input, tuple):
            inputs = (input,) + params

            def apply_fn(input, *params):
                return module(input, target)
        else:
            inputs = input + params

            def apply_fn(input1, input2, *params):
                return module(input1, input2, target)

        # TODO: we don't pass `target` as part of inputs because we don't
        # currently compute the gradient w.r.t. target for loss functions.
        gradcheck(apply_fn, inputs)
        gradgradcheck(apply_fn, inputs)

    def test_cuda(self, test_case, dtype=None, extra_args=None):
        def convert_dtype(obj, dtype, requires_grad=False):
            if isinstance(obj, torch.Tensor):
                return obj.detach().to(dtype=dtype).requires_grad_(requires_grad)
            elif isinstance(obj, torch.Tensor):
                return obj.to(dtype)
            elif isinstance(obj, tuple):
                return tuple(convert_dtype(o, dtype, requires_grad) for o in obj)
            else:
                return obj

        if not TEST_CUDA or not self.should_test_cuda:
            raise unittest.SkipTest('Excluded from CUDA tests')
        try:
            cpu_input = self._get_input()
            cpu_target = self._get_target()
            cpu_module = self.constructor(*self.constructor_args)
            gpu_module = self.constructor(*self.constructor_args)

            # Convert input, target and module parameters to dtype
            if dtype is not None:
                cpu_input = convert_dtype(cpu_input, dtype, True)
                # NLLLoss requires target to be LongTensor
                if not isinstance(cpu_target, torch.LongTensor) and self.convert_target:
                    cpu_target = convert_dtype(cpu_target, dtype)
                cpu_module.type(dtype)
                gpu_module.type(dtype)

            # GPU setup
            gpu_input = to_gpu(cpu_input)
            gpu_target = to_gpu(cpu_target)
            gpu_module.cuda()

            # torch.HalfTensor doesn't support most operations, converting back to default
            if dtype == torch.half:
                cpu_input = self._get_input()
                cpu_target = self._get_target()
                # Loss modules with weights require consistent input/module weight types
                cpu_module = self.constructor(*self.constructor_args)

            cpu_output = test_case._forward_criterion(cpu_module, cpu_input, cpu_target, extra_args=extra_args)
            gpu_output = test_case._forward_criterion(gpu_module, gpu_input, gpu_target, extra_args=extra_args)
            # dtype can be None, so set precision in this way instead of a precision map
            test_case.assertEqual(cpu_output, gpu_output, 1e-1 if dtype == torch.half else 4e-4)

            cpu_gradInput = test_case._backward_criterion(cpu_module, cpu_input, cpu_target, extra_args=extra_args)
            gpu_gradInput = test_case._backward_criterion(gpu_module, gpu_input, gpu_target, extra_args=extra_args)
            test_case.assertEqual(cpu_gradInput, gpu_gradInput, 1e-1 if dtype == torch.half else 4e-4)
        except NotImplementedError:
            pass

    def _get_target(self):
        return self._get_arg('target', False)

    @property
    def constructor_args(self):
        return self._get_arg('constructor_args', False)

    @property
    def extra_args(self):
        return self._get_arg('extra_args', False)


class TestNN(NNTestCase):
    _do_cuda_memory_leak_check = True

    def _forward(self, module, input):
        with freeze_rng_state():
            return module(input)

    def _backward(self, module, input, output, grad_output, create_graph=False):
        output.backward(grad_output, retain_graph=True, create_graph=create_graph)
        if input.grad is None:
            return None
        return input.grad.data

    def _forward_criterion(self, criterion, input, target, extra_args=None):
        if extra_args is None:
            extra_args = tuple()
        if isinstance(input, tuple):
            args = input + (target,) + extra_args
            output = criterion(*args)
        else:
            output = criterion(input, target, *extra_args)
        return output

    def _backward_criterion(self, criterion, input, target, gradOutput=None, extra_args=None):
        if extra_args is None:
            extra_args = tuple()
        input_tuple = input if isinstance(input, tuple) else (input,)
        for i in input_tuple:
            if i.grad is not None:
                i.grad.data.zero_()
        args = input_tuple + (target,) + extra_args
        if gradOutput is None:
            gradOutput = torch.ones(())
        criterion(*args).backward(gradOutput.type_as(input_tuple[0]))
        if isinstance(input, tuple):
            return tuple(map(lambda i: i.grad.data, input))
        else:
            return input.grad.data

    def _zero_grad_parameters(self, module):
        for p in module.parameters():
            if p.grad is not None:
                with torch.no_grad():
                    p.grad.zero_()
                p.grad.detach_()

    def _get_parameters(self, module):
        params = []
        d_params = []
        for p in module.parameters():
            params.append(p)
            d_params.append(p.grad)
        return params, d_params

    def _create_basic_net(self):
        class Layer(nn.Module):
            def __init__(self):
                super(Layer, self).__init__()
                self.layer_dummy_param = Parameter(torch.Tensor(3, 5))
                self.register_buffer('layer_dummy_buf', torch.zeros(1, 3, 3, 7))

        class Net(nn.Module):
            def __init__(self):
                super(Net, self).__init__()
                self.l1 = Layer()
                self.dummy_param = Parameter(torch.Tensor(3, 5))
                self.register_buffer('dummy_buf', torch.zeros(7, 3, 3, 1))

        l = Layer()
        n = Net()
        s = nn.Sequential(n, n)

        return l, n, s

    def test_module_backcompat(self):
        from torch.serialization import SourceChangeWarning
        path = download_file('https://download.pytorch.org/test_data/linear.pt')
        with warnings.catch_warnings():
            warnings.simplefilter('ignore', SourceChangeWarning)
            m = torch.load(path)
        input = torch.randn(2, 3, dtype=torch.float)
        self.assertEqual(m(input).size(), (2, 5))

    def test_share_memory(self):
        class Net(nn.Module):
            def __init__(self):
                super(Net, self).__init__()
                self.p = nn.Parameter(torch.eye(5))
                self.par = nn.ParameterList()
                self.par.append(nn.Parameter(torch.randn(10)))

            def forward(self, inp):
                # NB: dead code
                return inp.clone()

        net = Net()
        for p in net.parameters():
            self.assertFalse(p.storage().is_shared())
        for b in net.buffers():
            self.assertFalse(b.storage().is_shared())
        net.share_memory()
        for p in net.parameters():
            self.assertTrue(p.storage().is_shared())
        for b in net.buffers():
            self.assertTrue(b.storage().is_shared())

    def test_hooks(self):
        module = nn.Sigmoid()
        input = torch.ones(5, 5, requires_grad=True)

        counter = {
            'forwards': 0,
            'backwards': 0
        }

        def fw_hook(inc, h_module, input, output):
            self.assertIsInstance(input, tuple)
            self.assertTrue(isinstance(output, torch.Tensor))
            self.assertTrue(h_module is module)
            self.assertEqual(input[0].data, torch.ones(5, 5))
            self.assertEqual(output.data, torch.Tensor(5, 5).fill_(1 / (1 + 1 / math.e)))
            counter['forwards'] += inc

        def bw_hook(inc, h_module, grad_input, grad_output):
            self.assertIsInstance(grad_input, tuple)
            self.assertIsInstance(grad_output, tuple)
            self.assertTrue(h_module is module)
            self.assertEqual(grad_output[0].data, torch.ones(5, 5) * 2)
            counter['backwards'] += inc

        test_fwd = module.register_forward_hook(lambda *args: fw_hook(1, *args))

        module(input)
        module(input)
        self.assertEqual(counter['forwards'], 2)
        self.assertEqual(counter['backwards'], 0)

        test_bwd = module.register_backward_hook(
            lambda *args: bw_hook(1, *args))

        output = module(input)
        self.assertEqual(counter['forwards'], 3)
        self.assertEqual(counter['backwards'], 0)

        output.backward(torch.ones(5, 5) * 2, retain_graph=True)
        self.assertEqual(counter['forwards'], 3)
        self.assertEqual(counter['backwards'], 1)

        output.backward(torch.ones(5, 5) * 2, retain_graph=True)
        self.assertEqual(counter['forwards'], 3)
        self.assertEqual(counter['backwards'], 2)

        test2_fwd = module.register_forward_hook(lambda *args: fw_hook(2, *args))

        output = module(input)
        self.assertEqual(counter['forwards'], 6)
        self.assertEqual(counter['backwards'], 2)

        test2_bwd = module.register_backward_hook(lambda *args: bw_hook(2, *args))

        module(input).backward(torch.ones(5, 5) * 2)
        self.assertEqual(counter['forwards'], 9)
        self.assertEqual(counter['backwards'], 5)

        test2_bwd.remove()

        module(input).backward(torch.ones(5, 5) * 2)
        self.assertEqual(counter['forwards'], 12)
        self.assertEqual(counter['backwards'], 6)

        test2_fwd.remove()

        module(input).backward(torch.ones(5, 5) * 2)
        self.assertEqual(counter['forwards'], 13)
        self.assertEqual(counter['backwards'], 7)

        test_fwd.remove()
        test_bwd.remove()

    def test_hook_cpp(self):
        counter = [0]
        bn = nn.BatchNorm1d(5)

        def hook(module, grad_inputs, grad_outputs):
            counter[0] += 1
            self.assertEqual(len(grad_inputs), 3)
            self.assertEqual(len(grad_outputs), 1)
            self.assertEqual(module, bn)

        bn.register_backward_hook(hook)
        output = bn(torch.randn(5, 5, requires_grad=True))
        output.sum().backward()

    def test_hook_fail(self):
        module = nn.Sigmoid()
        input = torch.randn(5, 5, requires_grad=True)

        def fw_fail1(self, input, output):
            return output

        def fw_fail2(self, input, output):
            return input

        def bw_fail1(self, grad_input, grad_output):
            return grad_input[:-1]

        def bw_fail2(self, grad_input, grad_output):
            return grad_input + (torch.randn(2, 2),)

        with module.register_forward_hook(fw_fail1):
            with self.assertRaises(RuntimeError) as err:
                module(input)
            self.assertIn("fw_fail", err.exception.args[0])
            self.assertIn("didn't return None", err.exception.args[0])

        with module.register_forward_hook(fw_fail2):
            with self.assertRaises(RuntimeError) as err:
                module(input)
            self.assertIn("fw_fail2", err.exception.args[0])
            self.assertIn("didn't return None", err.exception.args[0])

        with module.register_backward_hook(bw_fail1):
            with self.assertRaises(RuntimeError) as err:
                module(input).sum().backward()
            self.assertIn("bw_fail", err.exception.args[0])
            self.assertIn("got 0, but expected 1", err.exception.args[0])

        with module.register_backward_hook(bw_fail2):
            with self.assertRaises(RuntimeError) as err:
                module(input).sum().backward()
            self.assertIn("bw_fail2", err.exception.args[0])
            self.assertIn("got 2, but expected 1", err.exception.args[0])

    def test_hook_writeable(self):
        module = nn.Linear(5, 5)
        input = torch.randn(5, 5, requires_grad=True)

        def bw_hook(module, grad_input, grad_output):
            for grad in grad_input:
                self.assertTrue(isinstance(grad, torch.Tensor))
            for grad in grad_output:
                self.assertTrue(isinstance(grad, torch.Tensor))
            return tuple(gi * 2 for gi in grad_input)

        module.register_backward_hook(bw_hook)
        module(input).backward(torch.ones(5, 5))
        expected_grad = torch.ones(5, 5).mm(module.weight.data) * 2
        self.assertEqual(input.grad.data, expected_grad)

    def test_to(self):
        m = nn.Linear(3, 5)
        self.assertIs(m, m.to('cpu'))
        self.assertIs(m, m.to('cpu', dtype=torch.float32))
        self.assertEqual(m.double(), m.to(torch.float64))
        self.assertRaises(RuntimeError, lambda: m.to('cpu', copy=True))

        if torch.cuda.is_available():
            for cuda in ['cuda', 'cuda:0' if torch.cuda.device_count() == 1 else 'cuda:1']:
                m2 = m.cuda(device=cuda)
                self.assertIs(m2, m2.to(cuda))
                self.assertEqual(m, m2.to('cpu'))
                self.assertEqual(m2, m.to(cuda))
                self.assertIs(m2, m2.to(dtype=torch.float32))
                self.assertEqual(m2.double(), m2.to(dtype=torch.float64))

    def test_zero_grad(self):
        i = torch.randn(2, 5, requires_grad=True)
        module = nn.Linear(5, 5)
        for p in module.parameters():
            p.requires_grad = False
        module.zero_grad()

        module.weight.requires_grad = True
        module.zero_grad()
        self.assertIsNone(module.weight.grad)  # uninitialized grad

        module(i).sum().backward()
        self.assertIsNotNone(module.weight.grad)
        self.assertGreater(module.weight.grad.data.abs().sum(), 0)
        module.zero_grad()
        self.assertEqual(module.weight.grad.data, module.weight.data.clone().zero_())

        module.bias.requires_grad = True
        module.zero_grad()
        self.assertIsNotNone(module.weight.grad)
        self.assertIsNone(module.bias.grad)
        module(i).sum().backward()
        self.assertIsNotNone(module.weight.grad)
        self.assertIsNotNone(module.bias.grad)
        self.assertGreater(module.weight.grad.data.abs().sum(), 0)
        self.assertGreater(module.bias.grad.data.abs().sum(), 0)
        module.zero_grad()
        self.assertEqual(module.weight.grad.data, module.weight.data.clone().zero_())
        self.assertEqual(module.bias.grad.data, module.bias.data.clone().zero_())

    def test_no_grad(self):
        module = nn.Conv2d(2, 5, kernel_size=3, padding=1)
        input = torch.randn(1, 2, 10, 10)
        x = input
        y = input.clone()

        output = module(x)
        self.assertTrue(output.requires_grad)
        output.backward(torch.ones(1, 5, 10, 10))

        with torch.no_grad():
            output2 = module(y)
            self.assertFalse(output2.requires_grad)
            self.assertRaises(RuntimeError, lambda: output2.backward(torch.ones(1, 5, 10, 10)))

    def test_invalid_conv1d(self):
        module = nn.Conv1d(in_channels=3, out_channels=33, kernel_size=10, stride=1, bias=True)
        input = torch.randn(1, 3, 4)
        with self.assertRaisesRegex(RuntimeError,
                                    r'Calculated padded input size per channel: \(4\). ' +
                                    r'Kernel size: \(10\). Kernel size can\'t be greater than actual input size'):
            module(input)

        # Negative stride check
        module = nn.Conv1d(in_channels=3, out_channels=6, kernel_size=3, stride=-1, bias=True)
        input = torch.randn(1, 3, 4)
        with self.assertRaisesRegex(RuntimeError, 'negative stride is not supported'):
            module(input)

    def test_invalid_conv2d(self):
        module = torch.nn.Conv2d(1, 1, kernel_size=3, dilation=2, stride=2)
        input = torch.empty(1, 1, 4, 4)
        self.assertRaises(RuntimeError, lambda: module(input))

        module = nn.Conv2d(in_channels=3, out_channels=33, kernel_size=10, stride=1, bias=True)
        input = torch.randn(1, 3, 1, 1)
        with self.assertRaisesRegex(RuntimeError,
                                    r'Calculated padded input size per channel: \(1 x 1\). ' +
                                    r'Kernel size: \(10 x 10\). Kernel size can\'t be greater than actual input size'):
            module(input)

        # Negative stride check
        module = nn.Conv2d(in_channels=3, out_channels=6, kernel_size=4, stride=-1, bias=True)
        input = torch.randn(1, 3, 4, 4)
        with self.assertRaisesRegex(RuntimeError, 'negative stride is not supported'):
            module(input)

    def test_invalid_conv3d(self):
        module = torch.nn.Conv3d(1, 1, kernel_size=3, dilation=2, stride=2)
        input = torch.empty(1, 1, 4, 4, 4)
        self.assertRaises(RuntimeError, lambda: module(input))

        # Negative stride check
        module = torch.nn.Conv3d(1, 1, kernel_size=3, stride=-2)
        input = torch.empty(1, 1, 4, 4, 4)
        with self.assertRaisesRegex(RuntimeError, 'negative stride is not supported'):
            module(input)

    def _test_dropout(self, cls, cuda, input):
        p = 0.2
        device = torch.device("cuda") if cuda else torch.device("cpu")
        input = input.to(device).fill_(1 - p)

        module = cls(p)
        input_var = input.clone().requires_grad_()
        output = module(input_var)
        self.assertLess(abs(output.data.mean() - (1 - p)), 0.05)
        output.backward(input)
        self.assertLess(abs(input_var.grad.data.mean() - (1 - p)), 0.05)

        module = cls(p, True)
        input_var = input.clone().requires_grad_()
        output = module(input_var + 0)
        self.assertLess(abs(output.data.mean() - (1 - p)), 0.05)
        output.backward(input)
        self.assertLess(abs(input_var.grad.data.mean() - (1 - p)), 0.05)

        # check eval mode doesn't change anything
        for inplace in [True, False]:
            module = cls(p, inplace).eval()
            self.assertEqual(input, module(input))

        # Check that these don't raise errors
        module.__repr__()
        str(module)

    def _test_alpha_dropout(self, cls, input):
        mean = input.mean()
        std = input.std()

        for p in [0.2, 0.5, 0.8]:
            module = cls(p)
            input_var = input.detach().clone().requires_grad_()
            output = module(input_var)
            # output mean should be close to input mean
            self.assertLess(abs(output.data.mean() - mean), 0.1)
            # output std should be close to input std
            self.assertLess(abs(output.data.std() - std), 0.1)
            output.backward(input)

    def test_parameters_and_named_parameters(self):
        def names(named_parameters):
            return [k for k, _ in named_parameters]

        l, n, s = self._create_basic_net()

        self.assertEqual(len(list(l.parameters())), 1)
        self.assertEqual(
            names(l.named_parameters()),
            ['layer_dummy_param'])

        self.assertEqual(len(list(n.parameters())), 2)
        self.assertEqual(
            names(n.named_parameters()),
            ['dummy_param', 'l1.layer_dummy_param'])

        self.assertEqual(len(list(n.parameters(recurse=False))), 1)
        self.assertEqual(
            names(n.named_parameters(recurse=False)),
            ['dummy_param'])

        self.assertEqual(len(list(s.parameters())), 2)
        self.assertEqual(
            names(s.named_parameters()),
            ['0.dummy_param', '0.l1.layer_dummy_param'])

    def test_buffers_and_named_buffers(self):
        def names(named_buffers):
            return [k for k, _ in named_buffers]

        l, n, s = self._create_basic_net()

        self.assertEqual(len(list(l.buffers())), 1)
        self.assertEqual(
            names(l.named_buffers()),
            ['layer_dummy_buf'])

        self.assertEqual(len(list(n.buffers())), 2)
        self.assertEqual(
            names(n.named_buffers()),
            ['dummy_buf', 'l1.layer_dummy_buf'])

        self.assertEqual(len(list(n.buffers(recurse=False))), 1)
        self.assertEqual(
            names(n.named_buffers(recurse=False)),
            ['dummy_buf'])

        self.assertEqual(len(list(s.buffers())), 2)
        self.assertEqual(
            names(s.named_buffers()),
            ['0.dummy_buf', '0.l1.layer_dummy_buf'])

    def test_call_supports_python_dict_output(self):
        class Net(nn.Module):
            def __init__(self):
                super(Net, self).__init__()
                self.l1 = nn.Linear(10, 20)
                self.register_backward_hook(self.hook)
                self.check_backward_hook_flag = False

            def hook(self, module, grad_out, grad_in):
                self.check_backward_hook_flag = True

            def forward(self, inputs):
                return {"output": self.l1(inputs).sum()}

        net = Net()
        model_output = net(torch.randn([5, 10]))
        model_output["output"].backward()
        self.assertTrue(net.check_backward_hook_flag)

    def test_children(self):
        l1 = nn.Linear(2, 2)
        l2 = nn.Linear(2, 2)
        l3 = nn.Linear(2, 2)
        l4 = nn.Linear(2, 2)
        subnet = nn.Sequential(l3, l4)
        s = nn.Sequential(l1, l2, l1, l2, subnet)
        self.assertEqual(list(s.children()), [l1, l2, subnet])

    def test_dir(self):
        linear = nn.Linear(2, 2)
        linear._test_submodule = nn.Linear(2, 2)
        linear._test_parameter = Parameter(torch.Tensor(2, 2))
        linear.register_buffer('_test_buffer', torch.Tensor(2, 2))
        keys = dir(linear)
        self.assertIn('_test_submodule', keys)
        self.assertIn('_test_parameter', keys)
        self.assertIn('_test_buffer', keys)

        for key in keys:
            self.assertTrue(hasattr(linear, key))

    def test_repr(self):
        # no extra information or sub-modules
        empty_sequential = nn.Sequential()
        expected_repr_empty = 'Sequential()'
        self.assertEqual(repr(empty_sequential), expected_repr_empty)

        # one liner extra information
        linear = nn.Linear(1, 1)
        expected_repr_linear = 'Linear(in_features=1, out_features=1, bias=True)'
        self.assertEqual(repr(linear), expected_repr_linear)

        # sub-modules repr
        sequential = nn.Sequential(linear)
        expected_repr_sequential = 'Sequential(\n' \
            '  (0): Linear(in_features=1, out_features=1, bias=True)\n' \
            ')'
        self.assertEqual(repr(sequential), expected_repr_sequential)

    def test_dir_digit(self):
        model = nn.Sequential(nn.Linear(2, 2))
        keys = dir(model)
        self.assertNotIn('0', keys)

    def test_named_children(self):
        l1 = nn.Linear(2, 2)
        l2 = nn.Linear(2, 2)
        l3 = nn.Linear(2, 2)
        l4 = nn.Linear(2, 2)
        subnet = nn.Sequential(l3, l4)
        s = nn.Sequential()
        with self.assertRaises(KeyError):
            s.add_module('', l1)
        with self.assertRaises(KeyError):
            s.add_module('name.with.dot', l1)
        s.add_module('layer1', l1)
        s.add_module('layer2', l2)
        s.add_module('layer3', l1)
        s.add_module('layer4', l2)
        s.add_module('subnet', subnet)
        self.assertEqual(list(s.named_children()), [('layer1', l1), ('layer2', l2), ('subnet', subnet)])

    def test_modules(self):
        class Net(nn.Module):
            def __init__(self):
                super(Net, self).__init__()
                self.l1 = l
                self.l2 = l
                self.param = torch.empty(3, 5)

        l = nn.Linear(10, 20)
        n = Net()
        s = nn.Sequential(n, n, n, n)
        self.assertEqual(list(s.modules()), [s, n, l])

    def test_named_modules(self):
        class Net(nn.Module):
            def __init__(self):
                super(Net, self).__init__()
                self.l1 = l
                self.l2 = l
                self.param = torch.empty(3, 5)
                self.block = block
        l = nn.Linear(10, 20)
        l1 = nn.Linear(10, 20)
        l2 = nn.Linear(10, 20)
        block = nn.Sequential()
        block.add_module('linear1', l1)
        block.add_module('linear2', l2)
        n = Net()
        s = nn.Sequential(n, n, n, n)
        self.assertEqual(list(s.named_modules()), [('', s), ('0', n), ('0.l1', l),
                                                   ('0.block', block), ('0.block.linear1', l1),
                                                   ('0.block.linear2', l2)])

    def test_register_buffer_raises_error_if_name_is_not_string(self):
        m = nn.Module()
        expected_error = 'buffer name should be a string. Got '
        with self.assertRaisesRegex(TypeError, expected_error + 'int'):
            m.register_buffer(1, torch.rand(5))
        with self.assertRaisesRegex(TypeError, expected_error + 'NoneType'):
            m.register_buffer(None, torch.rand(5))

    def test_register_buffer_raises_error_if_attr_exists(self):
        m = nn.Module()
        m.attribute_name = 5
        with self.assertRaises(KeyError):
            m.register_buffer('attribute_name', torch.rand(5))

        del m.attribute_name
        m.register_parameter('attribute_name', nn.Parameter())
        with self.assertRaises(KeyError):
            m.register_buffer('attribute_name', torch.rand(5))

        del m.attribute_name
        m.add_module('attribute_name', nn.Module())
        with self.assertRaises(KeyError):
            m.register_buffer('attribute_name', torch.rand(5))

    def test_register_buffer_raises_error_if_not_tensor(self):
        m = nn.Module()
        with self.assertRaises(TypeError):
            m.register_buffer('attribute_name', 5)

    def test_register_buffer_allows_overwriting_with_same_name(self):
        m = nn.Module()
        buffer1 = torch.rand(5)
        buffer2 = buffer1 + 5
        buffer3 = None
        m.register_buffer('buffer_name', buffer1)
        self.assertEqual(m.buffer_name, buffer1)
        m.register_buffer('buffer_name', buffer2)
        self.assertEqual(m.buffer_name, buffer2)
        m.register_buffer('buffer_name', buffer3)
        self.assertEqual(m.buffer_name, buffer3)

    def test_register_parameter_raises_error_if_name_is_not_string(self):
        m = nn.Module()
        expected_error = 'parameter name should be a string. Got '
        with self.assertRaisesRegex(TypeError, expected_error + 'int'):
            m.register_parameter(1, nn.Parameter())
        with self.assertRaisesRegex(TypeError, expected_error + 'NoneType'):
            m.register_parameter(None, nn.Parameter())

    def test_register_parameter_raises_error_if_attr_exists(self):
        m = nn.Module()
        m.attribute_name = 5
        with self.assertRaises(KeyError):
            m.register_parameter('attribute_name', nn.Parameter())

        del m.attribute_name
        m.register_buffer('attribute_name', torch.rand(5))
        with self.assertRaises(KeyError):
            m.register_parameter('attribute_name', nn.Parameter())

        del m.attribute_name
        m.add_module('attribute_name', nn.Module())
        with self.assertRaises(KeyError):
            m.register_parameter('attribute_name', nn.Parameter())

    def test_register_parameter_allows_overwriting_with_same_name(self):
        m = nn.Module()
        param1 = nn.Parameter(torch.rand(5))
        param2 = nn.Parameter(param1.data + 5)
        param3 = None
        m.register_parameter('param_name', param1)
        self.assertEqual(m.param_name, param1)
        m.register_parameter('param_name', param2)
        self.assertEqual(m.param_name, param2)
        m.register_parameter('param_name', param3)
        self.assertEqual(m.param_name, param3)

    def test_add_module_raises_error_if_attr_exists(self):
        m = nn.Module()
        m.attribute_name = 5
        with self.assertRaises(KeyError):
            m.add_module('attribute_name', nn.Module())

        del m.attribute_name
        m.register_buffer('attribute_name', torch.rand(5))
        with self.assertRaises(KeyError):
            m.add_module('attribute_name', nn.Module())

        del m.attribute_name
        m.register_parameter('attribute_name', nn.Parameter())
        with self.assertRaises(KeyError):
            m.add_module('attribute_name', nn.Module())

    def test_Sequential_getitem(self):
        l1 = nn.Linear(10, 20)
        l2 = nn.Linear(20, 30)
        l3 = nn.Linear(30, 40)
        l4 = nn.Linear(40, 50)
        n = nn.Sequential(l1, l2, l3, l4)
        self.assertIs(n[0], l1)
        self.assertIs(n[1], l2)
        self.assertIs(n[2], l3)
        self.assertIs(n[3], l4)
        self.assertIs(n[torch.tensor(3, dtype=torch.int64)], l4)
        self.assertEqual(n[1:], nn.Sequential(l2, l3, l4))
        self.assertEqual(n[3:], nn.Sequential(l4))
        self.assertEqual(n[:-1], nn.Sequential(l1, l2, l3))
        self.assertEqual(n[:-3], nn.Sequential(l1))
        self.assertEqual(n[::-1], nn.Sequential(l4, l3, l2, l1))

    def test_Sequential_setitem(self):
        l1 = nn.Linear(10, 20)
        l2 = nn.Linear(20, 30)
        l3 = nn.Linear(30, 40)
        l4 = nn.Linear(40, 50)
        n = nn.Sequential(l1, l2, l3)
        n[0] = l4
        n[-1] = l4
        n[torch.tensor(1, dtype=torch.int16)] = l1
        self.assertIs(n[0], l4)
        self.assertIs(n[1], l1)
        self.assertIs(n[2], l4)

    def test_Sequential_setitem_named(self):
        l1 = nn.Linear(10, 20)
        l2 = nn.Linear(20, 30)
        l3 = nn.Linear(30, 40)
        l4 = nn.Linear(40, 50)
        n = nn.Sequential(OrderedDict([
            ('linear1', l1),
            ('linear2', l2),
            ('linear3', l3),
        ]))

        n[0] = l4
        n[-1] = l4
        self.assertEqual(n.linear1, l4)
        self.assertEqual(n.linear3, l4)

    def test_Sequential_delitem(self):
        l1 = nn.Linear(10, 20)
        l2 = nn.Linear(20, 30)
        l3 = nn.Linear(30, 40)
        l4 = nn.Linear(40, 50)
        n = nn.Sequential(l1, l2, l3, l4)
        del n[-1]
        self.assertEqual(n, nn.Sequential(l1, l2, l3))
        del n[1::2]
        self.assertEqual(n, nn.Sequential(l1, l3))

    def test_ModuleList(self):
        modules = [nn.ReLU(), nn.Linear(5, 5)]
        module_list = nn.ModuleList(modules)

        def check():
            self.assertEqual(len(module_list), len(modules))
            for m1, m2 in zip(modules, module_list):
                self.assertIs(m1, m2)
            for m1, m2 in zip(modules, module_list.children()):
                self.assertIs(m1, m2)
            for i in range(len(modules)):
                self.assertIs(module_list[i], modules[i])

        check()
        modules += [nn.Conv2d(3, 4, 3)]
        module_list += [modules[-1]]
        check()
        modules.insert(1, nn.Linear(3, 2))
        module_list.insert(1, modules[1])
        check()
        modules.append(nn.Tanh())
        module_list.append(modules[-1])
        check()
        next_modules = [nn.Linear(5, 5), nn.Sigmoid()]
        modules.extend(next_modules)
        module_list.extend(next_modules)
        check()
        modules[2] = nn.Conv2d(5, 3, 2)
        module_list[2] = modules[2]
        check()
        modules[-1] = nn.Conv2d(5, 2, 1)
        module_list[-1] = modules[-1]
        check()
        idx = torch.tensor(2, dtype=torch.int32)
        modules[2] = nn.Conv2d(5, 3, 2)
        module_list[idx] = modules[2]
        self.assertIs(module_list[idx], modules[2])
        check()
        self.assertEqual(module_list[1:], nn.ModuleList(modules[1:]))
        self.assertEqual(module_list[3:], nn.ModuleList(modules[3:]))
        self.assertEqual(module_list[:-1], nn.ModuleList(modules[:-1]))
        self.assertEqual(module_list[:-3], nn.ModuleList(modules[:-3]))
        self.assertEqual(module_list[::-1], nn.ModuleList(modules[::-1]))
        del module_list[-1]
        self.assertEqual(module_list, nn.ModuleList(modules[:-1]))
        del module_list[1::2]
        self.assertEqual(module_list, nn.ModuleList(modules[:-1][0::2]))

        with self.assertRaises(TypeError):
            module_list += nn.ReLU()
        with self.assertRaises(TypeError):
            module_list.extend(nn.ReLU())

        l1 = nn.Linear(1, 2)
        l2 = nn.Linear(2, 3)
        l3 = nn.Linear(3, 2)
        l4 = nn.Linear(2, 3)
        subnet = nn.Sequential(l3, l4)
        s = nn.Sequential(
            OrderedDict([
                ("layer1", l1),
                ("layer2", l2),
                ("layer3", l3),
                ("layer4", l4),
                ("subnet_layer", subnet)
            ])
        )
        modules = list(s.modules())
        module_list = nn.ModuleList()
        module_list.extend(s.modules())
        check()

    def test_ModuleDict(self):
        modules = OrderedDict([
            ('act', nn.ReLU()),
            ('conv', nn.Conv2d(10, 10, 5)),
            ('fc', nn.Linear(5, 5)),
        ])

        module_dict = nn.ModuleDict(modules)

        def check():
            self.assertEqual(len(module_dict), len(modules))
            for k1, m2 in zip(modules, module_dict.children()):
                self.assertIs(modules[k1], m2)
            for k1, k2 in zip(modules, module_dict):
                self.assertIs(modules[k1], module_dict[k2])
            for k in module_dict:
                self.assertIs(module_dict[k], modules[k])
            for k in module_dict.keys():
                self.assertIs(module_dict[k], modules[k])
            for k, v in module_dict.items():
                self.assertIs(modules[k], v)
            for k1, m2 in zip(modules, module_dict.values()):
                self.assertIs(modules[k1], m2)
            for k in modules.keys():
                self.assertTrue(k in module_dict)
        check()

        modules['conv'] = nn.Conv2d(3, 4, 3)
        module_dict['conv'] = modules['conv']
        check()

        next_modules = [
            ('fc2', nn.Linear(5, 5)),
            ('act', nn.Sigmoid()),
        ]
        modules.update(next_modules)
        module_dict.update(next_modules)
        check()

        next_modules = OrderedDict([
            ('fc3', nn.Linear(5, 5)),
            ('act2', nn.Sigmoid()),
        ])
        modules.update(next_modules)
        module_dict.update(next_modules)
        check()

        next_modules = {
            'fc4': nn.Linear(5, 5),
            'act3': nn.Sigmoid()
        }
        modules.update(sorted(next_modules.items()))
        module_dict.update(next_modules)
        check()

        del module_dict['fc']
        del modules['fc']
        check()

        with self.assertRaises(TypeError):
            module_dict.update(nn.ReLU())

        with self.assertRaises(TypeError):
            module_dict.update([nn.ReLU()])

        with self.assertRaises(ValueError):
            module_dict.update([[nn.ReLU()]])

        with self.assertRaises(TypeError):
            module_dict[1] = nn.ReLU()

        s = nn.Sequential(modules)
        module_dict = nn.ModuleDict(s.named_children())
        check()

        c = module_dict.pop('conv')
        self.assertIs(c, modules['conv'])
        modules.pop('conv')
        check()

        module_dict.clear()
        self.assertEqual(len(module_dict), 0)
        modules.clear()
        check()

    def test_ParameterList(self):
        def make_param():
            return Parameter(torch.randn(10, 10))
        parameters = [make_param(), make_param()]
        param_list = nn.ParameterList(parameters)

        def check():
            self.assertEqual(len(parameters), len(param_list))
            for p1, p2 in zip(parameters, param_list):
                self.assertIs(p1, p2)
            for p1, p2 in zip(parameters, param_list.parameters()):
                self.assertIs(p1, p2)
            for i in range(len(parameters)):
                self.assertIs(parameters[i], param_list[i])

        check()
        parameters += [make_param()]
        param_list += [parameters[-1]]
        check()
        parameters.append(make_param())
        param_list.append(parameters[-1])
        check()
        next_params = [make_param(), make_param()]
        parameters.extend(next_params)
        param_list.extend(next_params)
        check()
        parameters[2] = make_param()
        param_list[2] = parameters[2]
        check()
        parameters[-1] = make_param()
        param_list[-1] = parameters[-1]
        check()
        idx = torch.tensor(2, dtype=torch.int32)
        parameters[2] = make_param()
        param_list[idx] = parameters[2]
        self.assertIs(param_list[idx], parameters[2])
        check()
        self.assertEqual(param_list[1:], nn.ParameterList(parameters[1:]))
        self.assertEqual(param_list[3:], nn.ParameterList(parameters[3:]))
        self.assertEqual(param_list[:-1], nn.ParameterList(parameters[:-1]))
        self.assertEqual(param_list[:-3], nn.ParameterList(parameters[:-3]))
        self.assertEqual(param_list[::-1], nn.ParameterList(parameters[::-1]))

        with self.assertRaises(TypeError):
            param_list += make_param()
        with self.assertRaises(TypeError):
            param_list.extend(make_param())

        l1 = nn.Linear(1, 2)
        l2 = nn.Linear(2, 3)
        l3 = nn.Linear(3, 2)
        l4 = nn.Linear(2, 3)
        subnet = nn.Sequential(l3, l4)
        s = nn.Sequential(
            OrderedDict([
                ("layer1", l1),
                ("layer2", l2),
                ("layer3", l3),
                ("layer4", l4),
                ("subnet_layer", subnet)
            ])
        )
        parameters = list(s.parameters())
        param_list = nn.ParameterList()
        param_list.extend(s.parameters())
        check()

    def test_ParameterDict(self):
        parameters = OrderedDict([
            ('p1', Parameter(torch.randn(10, 10))),
            ('p2', Parameter(torch.randn(10, 10))),
            ('p3', Parameter(torch.randn(10, 10))),
        ])

        parameter_dict = nn.ParameterDict(parameters)

        def check():
            self.assertEqual(len(parameter_dict), len(parameters))
            for k1, m2 in zip(parameters, parameter_dict.parameters()):
                self.assertIs(parameters[k1], m2)
            for k1, k2 in zip(parameters, parameter_dict):
                self.assertIs(parameters[k1], parameter_dict[k2])
            for k in parameter_dict:
                self.assertIs(parameter_dict[k], parameters[k])
            for k in parameter_dict.keys():
                self.assertIs(parameter_dict[k], parameters[k])
            for k, v in parameter_dict.items():
                self.assertIs(v, parameters[k])
            for k1, m2 in zip(parameters, parameter_dict.values()):
                self.assertIs(parameters[k1], m2)
            for k in parameters.keys():
                self.assertTrue(k in parameter_dict)

        check()

        parameters['p4'] = Parameter(torch.randn(10, 10))
        parameter_dict['p4'] = parameters['p4']
        check()

        next_parameters = [
            ('p5', Parameter(torch.randn(10, 10))),
            ('p2', Parameter(torch.randn(10, 10))),
        ]
        parameters.update(next_parameters)
        parameter_dict.update(next_parameters)
        check()

        next_parameters = OrderedDict([
            ('p6', Parameter(torch.randn(10, 10))),
            ('p5', Parameter(torch.randn(10, 10))),
        ])
        parameters.update(next_parameters)
        parameter_dict.update(next_parameters)
        check()

        next_parameters = {
            'p8': Parameter(torch.randn(10, 10)),
            'p7': Parameter(torch.randn(10, 10))
        }
        parameters.update(sorted(next_parameters.items()))
        parameter_dict.update(next_parameters)
        check()

        del parameter_dict['p3']
        del parameters['p3']
        check()

        with self.assertRaises(TypeError):
            parameter_dict.update(1)

        with self.assertRaises(TypeError):
            parameter_dict.update([1])

        with self.assertRaises(ValueError):
            parameter_dict.update(Parameter(torch.randn(10, 10)))

        with self.assertRaises(TypeError):
            parameter_dict[1] = Parameter(torch.randn(10, 10))

        p_pop = parameter_dict.pop('p4')
        self.assertIs(p_pop, parameters['p4'])
        parameters.pop('p4')
        check()

        parameter_dict.clear()
        self.assertEqual(len(parameter_dict), 0)
        parameters.clear()
        check()

    def test_add_module(self):
        l = nn.Linear(10, 20)
        net = nn.Module()
        net.l = l
        net.l2 = l
        net.add_module('empty', None)
        self.assertEqual(net.l, l)
        self.assertEqual(net.l2, l)
        self.assertEqual(net.empty, None)
        net.add_module('l3', l)
        self.assertEqual(net.l3, l)
        l3 = nn.Linear(20, 10)
        net.add_module('l', l3)
        self.assertEqual(net.l, l3)
        self.assertRaises(TypeError, lambda: net.add_module('x', 'non-module'))
        self.assertRaisesRegex(TypeError, 'module name should be a string. Got int',
                               lambda: net.add_module(1, l))
        self.assertRaisesRegex(TypeError, 'module name should be a string. Got NoneType',
                               lambda: net.add_module(None, l))

    def test_module_to_argparse(self):
        net = nn.Sequential(nn.Linear(3, 3))
        cpu = torch.device('cpu')
        with self.assertRaises(TypeError):
            net.to(cpu, True)
        with self.assertRaises(TypeError):
            net.to(torch.long)
        with self.assertRaises(TypeError):
            net.to(None, True)
        with self.assertRaises(TypeError):
            net.to(cpu, torch.long, True)
        with self.assertRaises(TypeError):
            net.to(cpu, dtype=torch.long, non_blocking=True)
        with self.assertRaises(TypeError):
            net.to([])
        with self.assertRaises(TypeError):
            net.to({}, non_blocking=True)
        with self.assertRaises(TypeError):
            net.to(torch.tensor(3, dtype=torch.long), non_blocking=True)
        with self.assertRaises(TypeError):
            net.to(cpu, torch.tensor(3, dtype=torch.long), non_blocking=True)

    def test_type(self):
        l = nn.Linear(10, 20)
        net = nn.Module()
        net.l = l
        net.l2 = l
        net.add_module('empty', None)
        net.register_buffer('indices', torch.LongTensor(1))
        net.float()
        self.assertIsInstance(l.weight.data, torch.FloatTensor)
        self.assertIsInstance(l.bias.data, torch.FloatTensor)
        self.assertIsInstance(net.indices, torch.LongTensor)
        net.double()
        self.assertIsInstance(l.weight.data, torch.DoubleTensor)
        self.assertIsInstance(l.bias.data, torch.DoubleTensor)
        self.assertIsInstance(net.indices, torch.LongTensor)
        net.to(torch.half)
        self.assertIsInstance(l.weight.data, torch.HalfTensor)
        self.assertIsInstance(l.bias.data, torch.HalfTensor)
        self.assertIsInstance(net.indices, torch.LongTensor)
        if TEST_CUDA:
            net.float().cuda()
            self.assertIsInstance(l.weight.data, torch.cuda.FloatTensor)
            self.assertIsInstance(l.bias.data, torch.cuda.FloatTensor)
            self.assertIsInstance(net.indices, torch.cuda.LongTensor)
            net.cpu()
            self.assertIsInstance(l.weight.data, torch.FloatTensor)
            self.assertIsInstance(l.bias.data, torch.FloatTensor)
            self.assertIsInstance(net.indices, torch.LongTensor)
            net.to("cuda", torch.double, True)
            self.assertIsInstance(l.weight.data, torch.cuda.DoubleTensor)
            self.assertIsInstance(l.bias.data, torch.cuda.DoubleTensor)
            self.assertIsInstance(net.indices, torch.cuda.LongTensor)
            net.to(torch.empty(1, device="cuda:0", dtype=torch.half))
            self.assertIsInstance(l.weight.data, torch.cuda.HalfTensor)
            self.assertIsInstance(l.bias.data, torch.cuda.HalfTensor)
            self.assertIsInstance(net.indices, torch.cuda.LongTensor)
        net.to(torch.device("cpu"), non_blocking=True)
        self.assertIsInstance(l.weight.data, torch.HalfTensor)
        self.assertIsInstance(l.bias.data, torch.HalfTensor)
        self.assertIsInstance(net.indices, torch.LongTensor)
        net.type(torch.FloatTensor)
        self.assertIsInstance(l.weight.data, torch.FloatTensor)
        self.assertIsInstance(l.bias.data, torch.FloatTensor)
        net.to(torch.DoubleTensor(1))
        self.assertIsInstance(l.weight.data, torch.DoubleTensor)
        self.assertIsInstance(l.bias.data, torch.DoubleTensor)
        if TEST_CUDA:
            net.type(torch.cuda.FloatTensor)
            self.assertIsInstance(l.weight.data, torch.cuda.FloatTensor)
            self.assertIsInstance(l.bias.data, torch.cuda.FloatTensor)

    def test_non_leaf_parameters(self):
        l1 = nn.Linear(10, 10)
        l2 = nn.Linear(10, 10)

        def assign_weight():
            l2.weight = l1.weight + 2

        self.assertRaises(TypeError, assign_weight)
        # This should work though
        l2.weight = Parameter(torch.randn(10, 10))

    def test_clip_grad_norm(self):
        l = nn.Linear(10, 10)
        max_norm = 2

        def compute_norm(norm_type):
            norm_type = float(norm_type)
            if norm_type != inf:
                total_norm = 0
                for p in l.parameters():
                    total_norm += p.grad.data.abs().pow(norm_type).sum()
                return pow(total_norm, 1. / norm_type)
            else:
                return max(p.grad.data.abs().max() for p in l.parameters())

        def compare_scaling(grads):
            p_scale = [p.grad.data.div(g).view(-1) for p, g in zip(l.parameters(), grads)]
            scale = torch.cat(p_scale)
            self.assertEqual(scale.std(), 0)
            return scale[0]

        grads = torch.arange(1., 101).view(10, 10), torch.ones(10).div(1000)
        for norm_type in [0.5, 1.5, 2, 4, 'inf']:
            for p, g in zip(l.parameters(), grads):
                p._grad = Variable(g.clone().view_as(p.data))
            norm_before = compute_norm(norm_type)
            norm = clip_grad_norm_(l.parameters(), max_norm, norm_type=norm_type)
            norm_after = compute_norm(norm_type)
            self.assertEqual(norm, norm_before)
            self.assertEqual(norm_after, max_norm)
            self.assertLessEqual(norm_after, norm_before)
            compare_scaling(grads)

        # Small gradients should be left unchanged
        grads = torch.rand(10, 10).div(10000), torch.ones(10).div(500)
        for norm_type in [0.5, 1.5, 2, 4, 'inf']:
            for p, g in zip(l.parameters(), grads):
                p.grad.data.copy_(g)
            norm_before = compute_norm(norm_type)
            norm = clip_grad_norm_(l.parameters(), max_norm, norm_type=norm_type)
            norm_after = compute_norm(norm_type)
            self.assertEqual(norm, norm_before)
            self.assertEqual(norm_before, norm_after)
            self.assertLessEqual(norm_after, max_norm)
            scale = compare_scaling(grads)
            self.assertEqual(scale, 1)

        # Should accept a single Tensor as input
        p1, p2 = torch.randn(10, 10), torch.randn(10, 10)
        g = torch.arange(1., 101).view(10, 10)
        p1._grad = g.clone()
        p2._grad = g.clone()
        for norm_type in [0.5, 1.5, 2, 4, 'inf']:
            clip_grad_norm_(p1, max_norm, norm_type=norm_type)
            clip_grad_norm_([p2], max_norm, norm_type=norm_type)
            self.assertEqual(p1.grad, p2.grad)

    def test_clip_grad_value(self):
        l = nn.Linear(10, 10)
        clip_value = 2.5

        grad_w, grad_b = torch.arange(-50., 50).view(10, 10).div_(5), torch.ones(10).mul_(2)
        for grad_list in [[grad_w, grad_b], [grad_w, None]]:
            for p, g in zip(l.parameters(), grad_list):
                p._grad = g.clone().view_as(p.data) if g is not None else g

        clip_grad_value_(l.parameters(), clip_value)
        for p in filter(lambda p: p.grad is not None, l.parameters()):
            self.assertLessEqual(p.grad.data.max(), clip_value)
            self.assertGreaterEqual(p.grad.data.min(), -clip_value)

        # Should accept a single Tensor as input
        p1, p2 = torch.randn(10, 10), torch.randn(10, 10)
        g = torch.arange(-50., 50).view(10, 10).div_(5)
        p1._grad = g.clone()
        p2._grad = g.clone()
        clip_grad_value_(p1, clip_value)
        clip_grad_value_([p2], clip_value)
        self.assertEqual(p1.grad, p2.grad)

    def test_parameters_to_vector(self):
        conv1 = nn.Conv2d(3, 10, 5)
        fc1 = nn.Linear(10, 20)
        model = nn.Sequential(conv1, fc1)

        vec = parameters_to_vector(model.parameters())
        self.assertEqual(vec.size(0), 980)

    def test_vector_to_parameters(self):
        conv1 = nn.Conv2d(3, 10, 5)
        fc1 = nn.Linear(10, 20)
        model = nn.Sequential(conv1, fc1)

        vec = Variable(torch.arange(0., 980))
        vector_to_parameters(vec, model.parameters())

        sample = next(model.parameters())[0, 0, 0]
        self.assertTrue(torch.equal(sample.data, vec.data[:5]))

    # We don't want to make propagating NaN a hard requirement on ops, but for
    # these easy ones, we should make them do so.
    def _test_nonlinearity_propagate_nan(self, device):
        def test(nonlinearity, *args, **kwargs):
            x = torch.tensor([nan], device=device)
            fn = getattr(F, nonlinearity)
            try:
                self.assertTrue(math.isnan(fn(x, *args, **kwargs).item()))
            except Exception as e:
                if 'not implemented' not in str(e):
                    raise

        test('relu')
        test('relu', inplace=True)
        test('relu6')
        test('elu')
        test('selu')
        test('celu')
        test('rrelu')
        test('rrelu', inplace=True)
        test('hardtanh')
        test('tanh')
        test('sigmoid')
        test('logsigmoid')
        test('hardshrink')
        test('tanhshrink')
        test('softsign')
        test('softmin', 0)
        test('softmax', 0)
        test('log_softmax', 0)
        test('leaky_relu', 0.2)
        test('threshold', 3, 2)
        test('threshold', 3, 2, inplace=True)

    def test_nonlinearity_propagate_nan(self):
        self._test_nonlinearity_propagate_nan('cpu')

    @unittest.skipIf(not TEST_CUDA, "CUDA unavailable")
    def test_nonlinearity_propagate_nan_cuda(self):
        self._test_nonlinearity_propagate_nan('cuda')

    def test_weight_norm(self):
        input = torch.randn(3, 5)
        m = nn.Linear(5, 7)
        expected_output = m(input)

        # add weight normalization
        m = torch.nn.utils.weight_norm(m)
        self.assertEqual(m.weight_v.size(), m.weight.size())
        self.assertEqual(m.weight_g.size(), (7, 1))
        self.assertEqual(m(input), expected_output)

        # remove weight norm
        m = torch.nn.utils.remove_weight_norm(m)
        self.assertFalse(hasattr(m, 'weight_g'))
        self.assertFalse(hasattr(m, 'weight_v'))
        self.assertEqual(m(input), expected_output)

        # test with dim=1
        m = torch.nn.utils.weight_norm(m, dim=1)
        self.assertEqual(m.weight_v.size(), m.weight.size())
        self.assertEqual(m.weight_g.size(), (1, 5))
        self.assertEqual(m(input), expected_output)

        # test with dim=None
        m = nn.Linear(5, 7)
        expected_output = m(input)
        m = torch.nn.utils.weight_norm(m, dim=None)
        self.assertEqual(m(input), expected_output)

        with self.assertRaisesRegex(RuntimeError, 'register two weight_norm hooks'):
            m = torch.nn.utils.weight_norm(m)
            m = torch.nn.utils.weight_norm(m)

    def test_weight_norm_pickle(self):
        m = torch.nn.utils.weight_norm(nn.Linear(5, 7))
        m = pickle.loads(pickle.dumps(m))
        self.assertIsInstance(m, nn.Linear)

    def test_spectral_norm(self):
        input = torch.randn(3, 5)
        m = nn.Linear(5, 7)
        m = torch.nn.utils.spectral_norm(m)

        self.assertEqual(m.weight_u.size(), torch.Size([m.weight.size(0)]))
        # weight_orig should be trainable
        self.assertTrue(hasattr(m, 'weight_orig'))
        self.assertTrue('weight_orig' in m._parameters)
        # weight_u should be just a reused buffer
        self.assertTrue(hasattr(m, 'weight_u'))
        self.assertTrue('weight_u' in m._buffers)
        self.assertTrue('weight_v' in m._buffers)
        # weight should be a plain attribute, not counted as a buffer or a param
        self.assertFalse('weight' in m._buffers)
        self.assertFalse('weight' in m._parameters)
        # it should also be sharing storage as `weight_orig`
        self.assertEqual(m.weight_orig.storage(), m.weight.storage())
        self.assertEqual(m.weight_orig.size(), m.weight.size())
        self.assertEqual(m.weight_orig.stride(), m.weight.stride())

        m = torch.nn.utils.remove_spectral_norm(m)
        self.assertFalse(hasattr(m, 'weight_orig'))
        self.assertFalse(hasattr(m, 'weight_u'))
        # weight should be converted back as a parameter
        self.assertTrue(hasattr(m, 'weight'))
        self.assertTrue('weight' in m._parameters)

        with self.assertRaisesRegex(RuntimeError, 'register two spectral_norm hooks'):
            m = torch.nn.utils.spectral_norm(m)
            m = torch.nn.utils.spectral_norm(m)

        # test correctness in training/eval modes and cpu/multi-gpu settings
        for apply_dp in (True, False):
            if apply_dp:
                if not TEST_MULTIGPU:
                    continue
                device = torch.device('cuda:0')

                def maybe_wrap(m):
                    return torch.nn.DataParallel(m, [0, 1])
            else:
                device = torch.device('cpu')

                def maybe_wrap(m):
                    return m

            for requires_grad in (True, False):
                m = nn.Linear(3, 4).to(device)
                m.weight.requires_grad_(requires_grad)
                m = torch.nn.utils.spectral_norm(m)
                wrapped_m = maybe_wrap(m)
                self.assertTrue(hasattr(m, 'weight_u'))
                u0 = m.weight_u.clone()
                v0 = m.weight_v.clone()

                # TEST TRAINING BEHAVIOR

                # assert that u and v are updated
                input = torch.randn(2, 3, device=device)
                out = wrapped_m(input)
                self.assertNotEqual(u0, m.weight_u)
                self.assertNotEqual(v0, m.weight_v)

                # assert that backprop reaches weight_orig
                # can't use gradcheck because the function changes as we
                # activate through it in training mode
                if requires_grad:
                    torch.autograd.grad(out.sum(), m.weight_orig)

                # test backward works with multiple forwards
                # it uses training mode so we need to reset `u` and `v` vectors
                # to same value at beginning for finite difference test to pass
                saved_u = m.weight_u.clone()
                saved_v = m.weight_v.clone()

                def fn(input):
                    m.weight_u.data.copy_(saved_u)
                    m.weight_v.data.copy_(saved_v)
                    out0 = wrapped_m(input)
                    out1 = wrapped_m(input)
                    return out0 + out1

                torch.autograd.gradcheck(fn, (input.clone().requires_grad_(),))

                # test removing
                pre_remove_out = wrapped_m(input)
                m = torch.nn.utils.remove_spectral_norm(m)
                self.assertEqual(wrapped_m(input), pre_remove_out)

                m = torch.nn.utils.spectral_norm(m)
                for _ in range(3):
                    pre_remove_out = wrapped_m(input)
                m = torch.nn.utils.remove_spectral_norm(m)
                self.assertEqual(wrapped_m(input), pre_remove_out)

                # TEST EVAL BEHAVIOR

                m = torch.nn.utils.spectral_norm(m)
                wrapped_m(input)
                last_train_out = wrapped_m(input)
                last_train_u = m.weight_u.clone()
                last_train_v = m.weight_v.clone()
                wrapped_m.zero_grad()
                wrapped_m.eval()

                eval_out0 = wrapped_m(input)
                # assert eval gives same result as last training iteration
                self.assertEqual(eval_out0, last_train_out)
                # assert doing more iteartion in eval don't change things
                self.assertEqual(eval_out0, wrapped_m(input))
                self.assertEqual(last_train_u, m.weight_u)
                self.assertEqual(last_train_v, m.weight_v)

                # FIXME: the code below is flaky when executed with DataParallel
                # see https://github.com/pytorch/pytorch/issues/13818
                if apply_dp:
                    continue

                # test backward works with multiple forwards in mixed training
                # and eval modes
                # it uses training mode so we need to reset `u` and `v` vectors
                # to same value at beginning for finite difference test to pass
                saved_u = m.weight_u.clone()
                saved_v = m.weight_v.clone()

                def fn(input):
                    m.weight_u.data.copy_(saved_u)
                    m.weight_v.data.copy_(saved_v)
                    wrapped_m.train()
                    out0 = wrapped_m(input)
                    wrapped_m.eval()
                    out1 = wrapped_m(input)
                    wrapped_m.train()
                    out2 = wrapped_m(input)
                    wrapped_m.eval()
                    out3 = wrapped_m(input)
                    return out0 + out1 + out2 + out3

                torch.autograd.gradcheck(fn, (input.clone().requires_grad_(),))

                # assert that backprop reaches weight_orig in eval
                if requires_grad:
                    def fn(weight):
                        return wrapped_m(input)

                    torch.autograd.gradcheck(fn, (m.weight_orig,))

    def test_spectral_norm_load_state_dict(self):
        inp = torch.randn(2, 3)
        for activate_times in (0, 3):
            # Test backward compatibility
            # At version None -> 1: weight becomes not a buffer and v vector becomes a buffer
            m = nn.Linear(3, 5)
            snm = torch.nn.utils.spectral_norm(m)
            snm.train()
            for _ in range(activate_times):
                snm(inp)

            # craft a version None state_dict
            version_none_state_dict = deepcopy(snm.state_dict())
            self.assertEqual({'weight_orig', 'bias', 'weight_u', 'weight_v'}, set(version_none_state_dict.keys()))
            self.assertIn('spectral_norm', version_none_state_dict._metadata[''])
            del version_none_state_dict._metadata['']['spectral_norm']       # remove metadata info
            del version_none_state_dict['weight_v']                          # remove v vector
            version_none_state_dict['weight'] = snm.weight.detach().clone()  # set W as a buffer

            # normal state_dict
            version_latest_state_dict = deepcopy(snm.state_dict())

            snm.eval()
            out0_eval = snm(inp)
            snm.train()
            out1_train = snm(inp)
            out2_train = snm(inp)
            snm.eval()
            out3_eval = snm(inp)

            snm.load_state_dict(version_none_state_dict)
            if activate_times > 0:
                # since in loading version None state dict, we assume that the
                # values in the state dict have gone through at lease one
                # forward, we only test for equivalence when activate_times > 0.
                snm.eval()
                self.assertEqual(out0_eval, snm(inp))
                snm.train()
                self.assertEqual(out1_train, snm(inp))
                self.assertEqual(out2_train, snm(inp))
                snm.eval()
                self.assertEqual(out3_eval, snm(inp))

            # Test normal loading
            snm.load_state_dict(version_latest_state_dict)
            snm.eval()
            self.assertEqual(out0_eval, snm(inp))
            snm.train()
            self.assertEqual(out1_train, snm(inp))
            self.assertEqual(out2_train, snm(inp))
            snm.eval()
            self.assertEqual(out3_eval, snm(inp))

    def test_spectral_norm_dim(self):
        inp = torch.randn(2, 3, 10, 12)
        m = nn.ConvTranspose2d(3, 4, (5, 6))
        m = torch.nn.utils.spectral_norm(m)
        # this should not run into incompatible shapes
        x = m(inp)
        # check that u refers to the same dimension
        self.assertEqual(m.weight_u.shape, m.weight_orig[0, :, 0, 0].shape)

    def test_spectral_norm_forward(self):
        input = torch.randn(3, 5)
        m = nn.Linear(5, 7)
        m = torch.nn.utils.spectral_norm(m)
        # naive forward
        _weight, _bias, _u = m.weight_orig, m.bias, m.weight_u
        _weight_mat = _weight.view(_weight.size(0), -1)
        _v = torch.mv(_weight_mat.t(), _u)
        _v = F.normalize(_v, dim=0, eps=1e-12)
        _u = torch.mv(_weight_mat, _v)
        _u = F.normalize(_u, dim=0, eps=1e-12)
        _weight.data /= torch.dot(_u, torch.matmul(_weight_mat, _v))
        out_hat = torch.nn.functional.linear(input, _weight, _bias)
        expect_out = m(input)
        self.assertAlmostEqual(expect_out, out_hat)

    def test_spectral_norm_pickle(self):
        m = torch.nn.utils.spectral_norm(nn.Linear(5, 7))
        m = pickle.loads(pickle.dumps(m))
        self.assertIsInstance(m, nn.Linear)

    def test_threshold_int(self):
        x = torch.tensor([-3, -2, -1, 0, 1, 2, 3])
        expected = torch.tensor([99, 99, 99, 99, 1, 2, 3])
        self.assertEqual(F.threshold(x, 0, 99), expected)

    def test_embedding_sparse_basic(self):
        embedding = nn.Embedding(10, 20, sparse=True)
        input = Variable(torch.LongTensor([[0, 2, 4, 5], [4, 3, 0, 9]]))
        embedding(input).sum().backward()
        self.assertTrue(embedding.weight.grad.is_sparse)
        self.assertEqual(embedding.weight.grad.shape, embedding.weight.shape)

    def test_embedding_sparse_empty_tensor(self):
        embedding = nn.Embedding(0, 0, sparse=True)
        input = torch.tensor([], dtype=torch.int64)
        embedding(input).sum().backward()
        self.assertTrue(embedding.weight.grad.is_sparse)
        self.assertEqual(embedding.weight.grad.shape, embedding.weight.shape)

        embedding = nn.Embedding(10, 0, sparse=True)
        input = torch.LongTensor([[0, 2, 4, 5], [4, 3, 0, 9]])
        embedding(input).sum().backward()
        self.assertTrue(embedding.weight.grad.is_sparse)
        self.assertEqual(embedding.weight.grad.shape, embedding.weight.shape)

    def test_embedding_sparse_backward(self):
        embedding = nn.Embedding(10, 3, sparse=True)
        embedding.zero_grad()
        embedding(torch.LongTensor([7, 1, 3])).sum().backward()
        self.assertEqual(embedding.weight.grad._indices(), torch.LongTensor([[7, 1, 3]]))
        self.assertEqual(embedding.weight.grad._values(), torch.tensor(1.).expand(3, 3))

        embedding.zero_grad()
        embedding(torch.LongTensor([7, 1, 3])).sum().backward()
        embedding(torch.LongTensor([7, 1, 3])).sum().backward()
        self.assertEqual(embedding.weight.grad._indices(), torch.LongTensor([[7, 1, 3, 7, 1, 3]]))
        self.assertEqual(embedding.weight.grad._values(), torch.tensor(1.).expand(6, 3))

        embedding.zero_grad()
        embedding(torch.LongTensor([7, 1, 3])).sum().backward()
        embedding(torch.LongTensor([8, 1, 3])).sum().backward()
        self.assertEqual(embedding.weight.grad._indices(), torch.LongTensor([[7, 1, 3, 8, 1, 3]]))
        self.assertEqual(embedding.weight.grad._values(), torch.tensor(1.).expand(6, 3))

    def test_embedding_padding_idx(self):
        embedding = nn.Embedding(10, 20, padding_idx=0)
        input = Variable(torch.LongTensor([[0, 2, 4, 5], [4, 3, 0, 9]]))
        output = embedding(input)
        self.assertEqual(output[0][0].sum(), 0)
        self.assertEqual(output[1][2].sum(), 0)

        embedding = nn.Embedding(10, 20, padding_idx=0, sparse=True)
        input = Variable(torch.LongTensor([[0, 2, 4, 5], [4, 3, 0, 9]]))
        output = embedding(input)
        self.assertEqual(output[0][0].sum(), 0)
        self.assertEqual(output[1][2].sum(), 0)

        # negative indexing check for padding_idx
        # padding_idx=-2, num_embeddings=10 ==> index 8 padded
        embedding = nn.Embedding(10, 20, padding_idx=-2)
        input = Variable(torch.LongTensor([[0, 2, 8, 5], [4, 8, 0, 9]]))
        output = embedding(input)
        self.assertEqual(output[0][2].sum(), 0)
        self.assertEqual(output[1][1].sum(), 0)

        embedding = nn.Embedding(10, 20, padding_idx=-2, sparse=True)
        input = Variable(torch.LongTensor([[0, 2, 8, 5], [4, 8, 0, 9]]))
        output = embedding(input)
        self.assertEqual(output[0][2].sum(), 0)
        self.assertEqual(output[1][1].sum(), 0)

        # out of bounds check for padding_idx
        self.assertRaises(AssertionError, nn.Embedding, num_embeddings=10, embedding_dim=20, padding_idx=25)
        self.assertRaises(AssertionError, nn.Embedding, num_embeddings=10, embedding_dim=20, padding_idx=-25)

        # test backward when input contains padding_idx
        padding_idx = 0
        embedding = nn.Embedding(5, 2, padding_idx=padding_idx)
        for n in (1, 2):
            for other_indices in ([], [1, 3], [2]):
                indices = torch.LongTensor(other_indices + [padding_idx] * n)
                pre = embedding.weight[padding_idx].clone()
                embedding(indices).sum().backward()
                after = (embedding.weight + embedding.weight.grad)[padding_idx]
                embedding.zero_grad()
                self.assertEqual(after, pre)

    def test_embedding_max_norm(self):
        embedding = nn.Embedding(22, 5, max_norm=1.0)
        input = Variable(torch.LongTensor([2, 8, 8, 6]))
        output = embedding(input)
        self.assertEqual(output[1], output[2])
        self.assertTrue(output.data.norm(p=2, dim=1).le(1).all())

    @unittest.skipIf(not TEST_CUDA, "CUDA unavailable")
    @repeat_test_for_types(ALL_TENSORTYPES)
    def test_embedding_max_norm_cuda(self, dtype=torch.float):
        embedding = nn.Embedding(22, 5, max_norm=1.0).to("cuda", dtype=dtype)
        # nn.Embedding only takes LongTensor as input
        input = torch.tensor([2, 8, 8, 6], device="cuda", dtype=torch.long)
        output = embedding(input)
        self.assertEqual(output[1], output[2])
        self.assertTrue(output.data.norm(p=2, dim=1).le(1).all())

    def test_embedding_from_pretrained(self):
        a = torch.Tensor([[1, 2, 3], [4, 5, 6]])
        embedding = nn.Embedding.from_pretrained(a)
        self.assertEqual(a, embedding.weight.data)

        input = torch.LongTensor([0, 1])
        output = embedding(input)
        self.assertEqual(a, output)

    def test_embedding_from_pretrained_options(self):
        a = torch.Tensor([[1, 2, 3], [4, 5, 6]])
        opts = {
            "max_norm": 2.,
            "norm_type": .5,
            "scale_grad_by_freq": False,
            "sparse": True
        }
        embedding = nn.Embedding.from_pretrained(a, **opts)
        input = torch.LongTensor([0, 1])
        output = embedding(input)
        # test output and that weight matrix was renormalized
        self.assertEqual(a, output)
        self.assertTrue(a.ne(torch.arange(1, 7, dtype=a.dtype).view(2, 3)).all())
        self.assertTrue(output.data.norm(p=opts["norm_type"], dim=1).le(opts["max_norm"]).all())

    def test_embedding_functional(self):
        a = torch.tensor([
            [1, 3, 2],
            [0, 2, 1]
        ], dtype=torch.long)
        embeddings = torch.rand(4, 3, requires_grad=True)

        embed_old = torch.nn.Embedding(4, 3)
        embed_old.weight.data = embeddings.data
        res_old = embed_old(a)

        res_F = F.embedding(a, embeddings)
        self.assertEqual(res_old, res_F)

    @unittest.skipIf(not TEST_CUDA, "CUDA unavailable")
    @repeat_test_for_types([torch.float, torch.half])
    @skipIfRocm
    def test_softmax_dtype(self, dtype=torch.float):
        input = torch.rand(32, 100, device="cuda", dtype=dtype, requires_grad=True)
        inputf = input.to(torch.float).detach().requires_grad_(True)
        out = F.softmax(input, dim=-1, dtype=torch.float)
        outf = F.softmax(inputf, dim=-1)
        # should be bitwise equal
        self.assertEqual(out, outf, prec=0)
        gO = torch.empty_like(outf).uniform_()
        out.backward(gO)
        outf.backward(gO)
        # should be bitwise equal
        self.assertEqual(input.grad, inputf.grad.to(dtype), prec=0)

    def _test_softmax_backward(self, device):
        if device.type == 'cuda':
            dtypes = [torch.float, torch.half]
        else:
            dtypes = [torch.float]
        # FIXME: add (10, 0) after https://github.com/pytorch/pytorch/issues/17262 is fixed
        sizes = [(0, 10), (32, 20)]
        for fn in [F.softmax, F.log_softmax]:
            for dtype in dtypes:
                for size in sizes:
                    input = torch.rand(size, device=device, dtype=dtype, requires_grad=True)
                    output = fn(input, dtype=torch.float, dim=1).sum()
                    grad_input, = torch.autograd.grad(output, input, create_graph=True)
                    grad_input.sum().backward()

    def test_softmax_backward(self):
        self._test_softmax_backward(torch.device('cpu'))

    @unittest.skipIf(not TEST_CUDA, "CUDA unavailable")
    @skipIfRocm
    def test_softmax_backward_cuda(self):
        self._test_softmax_backward(torch.device('cuda'))

    def _test_gumbel_softmax_st_shapes(self, cuda, dtype, shape, dim, count_expected):
        logits = torch.randn(shape, dtype=torch.float)
        logits = logits.to(dtype)
        if cuda:
            logits = logits.cuda()

        y_draw = F.gumbel_softmax(logits, hard=True, dim=dim)

        # All values positive
        self.assertGreaterEqual(y_draw.min(), 0)
        # Shape unchanged
        self.assertTrue(y_draw.shape == logits.shape)
        # One choice per draw
        self.assertEqual(y_draw.sum(), count_expected, prec=torch.finfo(y_draw.dtype).eps)

    def _test_gumbel_softmax_straight_through(self, cuda, dtype):
        num_draws = 100

        logits = torch.tensor([[0.2, 0.8, 0.1]])
        logits = logits.reshape([1, 3])
        logits = logits.to(dtype).requires_grad_()
        if cuda:
            logits = logits.cuda()
        probs = logits.softmax(dim=-1)

        counts = torch.zeros_like(logits)
        for _ in range(num_draws):
            y_draw = F.gumbel_softmax(logits, hard=True)
            counts = counts + y_draw

        # All values positive
        self.assertGreaterEqual(y_draw.min(), 0)
        # Each experiment should result in 1 draw.
        self.assertEqual(counts.sum(), num_draws, prec=torch.finfo(counts.dtype).eps)

        # check results is asymptotically as expected.
        expected = probs * num_draws
        # ~z is approximately N(0,1) for unbiased count
        z = (counts - expected) / (expected * (1 - probs)).sqrt()
        # A (lazy) approximate 99% two-sided test:
        # occurs with prob alpha~>=0.01 if unbiased
        self.assertLess(z.abs().max().item(), 2.58)

    def _test_gumbel_softmax_grad(self, cuda, dtype):
        # "hard" and "not hard" should propagate same gradient.
        device = torch.device("cuda") if cuda else torch.device("cpu")
        logits_soft = torch.zeros(10, 10, dtype=dtype, device=device, requires_grad=True)
        logits_hard = torch.zeros(10, 10, dtype=dtype, device=device, requires_grad=True)

        seed = torch.random.get_rng_state()
        y_soft = F.gumbel_softmax(logits_soft, hard=False)
        torch.random.set_rng_state(seed)
        y_hard = F.gumbel_softmax(logits_hard, hard=True)

        y_soft.sum().backward()
        y_hard.sum().backward()

        # 2eps = 1x addition + 1x subtraction.
        tol = 2 * torch.finfo(dtype).eps
        self.assertAlmostEqual(logits_soft.grad, logits_hard.grad, delta=tol)

    @repeat_test_for_types(NO_HALF_TENSORTYPES)
    def test_gumbel_softmax(self, dtype=torch.float):
        """
        NO_HALF_TENSORTYPES because many half-ops doesnt work on cpu.
        """
        self._test_gumbel_softmax_st_shapes(cuda=False, dtype=dtype, shape=[5], dim=0, count_expected=1)
        self._test_gumbel_softmax_st_shapes(cuda=False, dtype=dtype, shape=[5], dim=-1, count_expected=1)
        self._test_gumbel_softmax_st_shapes(cuda=False, dtype=dtype, shape=[5, 4], dim=1, count_expected=5)
        self._test_gumbel_softmax_st_shapes(cuda=False, dtype=dtype, shape=[5, 4, 3], dim=1, count_expected=5 * 3)
        self._test_gumbel_softmax_st_shapes(cuda=False, dtype=dtype, shape=[5, 4, 3], dim=-1, count_expected=5 * 4)
        self._test_gumbel_softmax_straight_through(cuda=False, dtype=dtype)
        self._test_gumbel_softmax_grad(cuda=False, dtype=dtype)

    @unittest.skipIf(not TEST_CUDA, "CUDA unavailable")
    @repeat_test_for_types(ALL_TENSORTYPES)
    def test_gumbel_softmax_cuda(self, dtype=torch.float):
        self._test_gumbel_softmax_st_shapes(cuda=True, dtype=dtype, shape=[5], dim=0, count_expected=1)
        self._test_gumbel_softmax_st_shapes(cuda=True, dtype=dtype, shape=[5], dim=-1, count_expected=1)
        self._test_gumbel_softmax_st_shapes(cuda=True, dtype=dtype, shape=[5, 4], dim=1, count_expected=5)
        self._test_gumbel_softmax_st_shapes(cuda=True, dtype=dtype, shape=[5, 4, 3], dim=1, count_expected=5 * 3)
        self._test_gumbel_softmax_st_shapes(cuda=True, dtype=dtype, shape=[5, 4, 3], dim=-1, count_expected=5 * 4)
        self._test_gumbel_softmax_straight_through(cuda=True, dtype=dtype)
        self._test_gumbel_softmax_grad(cuda=True, dtype=dtype)

    def _test_EmbeddingBag_vs_Embedding(self, N, D, B, L, max_norm=None,
                                        mode='mean',
                                        device='cpu',
                                        dtype=torch.float,
                                        test_per_sample_weights=False,
                                        sparse=False,
                                        test_backward=True,
                                        backward_prec=None):
        es = nn.EmbeddingBag(N, D, mode=mode, sparse=sparse, max_norm=max_norm).to(device, dtype)
        e = nn.Embedding(N, D, max_norm=max_norm).to(device, dtype)
        e.weight.data.copy_(es.weight)
        input = torch.randint(N, (B, L), device=device, dtype=torch.long)
        offsets = torch.arange(0, B, device=device, dtype=torch.long).mul_(L)
        grad_output = torch.rand(B, D, device=device, dtype=dtype)

        if test_per_sample_weights:
<<<<<<< HEAD
            # To prevent large gradients, weights should sum to 1 for each bag
            per_sample_weights = \
                torch.randn(B, L, device=device, dtype=dtype).softmax(dim=-1)
=======
            per_sample_weights = torch.randn(B, L, device=device, dtype=dtype)
            output = es(input.view(-1), offsets, per_sample_weights.view(-1))
        else:
            output = es(input.view(-1), offsets)
            per_sample_weights = None
>>>>>>> e7dfae01

        if mode == 'sum':
            if test_per_sample_weights:
                ref_output = (e(input) * per_sample_weights.unsqueeze(-1)).sum(1)
            else:
                ref_output = e(input).sum(1)
        elif mode == 'mean':
            assert not test_per_sample_weights
            ref_output = e(input).mean(1)
        elif mode == 'max':
            assert not test_per_sample_weights
            ref_output = e(input).max(1)[0]

        self.assertEqual(output, ref_output, dtype2prec[dtype])

        if not test_backward:
            return

        output.backward(grad_output)
        ref_output.backward(grad_output)
        es_weight_grad = es.weight.grad.data
        if sparse:
            es_weight_grad = es.weight.grad.data.to_dense()

        # We have more floating point error here because we are dealing with larger numbers
        if backward_prec is None:
            needed_prec = dtype2prec[dtype] * 2
        else:
            needed_prec = backward_prec
        self.assertEqual(es_weight_grad, e.weight.grad, needed_prec)

    def _test_EmbeddingBag(self, cuda, mode, sparse, dtype=torch.double):
        # check a known test example
        device = torch.device("cuda") if cuda else torch.device("cpu")
        es = nn.EmbeddingBag(5, 2, mode=mode, sparse=sparse).to(device, dtype)
        es.weight.data.copy_(torch.arange(1, 11, device=device, dtype=dtype).view_as(es.weight))
        input = torch.tensor([3, 1, 1, 1, 4, 0], device=device, dtype=torch.long)
        offsets = torch.tensor([0, 0, 3, 3, 6], device=device, dtype=torch.long)

        grad_output = torch.tensor(
            [1, 2,
             3, 4], device=device, dtype=dtype).view(2, 2)
        grad_output_with_empty = torch.tensor(
            [99, 99,
             1, 2,
             99, 99,
             3, 4,
             99, 99], device=device, dtype=dtype).view(5, 2)

        if mode == "sum" or mode == "mean":
            denominator = 1 if mode == "sum" else 3
            expected_output = torch.tensor(
                [[13, 16],
                 [13, 16]], device=device, dtype=dtype) / denominator

            expected_output_with_empty = torch.tensor(
                [[0, 0],
                 [13, 16],
                 [0, 0],
                 [13, 16],
                 [0, 0]], device=device, dtype=dtype) / denominator

            expected_grad_weight = torch.tensor(
                [[3, 4],
                 [5, 8],
                 [0, 0],
                 [1, 2],
                 [3, 4]], device=device, dtype=dtype) / denominator
        elif mode == "max":
            expected_output = torch.tensor(
                [[7, 8],
                 [9, 10]], device=device, dtype=dtype)

            expected_output_with_empty = torch.tensor(
                [[0, 0],
                 [7, 8],
                 [0, 0],
                 [9, 10],
                 [0, 0]], device=device, dtype=dtype)

            expected_grad_weight = torch.tensor(
                [[0, 0],
                 [0, 0],
                 [0, 0],
                 [1, 2],
                 [3, 4]], device=device, dtype=dtype)

        output = es(input, offsets)
        output.backward(grad_output_with_empty)

        es_weight_grad = es.weight.grad.data
        if sparse:
            es_weight_grad = es.weight.grad.to_dense()
        self.assertEqual(output, expected_output_with_empty)
        self.assertEqual(es_weight_grad, expected_grad_weight, dtype2prec[dtype])

        # check same example except as 2D (2 x 3)
        input = input.view(2, -1)
        es.zero_grad()
        output = es(input)
        output.backward(grad_output)

        es_weight_grad = es.weight.grad
        if sparse:
            es_weight_grad = es.weight.grad.to_dense()
        self.assertEqual(output, expected_output)
        self.assertEqual(es_weight_grad, expected_grad_weight, dtype2prec[dtype])

        # test all empty bags
        es.zero_grad()
        inputs = torch.tensor([], dtype=torch.long, device=device)
        offsets = torch.tensor([0, 0, 0, 0], device=device)
        es(inputs, offsets).sum().backward()
        dense_grad = es.weight.grad
        if dense_grad.is_sparse:
            dense_grad = dense_grad.to_dense()
        self.assertEqual(dense_grad, torch.zeros_like(es.weight))

        # now compare EmbeddingBag vs Embedding + Sum/Mean, for constant bag length
        N, D, B, L = random.randint(1, 100), random.randint(1, 100), random.randint(1, 50), random.randint(1, 50)
        kwargs = dict(mode=mode, sparse=sparse, device=device, dtype=dtype)
        self._test_EmbeddingBag_vs_Embedding(N, D, B, L, **kwargs)
        for max_norm in (None, 3):
            for p in itertools.product([1, 2], repeat=4):
                self._test_EmbeddingBag_vs_Embedding(*p, max_norm=max_norm, **kwargs)

        # check that giving illegal input combos raises error
        es = nn.EmbeddingBag(10, 20, mode=mode, sparse=sparse)
        input = torch.ones(3, 4)
        offset = torch.arange(0, 3)
        self.assertRaises(ValueError, lambda: es(input, offset))
        self.assertRaises(ValueError, lambda: es(input.view(-1)))
        offset[0] = 1
        self.assertRaises(ValueError, lambda: es(input.view(-1), offset))
        offset[0] = 0
        offset[-1] = 100
        self.assertRaises(ValueError, lambda: es(input.view(-1), offset))

    def test_embeddingbag_from_pretrained(self):
        a = torch.Tensor([[1, 2, 3], [4, 5, 6]])
        embeddingbag = nn.EmbeddingBag.from_pretrained(a)
        self.assertEqual(a, embeddingbag.weight.data)

        input = torch.LongTensor([[0, 1]])
        output = embeddingbag(input)
        self.assertEqual(a.mean(0, keepdim=True), output)

    def test_embeddingbag_from_pretrained_options(self):
        a = torch.Tensor([[1, 2, 3], [4, 5, 6]])
        opts = {
            "max_norm": 2.,
            "norm_type": .5,
            "scale_grad_by_freq": False,
            "mode": "max",
            "sparse": False
        }
        embeddingbag = nn.EmbeddingBag.from_pretrained(a, **opts)

        input = torch.LongTensor([[0, 1]])
        output = embeddingbag(input)
        self.assertEqual(a.max(0, keepdim=True)[0], output)
        self.assertTrue(a.ne(torch.arange(1, 7, dtype=a.dtype).view(2, 3)).all())
        self.assertTrue(a.norm(p=opts["norm_type"], dim=1).le(opts["max_norm"]).all())

    @unittest.skipIf(not TEST_CUDA, "CUDA unavailable")
    def test_pool3d_size_one_feature_dim(self):
        # Tests crazy strides for feature dim of size 1
        x = Variable(torch.randn(7, 1, 5, 3, 2, device="cuda"))
        strange_strides = [30, 1234, 6, 2, 1]
        y = x.as_strided(x.size(), strange_strides)
        x = x.cpu().as_strided(x.size(), strange_strides)

        to_test = {
            'max_pool3d': lambda t: F.max_pool3d(t, (5, 1, 1), stride=(5, 1, 1)),
            'avg_pool3d': lambda t: F.avg_pool3d(t, (5, 1, 1), stride=(5, 1, 1)),
        }

        for test, fn in to_test.items():
            # Should not crash
            out_y = fn(y)
            out_x = fn(x)
            self.assertEqual(out_y, out_x.cuda(), test)

    @unittest.skipIf(not TEST_CUDA, "CUDA unavailable")
    def test_AvgPool3d_backward_after_cat_dim1_cuda(self):
        # x has to have batch_size 1 to test contiguous checks
        x = torch.randn(1, 3, 4, 4, 4, device="cuda", requires_grad=True)
        y = F.avg_pool3d(x, kernel_size=3, padding=1, stride=2)

        grad = torch.randn(y.size(), device="cuda")
        # increase the stride in dimension 0. the tensor is still contiguous because size[0] is 1
        stride = list(grad.stride())
        stride[0] = stride[0] * 2
        grad.set_(grad.storage(), 0, grad.size(), stride)
        assert grad.is_contiguous()

        y.backward(grad)

    @unittest.skipIf(not TEST_CUDNN, "needs cudnn")
    def test_contig_wrong_stride_cudnn(self):
        # x has to have batch_size 1 to test contiguous checks
        x = torch.randn(1, 16, 5, 5, device="cuda")
        stride = list(x.stride())
        stride[0] = 20
        # change the stride in dimension 0. the tensor is still contiguous because size[0] is 1
        x.set_(x.storage(), 0, x.size(), stride)
        self.assertTrue(x.is_contiguous())
        F.conv_transpose2d(x, torch.randn(16, 1, 1, 1, device="cuda"))
        F.conv2d(x, torch.randn(1, 16, 1, 1, device="cuda"))

    def test_embedding_bag(self):
        self._test_EmbeddingBag(False, 'sum', False)
        self._test_EmbeddingBag(False, 'mean', False)
        self._test_EmbeddingBag(False, 'max', False)

        self._test_EmbeddingBag(False, 'sum', True)
        self._test_EmbeddingBag(False, 'mean', True)

    @staticmethod
    def _get_reduction(mode='mean', dim=0):
        def safe_mean(tensor, dim):
            if tensor.size(dim) > 0:
                return tensor.mean(dim)
            return torch.zeros_like(tensor.mean(dim))

        def safe_max(tensor, dim):
            if tensor.size(dim) > 0:
                return tensor.max(dim)[0]
            return torch.zeros_like(tensor.mean(dim))

        if mode == 'mean':
            return lambda t: safe_mean(t, dim)
        elif mode == 'sum':
            return lambda t: t.sum(dim)
        elif mode == 'max':
            return lambda t: safe_max(t, dim)
        else:
            assert false

    @staticmethod
    def _embedding_bag_reference(input, weight, offsets=None, mode='mean',
                                 per_sample_weights=None):
        assert offsets is not None
        if per_sample_weights is None:
            per_sample_weights = torch.ones(input.size())
        assert input.numel() == per_sample_weights.numel()

        reduction = TestNN._get_reduction(mode)
        bags = []
        embeddings = weight.index_select(0, input) * per_sample_weights.unsqueeze(1)
        for index, offset in enumerate(offsets):
            if index + 1 < len(offsets):
                next_offset = offsets[index + 1]
            else:
                next_offset = len(input)
            length = next_offset - offset
            bags.append(reduction(embeddings.narrow(0, offset, length)))
        return torch.stack(bags)

    @staticmethod
    def _test_EmbeddingBag_per_sample_weights_failures(self, device='cpu'):
        # Failure 1: mismatched embeddings / per_sample_weights dtype
        es = nn.EmbeddingBag(5, 2, mode='sum').to(dtype=torch.float, device=device)
        input = torch.tensor([3, 1, 1, 1, 4, 0], dtype=torch.long, device=device)
        offsets = torch.tensor([0, 0, 3, 3, 6], dtype=torch.long, device=device)
        per_sample_weights = torch.randn_like(input, dtype=torch.double, device=device)
        with self.assertRaisesRegex(RuntimeError, 'have the same type as'):
            es(input, offsets, per_sample_weights)

        # Failure 2.1: input/per_sample_weights have different sizes (1d input)
        input = torch.tensor([3, 1, 1, 1, 4, 0], dtype=torch.long, device=device)
        offsets = torch.tensor([0, 0, 3, 3, 6], dtype=torch.long, device=device)
        per_sample_weights = torch.randn(5, dtype=torch.float, device=device)
        with self.assertRaisesRegex(ValueError, 'same shape as the input'):
            es(input, offsets, per_sample_weights)

        # Failure 2.2: input/per_sample_weights have different sizes (2d input)
        input = torch.randint(5, (7, 3), dtype=torch.long, device=device)
        offsets = None
        per_sample_weights = torch.randn(7 * 3, dtype=torch.float, device=device)
        with self.assertRaisesRegex(ValueError, 'same shape as the input'):
            es(input, offsets, per_sample_weights)

        # Failure 3: Unsupported per_sample_weights and mode=('max', 'mean')
        for unsupported_mode in ('max', 'mean'):
            es = nn.EmbeddingBag(5, 2, mode=unsupported_mode).to(
                dtype=torch.float, device=device)
            input = torch.randint(5, (7, 3), dtype=torch.long, device=device)
            offsets = None
            per_sample_weights = torch.randn(7, 3, dtype=torch.float, device=device)
            with self.assertRaisesRegex(NotImplementedError,
                                        "only supported for mode='sum'"):
                es(input, offsets, per_sample_weights)

    def test_EmbeddingBag_per_sample_weights_failures(self):
        self._test_EmbeddingBag_per_sample_weights_failures(self)

    @staticmethod
    def _test_EmbeddingBag_per_sample_weights_and_offsets(self, device='cpu'):
        def test_per_sample_weights(mode, dtype):
            es = nn.EmbeddingBag(5, 2, mode=mode).to(dtype=dtype, device=device)
            es.weight.data.copy_(
                torch.arange(1, 11, device=device, dtype=dtype).view_as(es.weight))
            input = torch.tensor([3, 1, 1, 1, 4, 0], device=device, dtype=torch.long)
            offsets = torch.tensor([0, 0, 3, 3, 6], device=device, dtype=torch.long)
            per_sample_weights = torch.randn_like(input, dtype=dtype)
            reference_weights = es.weight.detach().requires_grad_()

            expected = self._embedding_bag_reference(
                input, reference_weights, offsets, mode, per_sample_weights)
            result = es(input, offsets, per_sample_weights)
            self.assertEqual(result, expected)

            grad = torch.randn_like(expected)
            result.backward(grad)
            expected.backward(grad)
            self.assertEqual(es.weight.grad, reference_weights.grad)

        dtypes = (torch.float, torch.double)
        modes = ('sum',)
        for dtype, mode in itertools.product(dtypes, modes):
            test_per_sample_weights(mode, dtype)

    def test_EmbeddingBag_per_sample_weights_and_offsets(self):
        self._test_EmbeddingBag_per_sample_weights_and_offsets(self)

    @staticmethod
    def _test_EmbeddingBag_per_sample_weights_and_no_offsets(self, device='cpu'):
        dtypes = (torch.float, torch.double)
        modes = ('sum',)
        sparsity = (True, False)
        for dtype, mode, sparse in itertools.product(dtypes, modes, sparsity):
            kwargs = dict(test_per_sample_weights=True, device=device,
                          mode=mode, dtype=dtype, sparse=sparse)

            # Simple case
            self._test_EmbeddingBag_vs_Embedding(2, 3, 5, 7, **kwargs)

            # B * L > 1000
            self._test_EmbeddingBag_vs_Embedding(2, 5, 53, 23, **kwargs)

            # Large num_embedding
            self._test_EmbeddingBag_vs_Embedding(101, 5, 3, 7, **kwargs)

            # Large embedding_dim
            self._test_EmbeddingBag_vs_Embedding(2, 101, 3, 7, **kwargs)

    def test_EmbeddingBag_per_sample_weights_and_no_offsets(self):
        self._test_EmbeddingBag_per_sample_weights_and_no_offsets(self)

    @unittest.skipIf(not TEST_CUDA, "CUDA unavailable")
    @repeat_test_for_types(ALL_TENSORTYPES)
    def test_embedding_bag_cuda(self, dtype=torch.float):
        self._test_EmbeddingBag(True, 'sum', False, dtype)
        self._test_EmbeddingBag(True, 'mean', False, dtype)
        self._test_EmbeddingBag(True, 'max', False, dtype)
        if dtype != torch.half:
            # torch.cuda.sparse.HalfTensor is not enabled.
            self._test_EmbeddingBag(True, 'sum', True, dtype)
            self._test_EmbeddingBag(True, 'mean', True, dtype)

    def test_fractional_max_pool2d(self):
        x = torch.randn(1, 2, 7, 7, requires_grad=True)
        samples = x.new(1, 2, 2).uniform_()

        def func(x):
            return F.fractional_max_pool2d(
                x, (2, 2), output_size=(3, 3), _random_samples=samples)

        self.assertEqual(func(x).shape, (1, 2, 3, 3))
        gradcheck(func, [x])
        gradgradcheck(func, [x])

        x = torch.randn(2, 7, 7, requires_grad=True)
        samples = x.new(2, 2).uniform_()
        self.assertEqual(func(x).shape, (2, 3, 3))
        gradcheck(func, [x])
        gradgradcheck(func, [x])

    def test_Dropout(self):
        input = torch.Tensor(1000)
        self._test_dropout(nn.Dropout, False, input)

    def test_Dropout2d(self):
        b = random.randint(1, 5)
        w = random.randint(1, 5)
        h = random.randint(1, 5)
        num_features = 1000
        input = torch.Tensor(num_features, b, w, h)
        self._test_dropout(nn.Dropout2d, False, input)

    def test_Dropout3d(self):
        b = random.randint(1, 5)
        w = random.randint(1, 5)
        h = random.randint(1, 5)
        d = random.randint(1, 2)
        num_features = 1000
        input = torch.Tensor(num_features, b, d, w, h)
        self._test_dropout(nn.Dropout3d, False, input)

    @unittest.skipIf(not TEST_CUDA, "CUDA unavailable")
    def test_Dropout_cuda(self):
        input = torch.Tensor(1000)
        self._test_dropout(nn.Dropout, True, input)

    @unittest.skipIf(not TEST_CUDA, "CUDA unavailable")
    def test_Dropout2d_cuda(self):
        b = random.randint(1, 5)
        w = random.randint(1, 5)
        h = random.randint(1, 5)
        num_features = 1000
        input = torch.Tensor(num_features, b, w, h)
        self._test_dropout(nn.Dropout2d, True, input)

    @unittest.skipIf(not TEST_CUDA, "CUDA unavailable")
    def test_Dropout3d_cuda(self):
        b = random.randint(1, 5)
        w = random.randint(1, 5)
        h = random.randint(1, 5)
        d = random.randint(1, 2)
        num_features = 1000
        input = torch.Tensor(num_features, b, d, w, h)
        self._test_dropout(nn.Dropout3d, True, input)

    def test_AlphaDropout(self):
        # generate random tensor with zero mean and unit std
        input = torch.randn(5000)
        self._test_alpha_dropout(nn.AlphaDropout, input)

    def test_FeatureAlphaDropout(self):
        b = random.randint(1, 5)
        w = random.randint(1, 5)
        h = random.randint(1, 5)
        d = random.randint(1, 2)
        num_features = 1000
        input = torch.randn(num_features, b, d, w, h)
        self._test_alpha_dropout(nn.FeatureAlphaDropout, input)

    def _test_InstanceNorm_general(self, cls, input, device="cpu", dtype=torch.float):
        # default case track_running_stats=False
        b, c = input.size(0), input.size(1)
        input_var = input.to(device=device, dtype=dtype).requires_grad_()

        IN = cls(c, eps=0).to(device, dtype)

        output = IN(input_var)
        out_reshaped = output.view(b * c, -1)

        mean = out_reshaped.mean(1)
        var = out_reshaped.var(1, unbiased=False)

        self.assertAlmostEqual(torch.abs(mean.data).mean(), 0, delta=1e-5)
        self.assertAlmostEqual(torch.abs(var.data).mean(), 1, delta=1e-5)

        # check that eval mode doesn't change behavior
        grad_out = torch.randn_like(output)
        res1 = output.data.clone()
        output.backward(grad_out)
        grad1 = input_var.grad.data.clone()

        IN.eval()
        output = IN(input_var)
        input_var.grad = None
        output.backward(grad_out)
        res2 = output.data
        grad2 = input_var.grad.data
        self.assertEqual(res1, res2)
        self.assertEqual(grad1, grad2)

        # If track_running_stats=True and momentum=1, running_mean/var should be
        # equal to mean/var of the input (with unbias correction)
        IN = cls(c, momentum=1, eps=0, track_running_stats=True).to(device, dtype)

        output = IN(input_var)

        input_reshaped = input_var.transpose(1, 0).reshape(c, -1)
        mean = input_reshaped.mean(1)

        input_reshaped = input_var.transpose(1, 0).reshape(c, b, -1)
        var = input_reshaped.var(2, unbiased=True)[:, :]

        self.assertAlmostEqual(torch.abs(mean.data - IN.running_mean).mean(), 0, delta=1e-5)
        self.assertAlmostEqual(torch.abs(var.data.mean(1) - IN.running_var).mean(), 0, delta=1e-5)

        # in eval mode, adding X * std to a channel in input should make the
        # corresponding channel in output have mean X
        IN.eval()
        delta = IN.running_var.sqrt() * torch.arange(c, device=device, dtype=dtype)
        delta = delta.view(-1, *[1 for _ in range(2, input.dim())])
        output = IN(input_var + delta)
        self.assertEqual(output.transpose(0, 1).reshape(c, -1).mean(1), torch.arange(c))

    def _test_InstanceNorm_cuda_half(self, cls, input):
        # THNN
        input = Variable(input.cuda().half().random_(1, 10), requires_grad=True)
        m = cls(input.size(1), affine=True, track_running_stats=True).to("cuda", torch.half)
        thnn_output = m(input)
        thnn_output.sum().backward()
        thnn_input_grad = input.grad.data.clone()
        self.assertEqual(thnn_output.type(), input.type())
        # cuDNN
        if TEST_CUDNN:
            input.grad = None
            m = m.float()
            cudnn_output = m(input)
            cudnn_output.sum().backward()
            cudnn_input_grad = input.grad.data.clone()
            self.assertEqual(cudnn_output.type(), input.type())
            self.assertAlmostEqual(cudnn_output, thnn_output, delta=1e-4)
            self.assertAlmostEqual(cudnn_input_grad, thnn_input_grad, delta=1e-3)

    def test_InstanceNorm1d_general(self):
        b = random.randint(3, 5)
        c = random.randint(3, 5)
        d = random.randint(8, 10)

        input = torch.rand(b, c, d)
        self._test_InstanceNorm_general(nn.InstanceNorm1d, input, dtype=torch.float)

    @unittest.skipIf(not TEST_CUDA, "CUDA unavailable")
    def test_InstanceNorm1d_general_cuda(self):
        b = random.randint(3, 5)
        c = random.randint(3, 5)
        d = random.randint(8, 10)

        input = torch.rand(b, c, d)
        self._test_InstanceNorm_general(nn.InstanceNorm1d, input, "cuda", torch.float)
        self._test_InstanceNorm_cuda_half(nn.InstanceNorm1d, input)

    def test_InstanceNorm2d_general(self):
        b = random.randint(3, 5)
        c = random.randint(3, 5)
        w = random.randint(3, 6)
        h = random.randint(6, 8)

        input = torch.rand(b, c, h, w)
        self._test_InstanceNorm_general(nn.InstanceNorm2d, input, dtype=torch.float)

    @unittest.skipIf(not TEST_CUDA, "CUDA unavailable")
    def test_InstanceNorm2d_general_cuda(self):
        b = random.randint(3, 5)
        c = random.randint(3, 5)
        w = random.randint(3, 6)
        h = random.randint(6, 8)

        input = torch.rand(b, c, h, w)
        self._test_InstanceNorm_general(nn.InstanceNorm2d, input, "cuda", torch.float)
        self._test_InstanceNorm_cuda_half(nn.InstanceNorm2d, input)

    def test_InstanceNorm3d_general(self):
        b = random.randint(3, 5)
        c = random.randint(3, 5)
        w = random.randint(2, 5)
        h = random.randint(2, 5)
        d = random.randint(2, 5)

        input = torch.rand(b, c, h, w, d)
        self._test_InstanceNorm_general(nn.InstanceNorm3d, input, dtype=torch.float)

    @unittest.skipIf(not TEST_CUDA, "CUDA unavailable")
    @skipIfRocm
    def test_InstanceNorm3d_general_cuda(self):
        b = random.randint(3, 5)
        c = random.randint(2, 5)
        w = random.randint(2, 5)
        h = random.randint(2, 5)
        d = random.randint(2, 5)

        input = torch.rand(b, c, h, w, d)
        self._test_InstanceNorm_general(nn.InstanceNorm3d, input, "cuda", torch.float)
        self._test_InstanceNorm_cuda_half(nn.InstanceNorm3d, input)

    def _test_LayerNorm_general(self, device="cpu", dtype=torch.float):
        for i in range(2, 6):
            shape = torch.randint(3, 6, (i,), dtype=torch.long).tolist()
            x = torch.empty(*shape, device=device, dtype=dtype).uniform_(0, 10)
            normalized_ndim = random.randint(1, i - 1)  # inclusive
            normalized_shape = shape[-normalized_ndim:]
            unnormalized_shape = shape[:-normalized_ndim]

            # test that LN normalizes to mean 0 and stddev 1
            ln = nn.LayerNorm(normalized_shape, eps=0).to(device, dtype)
            ln.weight.data.fill_(1)
            ln.bias.data.fill_(0)
            output = ln(x)
            out_reshaped = output.view(*(unnormalized_shape + [-1]))
            mean = out_reshaped.mean(-1)
            var = out_reshaped.var(-1, unbiased=False)
            self.assertAlmostEqual(torch.abs(mean.data).mean(), 0, delta=1e-5)
            self.assertAlmostEqual(torch.abs(var.data).mean(), 1, delta=1e-5)

            # test that LN applies weight and bias correctly
            scale, bias = torch.empty(2).uniform_(0.2, 2).tolist()
            ln.weight.data.fill_(scale)
            ln.bias.data.fill_(bias)
            output = ln(x)
            out_reshaped = output.view(*(unnormalized_shape + [-1]))
            mean = out_reshaped.mean(-1)
            var = out_reshaped.var(-1, unbiased=False)
            self.assertAlmostEqual(torch.abs(mean.data).mean(), bias, delta=1e-5)
            self.assertAlmostEqual(torch.abs(var.data).mean(), scale ** 2, delta=1e-5)

        bad_norm_shape_input_shape = {
            (): (),
            (2, 3): (3,),
            (2,): (1, 2, 3),
            (10,): (2, 3),
            10: (2, 3),
        }
        for norm_shape, input_shape in bad_norm_shape_input_shape.items():
            ln = nn.LayerNorm(norm_shape)
            input = torch.empty(input_shape, device=device, dtype=dtype).uniform_(0, 10)
            self.assertRaises(RuntimeError, lambda: ln(input))

    def _test_LayerNorm_cuda_half(self):
        input = Variable(torch.empty(2, 3, 3, 2).to("cuda", torch.half).random_(1, 10), requires_grad=True)
        m = nn.LayerNorm([3, 2]).to("cuda", torch.half)
        output = m(input)
        output.sum().backward()
        self.assertEqual(output.type(), input.type())

    def test_LayerNorm_general(self):
        self._test_LayerNorm_general()

    @unittest.skipIf(not TEST_CUDA, "CUDA unavailable")
    def test_LayerNorm_general_cuda(self):
        self._test_LayerNorm_general("cuda")
        self._test_LayerNorm_cuda_half()

    def _test_GroupNorm_general(self, device="cpu", dtype=torch.float):
        good_shape_g = {
            (1, 2, 3, 4): 2,
            (2, 3, 10): 3,
            (3, 1, 1, 1, 2): 1,
            (2, 6, 4, 2, 2): 3,
        }
        for shape, g in good_shape_g.items():
            x = torch.empty(*shape, device=device, dtype=dtype).uniform_(0, 10)
            b = shape[0]
            c = shape[1]

            # test that GN normalizes to mean 0 and stddev 1
            gn = nn.GroupNorm(g, c, eps=0).to(device, dtype)
            gn.weight.data.fill_(1)
            gn.bias.data.fill_(0)
            output = gn(x)
            out_reshaped = output.view(b, g, -1)
            mean = out_reshaped.mean(-1)
            var = out_reshaped.var(-1, unbiased=False)
            self.assertAlmostEqual(torch.abs(mean).mean(), 0, delta=1e-5)
            self.assertAlmostEqual(torch.abs(var).mean(), 1, delta=1e-5)

            # test that GN applies weight and bias correctly
            scale = torch.empty(c, device=device, dtype=dtype).uniform_(0.2, 2)
            bias = torch.empty(c, device=device, dtype=dtype).uniform_(0.2, 2)
            gn.weight.data.copy_(scale)
            gn.bias.data.copy_(bias)
            output = gn(x)
            out_reshaped = output.view(b, c, -1)
            out_normed = (out_reshaped - bias.view(c, 1)) / scale.view(c, 1)
            out_normed_reshaped = out_normed.view(b, g, -1)
            mean = out_normed_reshaped.mean(-1)
            var = out_normed_reshaped.var(-1, unbiased=False)
            self.assertAlmostEqual(torch.abs(mean).mean(), 0, delta=1e-5)
            self.assertAlmostEqual(torch.abs(var).mean(), 1, delta=1e-5)

        bad_shape_g = {
            (1, 2, 3, 4): 3,
            (2, 3, 10): 2,
            (3, 1, 1, 1, 2): 10,
            (2, 6, 4, 2, 2): 4,
        }
        for shape, g in bad_shape_g.items():
            gn = nn.GroupNorm(g, shape[1])
            input = torch.empty(*shape, device=device, dtype=dtype).uniform_(0, 10)
            self.assertRaises(RuntimeError, lambda: gn(input))

    def _test_GroupNorm_cuda_half(self):
        input = Variable(torch.empty(2, 3, 3, 2).to("cuda", torch.half).random_(1, 10), requires_grad=True)
        input = torch.zeros(2, 4, 3, 2, requires_grad=True).cuda().half().random_(1, 10)
        m = nn.GroupNorm(2, 4).to("cuda", torch.half)
        output = m(input)
        output.sum().backward()
        self.assertEqual(output.type(), input.type())

    def test_GroupNorm_general(self):
        self._test_GroupNorm_general(dtype=torch.float)

    @unittest.skipIf(not TEST_CUDA, "CUDA unavailable")
    def test_GroupNorm_general_cuda(self):
        self._test_GroupNorm_general("cuda", torch.float)
        self._test_GroupNorm_cuda_half()

    def test_pad(self):
        inputs = torch.randn(1, 3, 4, 4, requires_grad=True)
        _assertGradAndGradgradChecks(self, lambda x: F.pad(x, (1, 1, 1, 1)), (inputs,))
        _assertGradAndGradgradChecks(self, lambda x: F.pad(x, (-1, 1, -2, 1)), (inputs,))
        _assertGradAndGradgradChecks(self, lambda x: F.pad(x, (-1, 1, -2, 1), value=2), (inputs,))
        self.assertTrue(gradcheck(lambda x: F.pad(x, (-1, 1, -2, 1), mode='replicate'), (inputs,)))
        self.assertTrue(gradcheck(lambda x: F.pad(x, (-1, 1, -2, 1), mode='reflect'), (inputs,)))

        inputs = torch.randn(1, 2, 3, 4, 4, requires_grad=True)
        self.assertTrue(gradcheck(lambda x: F.pad(x, (1, 1, 1, 1, 1, 1), mode='replicate'), (inputs,)))

        # assert that relfection padding errors when pad >= input size
        expected_err_msg = r"Padding size should be less than the corresponding input dimension"
        self.assertRaisesRegex(RuntimeError, expected_err_msg,
                               lambda: F.pad(torch.randn(1, 1, 2, 3), (1, 1, 3, 0), mode='reflect'))
        self.assertRaisesRegex(RuntimeError, expected_err_msg,
                               lambda: F.pad(torch.randn(1, 1, 2), (2, 1), mode='reflect'))

    @staticmethod
    def _test_one_hot(self, use_cuda=False):
        device = torch.device('cuda' if use_cuda else 'cpu')
        with self.assertRaises(RuntimeError):
            torch.nn.functional.one_hot(torch.tensor([3, 4, -1, 0], device=device), -1)

        with self.assertRaises(RuntimeError):
            torch.nn.functional.one_hot(torch.tensor([3, 4, 1, 0], device=device), 3)

        t = torch.nn.functional.one_hot(torch.tensor([3, 4, 1, 0], device=device))
        expected = torch.tensor([[0, 0, 0, 1, 0],
                                 [0, 0, 0, 0, 1],
                                 [0, 1, 0, 0, 0],
                                 [1, 0, 0, 0, 0]], device=device)
        self.assertEqual(t, expected)

        t = torch.nn.functional.one_hot(torch.tensor([3, 4, 1, 0], device=device), -1)
        expected = torch.tensor([[0, 0, 0, 1, 0],
                                 [0, 0, 0, 0, 1],
                                 [0, 1, 0, 0, 0],
                                 [1, 0, 0, 0, 0]], device=device)
        self.assertEqual(t, expected)

        t = torch.nn.functional.one_hot(torch.tensor([3, 4, 1, 0], device=device), 6)
        expected = torch.tensor([[0, 0, 0, 1, 0, 0],
                                 [0, 0, 0, 0, 1, 0],
                                 [0, 1, 0, 0, 0, 0],
                                 [1, 0, 0, 0, 0, 0]], device=device)
        self.assertEqual(t, expected)

        t = torch.nn.functional.one_hot(torch.tensor([[3, 4], [1, 0]], device=device))
        expected = torch.tensor([[[0, 0, 0, 1, 0],
                                  [0, 0, 0, 0, 1]],
                                 [[0, 1, 0, 0, 0],
                                  [1, 0, 0, 0, 0]]], device=device)
        self.assertEqual(t, expected)

        t = torch.nn.functional.one_hot(torch.tensor(4, device=device))
        expected = torch.tensor([0, 0, 0, 0, 1], device=device)
        self.assertEqual(t, expected)

        t = torch.nn.functional.one_hot(torch.empty([4, 0], dtype=torch.long, device=device), 100)
        expected = torch.empty([4, 0, 100])
        self.assertEqual(t, expected)

        with self.assertRaises(RuntimeError):
            torch.nn.functional.one_hot(torch.empty([4, 0], dtype=torch.long, device=device))

        with self.assertRaises(RuntimeError):
            torch.nn.functional.one_hot(torch.tensor([3, 4, 1, 0], device=device), -2)

    def test_one_hot(self):
        self._test_one_hot(self)

    @unittest.skipIf(not TEST_CUDA, "CUDA unavailable")
    def test_one_hot_cuda(self):
        self._test_one_hot(self, use_cuda=True)

    def test_pad_scalar_error(self):
        inputs = torch.tensor(0., requires_grad=True)
        self.assertRaises(AssertionError, lambda: F.pad(inputs, (1, 1)))
        self.assertRaises(AssertionError, lambda: F.pad(inputs, (1,)))

    def test_nn_scalars(self):
        # One off tests to ensure scalars from nn.yaml are properly applied
        def verify_scalars(input, output):
            if input.dim() == 0:
                self.assertEqual((), output.shape)
            else:
                self.assertNotEqual((), output.shape)
            output.sum().backward()
            self.assertEqual(input.shape, input.grad.shape)

        devices = ['cpu'] if not torch.cuda.is_available() else ['cpu', 'cuda']
        for device in devices:
            for input_shape in [(5, 6), ()]:
                for module in [torch.nn.ELU, torch.nn.Hardtanh, torch.nn.LeakyReLU, torch.nn.LogSigmoid,
                               torch.nn.RReLU, torch.nn.Softshrink, torch.nn.Softplus, torch.nn.Sigmoid,
                               torch.nn.Tanh]:
                    input = torch.randn(input_shape, device=device, requires_grad=True)
                    m = module()
                    output = m(input)
                    verify_scalars(input, output)

    def test_nn_scalars_reductions(self):
        # One off tests to ensure scalars from nn.yaml are properly applied
        def verify_reduction_scalars(input, reduction, output):
            if reduction != 'none' or input.dim() == 0:
                self.assertEqual((), output.shape)
            else:
                self.assertNotEqual((), output.shape)
            output.sum().backward()
            self.assertEqual(input.shape, input.grad.shape)

        devices = ['cpu'] if not torch.cuda.is_available() else ['cpu', 'cuda']
        for device in devices:
            for input_shape in [(5, 6), ()]:
                for reduction in ['none', 'mean', 'sum']:
                    for module in [torch.nn.BCELoss, torch.nn.L1Loss, torch.nn.MSELoss,
                                   torch.nn.SmoothL1Loss, torch.nn.SoftMarginLoss]:
                        input = torch.randn(input_shape, device=device, requires_grad=True)
                        target = torch.empty(input_shape, device=device).random_(2)
                        sigmoid = nn.Sigmoid()

                        input = torch.randn(input_shape, device=device, requires_grad=True)
                        m = module(reduction=reduction)
                        output = m(sigmoid(input), target)
                        verify_reduction_scalars(input, reduction, output)

    def test_normalize(self):
        inputs = torch.randn(1, 3, 4, 4, requires_grad=True)
        self.assertTrue(gradcheck(lambda x: F.normalize(x, p=1, dim=-1), (inputs,)))
        self.assertTrue(gradcheck(lambda x: F.normalize(x, p=2, dim=-2), (inputs,)))

        inputs = torch.randn((), requires_grad=True)
        self.assertTrue(gradcheck(lambda x: F.normalize(x, p=1, dim=-1), (inputs,)))

    def _test_maxpool_indices(self, num_dim, adaptive=False, device="cpu", dtype=torch.float):
        def expected_indices(dim):
            if dim == 1:
                return torch.tensor([1, 3], dtype=torch.double).repeat(2, 2, 1)
            if dim == 2:
                return torch.tensor([[5, 7], [13, 15]], dtype=torch.double).repeat(2, 2, 1, 1)

        def expected_grad(dim):
            if dim == 1:
                return torch.tensor([0, 1, 0, 1], dtype=torch.double).repeat(2, 2, 1)
            grad = expected_grad(dim - 1)
            zero = torch.zeros(grad.size())
            return torch.stack((zero, grad, zero, grad), 2)

        def expected_output(dim):
            if dim == 1:
                return torch.arange(2, 17, 2).view(2, 2, 2)
            if dim == 2:
                col = torch.arange(6, 63, 8)
                return torch.stack([col, col + 2], 1).view(2, 2, 2, 2)

        if adaptive:
            cls_name = 'AdaptiveMaxPool{}d'.format(num_dim)
        else:
            cls_name = 'MaxPool{}d'.format(num_dim)
        module_cls = getattr(nn, cls_name)
        module = module_cls(2, return_indices=True).to(device, dtype=dtype)
        numel = 4 ** (num_dim + 1)
        input = torch.arange(1, numel + 1).view(2, 2, *repeat(4, num_dim)).to(device, dtype=dtype)
        input_var = input.clone().detach().requires_grad_()

        # Check forward
        output, indices = module(input_var)
        if num_dim != 3:
            expected_indices = expected_indices(num_dim)
            expected_output = expected_output(num_dim)
            self.assertEqual(indices.dim(), input.dim())
            self.assertEqual(indices.data.squeeze(), expected_indices)
            self.assertEqual(output.data.squeeze(), expected_output)
        self.assertTrue(output.requires_grad)
        self.assertFalse(indices.requires_grad)

        # Make sure backward works
        grad_output = torch.ones(output.size(), device=device, dtype=dtype)
        output.backward(grad_output, retain_graph=True)
        expected_grad = expected_grad(num_dim)
        self.assertEqual(input_var.grad.data, expected_grad.view_as(input))

        # Make sure backward after changing indices will result in an error
        indices.add_(1)
        self.assertRaises(RuntimeError, lambda: output.backward(grad_output))

    def test_adaptive_pooling_input_size(self):
        for numel in (2, 3):
            for pool_type in ('Max', 'Avg'):
                cls_name = 'Adaptive{}Pool{}d'.format(pool_type, numel)
                module_cls = getattr(nn, cls_name)
                output_size = (2,) * numel
                module = module_cls(output_size)

                input = torch.randn(output_size)
                self.assertRaises(ValueError, lambda: module(input))

    def test_adaptive_pooling_size_none(self):
        for numel in (2, 3):
            for pool_type in ('Max', 'Avg'):
                cls_name = 'Adaptive{}Pool{}d'.format(pool_type, numel)
                module_cls = getattr(nn, cls_name)
                output_size = (2,) * (numel - 1) + (None,)
                module = module_cls(output_size)

                input = torch.randn((4,) * (numel + 1))
                output = module(input)
                self.assertEqual(output.size(), (4,) + (2,) * (numel - 1) + (4,))

    def test_Conv2d_naive_groups(self):
        self._test_Conv2d_naive_groups()

    @unittest.skipIf(not TEST_CUDA, "CUDA unavailable")
    @repeat_test_for_types(ALL_TENSORTYPES)
    @skipIfRocm
    def test_Conv2d_naive_groups_cuda(self, dtype=torch.float):
        self._test_Conv2d_naive_groups("cuda", dtype)

    def test_batchnorm_grad(self):
        self._test_batchnorm_grad()

    @unittest.skipIf(not TEST_CUDA, "CUDA unavailable")
    @skipIfRocm
    def test_batchnorm_grad_cuda(self):
        self._test_batchnorm_grad("cuda")
        if TEST_CUDNN:
            with torch.backends.cudnn.flags(enabled=False):
                self._test_batchnorm_grad("cuda")

    def test_batchnorm_eval(self):
        self._test_batchnorm_eval()

    @unittest.skipIf(not TEST_CUDA, "CUDA unavailable")
    def test_batchnorm_eval_cuda(self, dtype=torch.float):
        self._test_batchnorm_eval("cuda", dtype)
        if TEST_CUDNN:
            with torch.backends.cudnn.flags(enabled=False):
                self._test_batchnorm_eval("cuda", dtype)

    def test_batchnorm_simple_average(self):
        self._test_batchnorm_simple_average()

    @unittest.skipIf(not TEST_CUDA, "CUDA unavailable")
    def test_batchnorm_simple_average_cuda(self):
        self._test_batchnorm_simple_average(torch.cuda.FloatTensor)
        if TEST_CUDNN:
            with torch.backends.cudnn.flags(enabled=False):
                self._test_batchnorm_simple_average(torch.cuda.FloatTensor)

    def test_MaxPool1d_indices(self):
        self._test_maxpool_indices(1)

    @unittest.skipIf(not TEST_CUDA, "CUDA unavailable")
    @repeat_test_for_types(ALL_TENSORTYPES)
    def test_MaxPool1d_indices_cuda(self, dtype=torch.float):
        self._test_maxpool_indices(1, device="cuda", dtype=dtype)

    def test_MaxPool2d_indices(self):
        self._test_maxpool_indices(2)

    @unittest.skipIf(not TEST_CUDA, "CUDA unavailable")
    @repeat_test_for_types(ALL_TENSORTYPES)
    def test_MaxPool2d_indices_cuda(self, dtype=torch.float):
        self._test_maxpool_indices(2, device="cuda", dtype=dtype)

    def test_MaxPool3d_indices(self):
        self._test_maxpool_indices(3)

    @unittest.skipIf(not TEST_CUDA, "CUDA unavailable")
    @repeat_test_for_types(ALL_TENSORTYPES)
    def test_MaxPool3d_indices_cuda(self, dtype=torch.float):
        self._test_maxpool_indices(3, device="cuda", dtype=dtype)

    def test_AdaptiveMaxPool1d_indices(self):
        self._test_maxpool_indices(1, adaptive=True)

    @unittest.skipIf(not TEST_CUDA, "CUDA unavailable")
    @repeat_test_for_types(ALL_TENSORTYPES)
    def test_AdaptiveMaxPool1d_indices_cuda(self, dtype=torch.float):
        self._test_maxpool_indices(1, adaptive=True, device="cuda", dtype=dtype)

    def test_AdaptiveMaxPool2d_indices(self):
        self._test_maxpool_indices(2, adaptive=True)

    @unittest.skipIf(not TEST_CUDA, "CUDA unavailable")
    @repeat_test_for_types(ALL_TENSORTYPES)
    def test_AdaptiveMaxPool2d_indices_cuda(self, dtype=torch.float):
        self._test_maxpool_indices(2, adaptive=True, device="cuda", dtype=dtype)

    def test_AdaptiveMaxPool3d_indices(self):
        self._test_maxpool_indices(3, adaptive=True)

    @unittest.skipIf(not TEST_CUDA, "CUDA unavailable")
    @repeat_test_for_types(ALL_TENSORTYPES)
    def test_AdaptiveMaxPool3d_indices_cuda(self, dtype=torch.float):
        self._test_maxpool_indices(3, adaptive=True, device="cuda", dtype=dtype)

    @staticmethod
    def _test_max_pool_nan(self, device, dtype=torch.float):
        for adaptive in ['', 'adaptive_']:
            for num_dim in [1, 2, 3]:
                fn_name = '{}max_pool{}d'.format(adaptive, num_dim)
                fn = getattr(F, fn_name)
                x = torch.full([1, 1] + num_dim * [3], nan)
                res = fn(x, 1 if adaptive else 3)
                self.assertTrue(math.isnan(res.item()))

    @unittest.skipIf(not TEST_CUDA, "CUDA unavailable")
    @repeat_test_for_types(ALL_TENSORTYPES)
    def test_max_pool_nan_cuda(self, dtype=torch.float):
        self._test_max_pool_nan(self, device="cuda", dtype=dtype)

    def test_max_pool_nan(self, dtype=torch.float):
        self._test_max_pool_nan(self, device="cpu")

    @staticmethod
    def _test_pool_large_size(self, device, dtype=torch.float):
        for op in ('max', 'avg'):
            for num_dim in [1, 2, 3]:
                fn_name = '{}_pool{}d'.format(op, num_dim)
                fn = getattr(F, fn_name)
                # 16777217 is the smallest integer not expressible in float32
                x = torch.ones([1, 1, 16777217] + (num_dim - 1) * [1],
                               device=device, dtype=dtype)
                res = fn(x, 1, stride=1, padding=0)
                # check if the output shape was still computed correctly
                self.assertEqual(x.shape[2], res.shape[2])

    @unittest.skipIf(not TEST_CUDA, "CUDA unavailable")
    @repeat_test_for_types(ALL_TENSORTYPES)
    def test_pool_large_size_cuda(self, dtype=torch.float):
        self._test_pool_large_size(self, device="cuda", dtype=dtype)

    def test_pool_large_size(self, dtype=torch.float):
        self._test_pool_large_size(self, device="cpu")

    def _test_scatter(self, tensor):
        x = tensor.detach().requires_grad_()
        result = dp.scatter(x, (0, 1))
        self.assertEqual(len(result), 2)
        self.assertEqual(result[0], x[:2])
        self.assertEqual(result[0].get_device(), 0)
        self.assertEqual(result[1], x[2:])
        self.assertEqual(result[1].get_device(), 1)
        grad = result[0].data.clone().fill_(2)
        result[0].backward(grad)
        self.assertEqual(x.grad.data[:2], grad)
        self.assertEqual(x.grad.data[2:], grad.clone().zero_())
        _assertGradAndGradgradChecks(self, lambda y: dp.scatter(y, (0, 1)), (x,))

    @unittest.skipIf(not TEST_MULTIGPU, "multi-GPU not supported")
    @skipIfRocm
    def test_scatter_cpu(self):
        self._test_scatter(torch.randn(4, 4))

    @unittest.skipIf(not TEST_MULTIGPU, "multi-GPU not supported")
    def test_scatter_gpu(self):
        self._test_scatter(torch.randn(4, 4).cuda())

    def _test_gather(self, output_device):
        inputs = (
            torch.randn(2, 4, device='cuda:0', requires_grad=True),
            torch.randn(2, 4, device='cuda:1', requires_grad=True),
        )
        result = dp.gather(inputs, output_device)
        self.assertEqual(result.size(), torch.Size([4, 4]))
        self.assertEqual(result[:2], inputs[0])
        self.assertEqual(result[2:], inputs[1])
        if output_device != -1:
            self.assertEqual(result.get_device(), output_device)
        else:
            self.assertFalse(result.is_cuda)
        grad = torch.randn(4, 4)
        if output_device != -1:
            grad = grad.cuda(output_device)
        result.backward(grad)
        self.assertEqual(inputs[0].grad.data, grad[:2])
        self.assertEqual(inputs[1].grad.data, grad[2:])
        _assertGradAndGradgradChecks(self, lambda x, y: dp.gather((x, y), output_device), inputs)

        # test scalar inputs, should stack into a vector in this case
        inputs = (
            torch.randn((), device='cuda:0', requires_grad=True),
            torch.randn((), device='cuda:1', requires_grad=True),
        )
        result = dp.gather(inputs, output_device)
        self.assertEqual(result.size(), torch.Size([2]))
        self.assertEqual(result[0], inputs[0])
        self.assertEqual(result[1], inputs[1])
        if output_device != -1:
            self.assertEqual(result.get_device(), output_device)
        else:
            self.assertFalse(result.is_cuda)
        grad = torch.randn(2)
        if output_device != -1:
            grad = grad.cuda(output_device)
        result.backward(grad)
        self.assertEqual(inputs[0].grad, grad[0])
        self.assertEqual(inputs[1].grad, grad[1])
        _assertGradAndGradgradChecks(self, lambda x, y: dp.gather((x, y), output_device), inputs)

    @unittest.skipIf(not TEST_MULTIGPU, "multi-GPU not supported")
    @skipIfRocm
    def test_gather_cpu(self):
        self._test_gather(-1)

    @unittest.skipIf(not TEST_MULTIGPU, "multi-GPU not supported")
    def test_gather_gpu(self):
        self._test_gather(0)

    @unittest.skipIf(not TEST_MULTIGPU, "multi-GPU not supported")
    def test_gather_different_len_dicts(self):
        inputs = (
            {'a': Variable(torch.randn(1, 2).cuda(0), requires_grad=True)},
            {
                'b': Variable(torch.randn(1, 2).cuda(1), requires_grad=True),
                'a': Variable(torch.randn(1, 2).cuda(1), requires_grad=True)
            }
        )
        with self.assertRaises(ValueError):
            _ = dp.gather(inputs, target_device=0)

    @unittest.skipIf(not TEST_MULTIGPU, "multi-GPU not supported")
    def test_broadcast_double_backwards_gpu(self):
        tensors = (torch.randn(4, 4, device='cuda', requires_grad=True),
                   torch.randn(4, 4, device='cuda', requires_grad=True),
                   torch.randn(4, 4, device='cuda', requires_grad=True))
        _assertGradAndGradgradChecks(self, lambda *i: Broadcast.apply((0, 1), *i), tensors)

    @unittest.skipIf(not TEST_MULTIGPU, "multi-GPU not supported")
    def test_broadcast_not_requiring_grad(self):
        variables = [
            torch.randn(1, 2, device='cuda', requires_grad=True),
            torch.randn(1, 2, device='cuda', requires_grad=False),
            torch.randn(1, 2, device='cuda', requires_grad=False),
            torch.randn(1, 2, device='cuda', requires_grad=True),
            torch.randn(1, 2, device='cuda', requires_grad=True),
        ]
        broadcasted_variables = Broadcast.apply((0, 1), *variables)
        for output_idx, broadcasted_var in enumerate(broadcasted_variables):
            input_var = variables[output_idx % len(variables)]
            self.assertEqual(input_var.requires_grad, broadcasted_var.requires_grad)

    @unittest.skipIf(not TEST_MULTIGPU, "multi-GPU not supported")
    def test_broadcast_no_grad(self):
        x = torch.randn(1, 2, dtype=torch.float32, requires_grad=True, device='cuda')
        with torch.no_grad():
            broadcasted = Broadcast.apply((0, 1), x)
        self.assertTrue(x.requires_grad)
        for output in broadcasted:
            self.assertFalse(output.requires_grad)

    @unittest.skipIf(not TEST_MULTIGPU, "multi-GPU not supported")
    def test_replicate(self):
        module = nn.Linear(10, 5).float().cuda()
        input = Variable(torch.randn(2, 10).float().cuda())
        expected_output = module(input).data
        replicas = dp.replicate(module, (0, 1))
        for i, replica in enumerate(replicas):
            for p in replica.parameters():
                self.assertEqual(p.get_device(), i)
            replica_input = input.cuda(i)
            self.assertEqual(replica(replica_input).data, expected_output)

    @unittest.skipIf(not TEST_MULTIGPU, "multi-GPU not supported")
    def test_replicate_buffers(self):
        net = nn.Module()
        net.bn = nn.BatchNorm2d(10)
        net.cuda()
        replicas = dp.replicate(net, (0, 1))
        for i, replica in enumerate(replicas):
            self.assertEqual(replica.bn.running_mean.get_device(), i, 'buffer on wrong device')
            self.assertEqual(replica.bn.running_var.get_device(), i, 'buffer on wrong device')
            self.assertEqual(replica.bn.num_batches_tracked.get_device(), i, 'buffer on wrong device')

    @unittest.skipIf(not TEST_MULTIGPU, "multi-GPU not supported")
    @skipIfRocm
    def test_data_parallel_buffers_requiring_grad(self):
        class TestModule(nn.Module):
            def __init__(self, t):
                super(TestModule, self).__init__()
                self.register_buffer('t_rg', t)
                self.register_buffer('t_not_rg', t.clone().detach())

            def forward(self, x):
                return x * self.t_rg + self.t_not_rg

        m = TestModule(torch.randn(100, device='cuda', requires_grad=True))
        self.assertTrue(m.t_rg.requires_grad)

        dpm = nn.DataParallel(m, [0, 1])
        inp = torch.randn(2, 100, device='cuda')

        def fn(t):
            return dpm(inp)

        torch.autograd.gradcheck(fn, (m.t_rg,))

    @unittest.skipIf(not TEST_MULTIGPU, "multi-GPU not supported")
    def test_parallel_apply(self):
        l1 = nn.Linear(10, 5).to("cuda:0", torch.float)
        l2 = nn.Linear(10, 5).to("cuda:1", torch.float)
        i1 = torch.randn(2, 10, device="cuda:0", dtype=torch.float)
        i2 = torch.randn(2, 10, device="cuda:1", dtype=torch.float)
        expected1 = l1(i1).data
        expected2 = l2(i2).data
        modules = (l1, l2)
        expected_outputs = (expected1, expected2)

        # each input can be either a collection of positional arguments
        #                       or an object representing the single argument
        for inputs in [((i1,), (i2,)), (i1, i2)]:
            outputs = dp.parallel_apply(modules, inputs, None)
            for out, expected in zip(outputs, expected_outputs):
                self.assertEqual(out.data, expected)

    @unittest.skipIf(not TEST_MULTIGPU, "multi-GPU not supported")
    def test_data_parallel_multiple_input(self):
        class TestModule(nn.Module):

            def forward(self, var1, var2, float1, var3=None):
                if var3 is None:
                    return float1 * (var1 * var2)
                else:
                    return float1 * (var1 * var2 + var3)

        m = TestModule()
        var1 = torch.randn(5, 5, dtype=torch.float, requires_grad=True)
        var2 = torch.randn(5, 5, dtype=torch.float, requires_grad=True)
        var3 = torch.randn(5, 5, dtype=torch.float, requires_grad=False)

        float1 = torch.randn(1).item()

        expected = m(var1, var2, float1)
        loss = expected.sum()
        loss.backward()
        gvar1_exp = var1.grad.clone()
        gvar2_exp = var2.grad.clone()

        def local_test(out):
            var1.grad.data.fill_(0.0)
            var2.grad.data.fill_(0.0)
            loss = out.sum()
            loss.backward()
            self.assertEqual(out, expected)
            self.assertEqual(gvar1_exp, var1.grad)
            self.assertEqual(gvar2_exp, var2.grad)

        out = dp.data_parallel(m, (var1, var2, float1), (0, 1))
        local_test(out)

        out = dp.data_parallel(m, (var1, var2, float1), (1, 0))
        local_test(out)

        out = dp.data_parallel(m, (var1, var2, float1), (0,))
        local_test(out)

        var1.grad.data.fill_(0.0)
        var2.grad.data.fill_(0.0)
        expected = m(var1, var2, float1, var3=var3)
        loss = expected.sum()
        loss.backward()
        gvar1_exp = var1.grad.clone()
        gvar2_exp = var2.grad.clone()

        dpm = nn.DataParallel(TestModule())
        out = dpm(var1, var2, float1, var3=var3)
        local_test(out)

        dpm = nn.DataParallel(TestModule(), device_ids=[0])
        out = dpm(var1, var2, float1, var3=var3)
        local_test(out)

        kwarg_wrap = {'var3': var3}
        out = dp.data_parallel(
            m, (var1, var2, float1), (0, 1), module_kwargs=kwarg_wrap)
        local_test(out)

        out = dp.data_parallel(
            m, (var1, var2, float1), (0,), module_kwargs=kwarg_wrap)
        local_test(out)

    @unittest.skipIf(not TEST_MULTIGPU, "multi-GPU not supported")
    def test_data_parallel_small_back(self):
        l = nn.Linear(10, 5).float().cuda()
        i = Variable(torch.randn(20, 10).float().cuda())
        out = dp.data_parallel(l, i, (0, 1))
        self.assertEqual(out, l(i))

    @unittest.skipIf(not TEST_MULTIGPU, "multi-GPU not supported")
    @skipIfRocm
    def test_data_parallel_model_device(self):
        r"""Test device[0] check at forward time.
        """
        l = nn.Linear(2, 2)
        inp = torch.randn(2, 2)
        inp_cuda0 = inp.cuda(0)
        inp_cuda1 = inp.cuda(1)

        error_msg = "module must have its parameters and buffers on device {}"

        @contextlib.contextmanager
        def dummy_ctx_manager():
            yield

        def test(inner_m, dp_device, inp, device_ids, should_fail):
            if device_ids is None:
                device_ids = list(range(torch.cuda.device_count()))

            if isinstance(device_ids[0], torch.device):
                expect_device = device_ids[0]
            else:
                expect_device = torch.device("cuda:{}".format(device_ids[0]))

            if should_fail:
                def assert_correct():
                    return self.assertRaisesRegex(RuntimeError, error_msg.format(expect_device))
            else:
                assert_correct = dummy_ctx_manager

            # test DataParallel module
            dpm = nn.DataParallel(inner_m, device_ids)
            if dp_device is not None:
                dpm = dpm.to(dp_device)

            with assert_correct():
                dpm(inp)

            # test functional
            with assert_correct():
                nn.parallel.data_parallel(inner_m.to(dp_device), inp, device_ids)

        test(l.to('cpu'), None, inp, None, should_fail=True)
        test(l.cuda(1), None, inp_cuda0, None, should_fail=True)
        test(l.cuda(), None, inp_cuda0, [1, 0], should_fail=True)

        test(l.cuda(), None, inp_cuda0, None, should_fail=False)
        test(l.cpu(), 'cuda', inp_cuda0, None, should_fail=False)
        test(l.cuda(1), None, inp_cuda1, [1, 0], should_fail=False)
        test(l.cpu(), 'cuda:1', inp_cuda1, [1, 0], should_fail=False)

        s = nn.Sequential(l.cpu())
        test(s, None, inp, None, should_fail=True)
        test(s, None, inp, [0, 1], should_fail=True)
        test(s, None, inp, [1, 0], should_fail=True)

        s = nn.Sequential(deepcopy(l).cpu(), l.cuda())
        test(s, None, inp, None, should_fail=True)
        test(s, None, inp, [0, 1], should_fail=True)
        test(s, None, inp, [1, 0], should_fail=True)

        s = nn.Sequential(l.cuda(), deepcopy(l).cuda(1))
        test(s, None, inp, None, should_fail=True)
        test(s, None, inp, [0, 1], should_fail=True)
        test(s, None, inp, [1, 0], should_fail=True)

        s = nn.Sequential(l.cuda(), deepcopy(l).cuda())
        test(s, None, inp, None, should_fail=False)
        test(s, None, inp, [0, 1], should_fail=False)
        test(s, None, inp, [1, 0], should_fail=True)
        test(s.cpu(), None, inp, [1, 0], should_fail=True)
        test(s.cuda(1), None, inp, [1, 0], should_fail=False)

    @unittest.skipIf(not TEST_MULTIGPU or not PY3, "multi-GPU not supported")
    @skipIfRocm
    def test_data_parallel_model_no_refcycles(self):
        # Python 2.7 will create reference cycles with the following
        # Module on multiple GPUs, but Python 3 shouldn't unless
        # there are refcycles on the PyTorch side (or the defined module)
        import gc

        class Model(nn.Module):
            def __init__(self):
                super(Model, self).__init__()
                self.linear = nn.Linear(1, 1)

            def forward(self, x):
                return self.linear(x)

        gc.collect()
        model = nn.DataParallel(Model().cuda())
        data = Variable(torch.randn(1).cuda())
        model(data)

        refcycles = gc.collect()
        self.assertEqual(refcycles, 0)

    @unittest.skipIf(not TEST_MULTIGPU, "multi-GPU not supported")
    def test_data_parallel_no_grad(self):
        test = self

        class Layer(nn.Module):
            def forward(self, x):
                test.assertFalse(torch.is_grad_enabled())
                return x

        l = Layer()
        i = Variable(torch.randn(20, 10).float().cuda())
        with torch.no_grad():
            dp.data_parallel(l, i, (0, 1))
        self.assertRaises(AssertionError, lambda: dp.data_parallel(l, i, (0, 1)))

    @unittest.skipIf(not TEST_MULTIGPU, "multi-GPU not supported")
    def test_data_parallel(self):
        l = nn.Linear(10, 5).float().cuda()
        i = Variable(torch.randn(20, 10).float().cuda(1))
        l.cuda(1)
        expected_out = l(i)
        loss = expected_out.sum()
        loss.backward()
        expected_grads = []
        for param in l.parameters():
            expected_grads.append(param.grad.clone())
        dev_ids_list = [(0, 1), (1, 0)]
        for dev_id in dev_ids_list:
            with torch.cuda.device(dev_id[0]):
                l.cuda()
                l.zero_grad()
                out = dp.data_parallel(l, i, dev_id)
                loss = out.sum()
                loss.backward()
                self.assertEqual(out.get_device(), dev_id[0])
                self.assertEqual(out.data, expected_out.data)
                for expected, param in zip(expected_grads, l.parameters()):
                    self.assertEqual(param.grad.data, expected.data)

        # Check for None device_ids
        l = l.cuda()
        out = dp.data_parallel(l, i)

    @unittest.skipIf(not TEST_MULTIGPU, "multi-GPU not supported")
    @skipIfRocm
    def test_data_parallel_sparse(self):
        l = nn.Embedding(10, 5, sparse=True).to("cuda:1")
        i = torch.randint(10, (20, 5), device="cuda:1", dtype=torch.long)
        expected_out = l(i)
        loss = expected_out.sum()
        loss.backward()
        expected_grads = []
        for param in l.parameters():
            expected_grads.append(param.grad.clone())
        dev_ids_list = [(0, 1), (1, 0)]
        for dev_id in dev_ids_list:
            with torch.cuda.device(dev_id[0]):
                l.cuda()
                l.zero_grad()
                out = dp.data_parallel(l, i, dev_id)
                loss = out.sum()
                loss.backward()
                self.assertEqual(out.get_device(), dev_id[0])
                self.assertEqual(out.data, expected_out.data)
                for expected, param in zip(expected_grads, l.parameters()):
                    self.assertEqual(param.grad.data, expected.data)

        # Check for None device_ids
        l = l.cuda()
        out = dp.data_parallel(l, i)

    @unittest.skipIf(not TEST_MULTIGPU, "multi-GPU not supported")
    def test_data_parallel_nested_output(self):
        def fn(input):
            return [
                input, (input.sin(), input.cos(), [input.add(1)]), input,
                OrderedDict(a=input, b=[input.sin()])
            ]

        class Net(nn.Module):
            def forward(self, input):
                return fn(input)

        i = torch.randn(2, 2).float().cuda(1)
        gpus = range(torch.cuda.device_count())
        output = dp.data_parallel(Net(), i, gpus)
        self.assertEqual(output, fn(i))
        self.assertIsInstance(output[0], torch.Tensor)
        self.assertIsInstance(output[1], tuple)
        self.assertIsInstance(output[1][0], torch.Tensor)
        self.assertIsInstance(output[1][1], torch.Tensor)
        self.assertIsInstance(output[1][2], list)
        self.assertIsInstance(output[1][2][0], torch.Tensor)
        self.assertIsInstance(output[2], torch.Tensor)
        self.assertIsInstance(output[3], dict)
        self.assertEqual(len(output[3]), 2)
        self.assertIn('a', output[3])
        self.assertIn('b', output[3])
        self.assertIsInstance(output[3]['a'], torch.Tensor)
        self.assertIsInstance(output[3]['b'], list)
        self.assertIsInstance(output[3]['b'][0], torch.Tensor)

    @unittest.skipIf(not TEST_MULTIGPU, "multi-GPU not supported")
    def test_data_parallel_nested_input(self):
        def fn(input):
            return input[1][0]

        class Net(nn.Module):
            def forward(self, *input):
                return fn(input)

        i = Variable(torch.randn(20, 3).float().cuda(1))
        input = (i.cos(), (i.sin(), i), i.sin())
        gpus = range(torch.cuda.device_count())
        output = dp.data_parallel(Net(), input, gpus)
        self.assertEqual(output, fn(input))

    @unittest.skipIf(not TEST_CUDA, "CUDA unavailable")
    @repeat_test_for_types(ALL_TENSORTYPES)
    def test_data_parallel_module(self, dtype=torch.float):
        l = nn.Linear(10, 5).to("cuda", dtype)
        i = torch.randn(20, 10, device="cuda", dtype=dtype)
        expected_out = l(i).data
        net = nn.DataParallel(l)
        out = net(i)
        self.assertEqual(out.get_device(), 0)
        self.assertEqual(out.data, expected_out, dtype2prec[dtype])

    @unittest.skipIf(not TEST_CUDA, "CUDA unavailable")
    @repeat_test_for_types(ALL_TENSORTYPES)
    def test_data_parallel_module_kwargs_only(self, dtype=torch.float):
        class Net(nn.Module):
            def __init__(self):
                super(Net, self).__init__()
                self.l = l

            def forward(self, input):
                return self.l(input)

        l = nn.Linear(10, 5).to("cuda", dtype)
        i = torch.randn(20, 10, device="cuda", dtype=dtype)
        expected_out = l(i).data
        n = nn.DataParallel(Net())
        out = n(input=i)
        self.assertEqual(out.get_device(), 0)
        self.assertEqual(out.data, expected_out, dtype2prec[dtype])

    @unittest.skipIf(not TEST_CUDA, "CUDA unavailable")
    @repeat_test_for_types(ALL_TENSORTYPES)
    def test_data_parallel_module_kwargs_only_empty_list(self, dtype=torch.float):
        class Net(nn.Module):
            def __init__(self):
                super(Net, self).__init__()
                self.l = l

            def forward(self, input):
                return self.l(input['data'])

        l = nn.Linear(10, 5).to("cuda", dtype)
        i = torch.randn(20, 10, device="cuda", dtype=dtype)
        expected_out = l(i).data
        n = nn.DataParallel(Net())
        out = n(input={'data': i, 'unused': []})
        self.assertEqual(out.get_device(), 0)
        self.assertEqual(out.data, expected_out, dtype2prec[dtype])

    @unittest.skipIf(not TEST_CUDA, "CUDA unavailable")
    @repeat_test_for_types(ALL_TENSORTYPES)
    def test_data_parallel_module_kwargs_only_empty_dict(self, dtype=torch.float):
        class Net(nn.Module):
            def __init__(self):
                super(Net, self).__init__()
                self.l = l

            def forward(self, input):
                return self.l(input['data'])

        l = nn.Linear(10, 5).to("cuda", dtype)
        i = torch.randn(20, 10, device="cuda", dtype=dtype)
        expected_out = l(i).data
        n = nn.DataParallel(Net())
        out = n(input={'data': i, 'unused': {}})
        self.assertEqual(out.get_device(), 0)
        self.assertEqual(out.data, expected_out, dtype2prec[dtype])

    @unittest.skipIf(not TEST_CUDA, "CUDA unavailable")
    @repeat_test_for_types(ALL_TENSORTYPES)
    def test_data_parallel_module_kwargs_only_empty_tuple(self, dtype=torch.float):
        class Net(nn.Module):
            def __init__(self):
                super(Net, self).__init__()
                self.l = l

            def forward(self, input):
                return self.l(input['data'])

        l = nn.Linear(10, 5).to("cuda", dtype)
        i = torch.randn(20, 10, device="cuda", dtype=dtype)
        expected_out = l(i).data
        n = nn.DataParallel(Net())
        out = n(input={'data': i, 'unused': ()})
        self.assertEqual(out.get_device(), 0)
        self.assertEqual(out.data, expected_out, dtype2prec[dtype])

    @unittest.skipIf(not TEST_MULTIGPU, "multi-GPU not supported")
    def test_data_parallel_device_args(self):
        cuda0 = torch.device('cuda:0')
        cuda1 = torch.device('cuda:1')

        # test output_device
        l = nn.Linear(10, 5).to(cuda0, torch.float)
        i = torch.randn(20, 10, dtype=torch.float, device=cuda0, requires_grad=True)
        out = dp.data_parallel(l, i, device_ids=(0, 1), output_device=cuda0)
        self.assertEqual(out, l(i))

        # test device_ids
        l = nn.Linear(10, 5).to(cuda0, torch.float)
        i = torch.randn(20, 10, dtype=torch.float, device=cuda0, requires_grad=True)
        out = dp.data_parallel(l, i, device_ids=(cuda0, cuda1), output_device=cuda0)
        self.assertEqual(out, l(i))

    def test_state_dict(self):
        l = nn.Linear(5, 5)
        block = nn.Module()
        block.conv = nn.Conv2d(3, 3, 3, bias=False)
        net = nn.Module()
        net.linear1 = l
        net.linear2 = l
        net.bn = nn.BatchNorm2d(2)
        net.block = block
        net.add_module('empty', None)

        state_dict = net.state_dict()
        self.assertEqual(len(state_dict), 10)
        self.assertEqual(len(state_dict._metadata), 6)
        self.assertIn('', state_dict._metadata)
        self.assertIn('linear1', state_dict._metadata)
        self.assertIn('linear1.weight', state_dict)
        self.assertIn('linear1.bias', state_dict)
        self.assertIn('linear2', state_dict._metadata)
        self.assertIn('linear2.weight', state_dict)
        self.assertIn('linear2.bias', state_dict)
        self.assertIn('block', state_dict._metadata)
        self.assertIn('block.conv', state_dict._metadata)
        self.assertIn('block.conv.weight', state_dict)
        self.assertIn('block.conv.weight', state_dict)
        self.assertNotIn('block.conv.bias', state_dict)
        self.assertIn('bn', state_dict._metadata)
        self.assertIn('bn.weight', state_dict)
        self.assertIn('bn.bias', state_dict)
        self.assertIn('bn.running_var', state_dict)
        self.assertIn('bn.running_mean', state_dict)
        self.assertIn('bn.num_batches_tracked', state_dict)
        self.assertFalse(any(map(lambda k: k.startswith('empty'), state_dict.keys())))
        for k, v in state_dict.items():
            param = net
            for component in k.split('.'):
                param = getattr(param, component)
                if isinstance(param, Parameter):
                    param = param.data
            self.assertEqual(v.data_ptr(), param.data_ptr())

        l = nn.Linear(5, 5)
        state_dict = l.state_dict()
        self.assertEqual(len(state_dict), 2)
        self.assertEqual(len(state_dict._metadata), 1)
        self.assertIn('', state_dict._metadata)
        self.assertTrue(state_dict._metadata['']['version'] >= 0)
        self.assertEqual(state_dict['weight'].data_ptr(), l.weight.data_ptr())
        self.assertEqual(state_dict['bias'].data_ptr(), l.bias.data_ptr())

    def test_load_state_dict(self):
        l = nn.Linear(5, 5)
        block = nn.Module()
        block.conv1 = nn.Conv2d(3, 3, 3, bias=True)
        block.conv2 = nn.Conv2d(3, 3, 3, bias=False)
        net = nn.Module()
        net.linear1 = l
        net.linear2 = l
        net.bn = nn.BatchNorm2d(2)
        net.block = block
        net.add_module('empty', None)

        state_dict = net.state_dict()
        state_dict.update({
            'linear1.weight': torch.ones(5, 5),
            'block.conv1.bias': torch.arange(1, 4),
            'bn.running_mean': torch.randn(2),
        })
        net.load_state_dict(state_dict)
        self.assertEqual(net.linear1.weight.data, state_dict['linear1.weight'])
        self.assertEqual(net.block.conv1.bias.data, state_dict['block.conv1.bias'])
        self.assertEqual(net.bn.running_mean, state_dict['bn.running_mean'])

        state_dict = net.state_dict()
        state_dict.update({'extra': torch.ones(5)})
        self.assertRaises(RuntimeError, lambda: net.load_state_dict(state_dict))

        state_dict = net.state_dict()
        state_dict.update({'extra.param': torch.ones(5)})
        self.assertRaises(RuntimeError, lambda: net.load_state_dict(state_dict))

        state_dict = net.state_dict()
        del state_dict['linear1.weight']
        self.assertRaises(RuntimeError, lambda: net.load_state_dict(state_dict))

        state_dict = net.state_dict()
        state_dict.update({'bn.running_mean': torch.rand(14, 4)})  # wrong size
        self.assertRaises(RuntimeError, lambda: net.load_state_dict(state_dict))

        state_dict = net.state_dict()
        old_state_dict = deepcopy(state_dict)
        state_dict = {
            'linear1.weight': torch.ones(5, 5),
            'block.conv1.bias': torch.arange(1, 4),
            'bn.running_mean': torch.randn(2),
            'nonexistent_key': torch.rand(3)
        }
        net.load_state_dict(state_dict, strict=False)
        self.assertEqual(net.linear1.weight.data, state_dict['linear1.weight'])
        self.assertEqual(net.block.conv1.bias.data, state_dict['block.conv1.bias'])
        self.assertEqual(net.bn.running_mean, state_dict['bn.running_mean'])
        new_state_dict = net.state_dict()
        del old_state_dict['linear1.weight']
        del old_state_dict['block.conv1.bias']
        del old_state_dict['bn.running_mean']
        for k, v, in old_state_dict.items():
            self.assertTrue(v.equal(new_state_dict[k]))

    def test_load_state_dict_BC(self):
        # BatchNormNd
        # Added num_batches_tracked buffer at version 2. For state dict with
        # earlier versions or no versions, it should provide default value of 0.
        bn = nn.BatchNorm2d(3)
        state_dict = bn.state_dict()
        del state_dict['num_batches_tracked']
        state_dict._metadata['']['version'] = 1  # version 1
        bn.load_state_dict(state_dict)
        self.assertEqual(bn.num_batches_tracked.dtype, torch.long)
        self.assertEqual(bn.num_batches_tracked.item(), 0)
        del state_dict._metadata['']['version']  # no version
        bn.load_state_dict(state_dict)
        self.assertEqual(bn.num_batches_tracked.dtype, torch.long)
        self.assertEqual(bn.num_batches_tracked.item(), 0)

    def test_parameter_assignment(self):
        l = nn.Linear(5, 5)

        def num_params():
            return len(list(l.parameters()))

        self.assertEqual(num_params(), 2)

        new_param = Parameter(torch.randn(5, 5))
        l.param_name = new_param
        self.assertEqual(num_params(), 3)
        self.assertObjectIn(new_param, l.parameters())

        var = torch.randn(5, 5)
        l.var_name = var
        self.assertEqual(num_params(), 3)
        self.assertNotIn(id(var), map(id, l.parameters()))

        # Make sure Variables are not saved as parameters
        l.variable_attr = torch.empty(5, 5)
        self.assertEqual(num_params(), 3)
        l.param_attr = Parameter(torch.empty(5, 5))
        self.assertEqual(num_params(), 4)

        # It shouldn't be possible to replace a parameter with a Variable
        def assign_var():
            l.param_attr = torch.empty(5, 5)

        self.assertRaises(TypeError, assign_var)
        # But replacing it with None should be fine
        l.param_attr = None
        self.assertEqual(num_params(), 3)

    def test_assignment(self):
        l = nn.Module()
        a = nn.Parameter(torch.randn(2))
        b = nn.Parameter(torch.randn(3))
        c = nn.Parameter(torch.randn(4))
        q = nn.Linear(4, 4)
        r = nn.Linear(5, 5)
        w = nn.Linear(6, 6)

        def test_assignments(get_list, a, b, c):
            # Check that None can be shadowed
            l.a = None
            self.assertIsNone(l.a)
            self.assertIn('a', l.__dict__)
            l.a = a
            self.assertIs(l.a, a)
            self.assertEqual(get_list(), [a])
            self.assertNotIn('a', l.__dict__)

            # Assign second object
            l.b = None
            self.assertIsNone(l.b)
            self.assertIn('b', l.__dict__)
            l.b = b
            self.assertIs(l.b, b)
            self.assertEqual(get_list(), [a, b])
            self.assertNotIn('b', l.__dict__)

            # Remove and add the object back. Order should be unchanged.
            l.a = None
            self.assertIsNone(l.a)
            self.assertEqual(get_list(), [b])
            l.a = a
            self.assertIs(l.a, a)
            self.assertEqual(get_list(), [a, b])

            # Replace object with another one. Order should be unchanged.
            l.a = c
            self.assertIs(l.a, c)
            self.assertEqual(get_list(), [c, b])

            # Remove and reassign an attribute. It should appear at the end of the list now.
            del l.a
            self.assertFalse(hasattr(l, 'a'))
            l.a = a
            self.assertIs(l.a, a)
            self.assertEqual(get_list(), [b, a])

        test_assignments(lambda: list(l.parameters()), a, b, c)
        del l.a, l.b
        self.assertEqual(list(l.parameters()), [])

        test_assignments(lambda: list(l.children()), q, r, w)
        del l.a, l.b
        self.assertEqual(list(l.children()), [])

        buf = torch.randn(10)
        l.register_buffer('buf', buf)
        self.assertIs(l.buf, buf)
        l.buf = None
        self.assertIs(l.buf, None)
        self.assertNotIn('buf', l.__dict__)  # should be stored in l._buffers
        l.buf = buf
        self.assertIn('buf', l.state_dict())
        self.assertEqual(l.state_dict()['buf'], buf)

    def test_Conv2d_inconsistent_types(self):
        inputs = Variable(torch.randn(4, 1, 7, 7).float())
        weights = Variable(torch.randn(1, 1, 3, 3).double())
        # inconsistent types should raise an exception
        self.assertRaises(RuntimeError, lambda: nn.functional.conv2d(inputs, weights))
        # but it should work with the same type
        nn.functional.conv2d(inputs.float(), weights.float())

    @unittest.skipIf(not TEST_CUDA, 'CUDA not available')
    def test_Conv2d_inconsistent_types_on_GPU_without_cudnn(self):
        inputs = Variable(torch.randn(4, 1, 7, 7).float().cuda())
        weights = Variable(torch.randn(1, 1, 3, 3).double().cuda())
        bias = Variable(torch.randn(1).double().cuda())

        with torch.backends.cudnn.flags(enabled=False):
            # inconsistent types should raise an exception
            self.assertRaises(RuntimeError, lambda: nn.functional.conv2d(inputs, weights))
            self.assertRaises(RuntimeError, lambda: nn.functional.conv2d(inputs, weights.float(), bias))

            # but it should work with the same type
            nn.functional.conv2d(inputs.float(), weights.float(), bias.float())

    @unittest.skipIf(not TEST_CUDA, 'CUDA not available')
    @unittest.skipIf(not TEST_CUDNN, 'CUDNN not available')
    def test_Conv2d_inconsistent_types_on_GPU_with_cudnn(self):
        inputs = Variable(torch.randn(4, 1, 7, 7).float().cuda())
        weights = Variable(torch.randn(1, 1, 3, 3).double().cuda())
        bias = Variable(torch.randn(1).double().cuda())

        with torch.backends.cudnn.flags(enabled=True):
            # inconsistent types should raise an exception
            self.assertRaises(RuntimeError, lambda: nn.functional.conv2d(inputs, weights))
            self.assertRaises(RuntimeError, lambda: nn.functional.conv2d(inputs, weights.float(), bias))

            # but it should work with the same type
            nn.functional.conv2d(inputs.float(), weights.float(), bias.float())

    @unittest.skipIf(not TEST_CUDA, 'CUDA not available')
    @unittest.skipIf(not TEST_CUDNN, 'CUDNN not available')
    @skipIfRocm
    def test_cudnn_multiple_threads_same_device(self):
        # This function is intended to test the lazy creation and reuse of per-thread
        # cudnn handles on each device in aten/src/ATen/cudnn/Handles.cpp.
        # Failure here likely indicates something wrong with that logic.
        weight = torch.ones((1, 1, 2, 2), device='cuda')

        results = {}

        num_threads = 2
        trials = 2
        test_iters = 100

        with torch.backends.cudnn.flags(enabled=True):
            def _worker(t, input):
                my_stream = torch.cuda.Stream()
                results[t] = input
                with torch.cuda.stream(my_stream):
                    for _ in range(test_iters):
                        # If all threads are sharing the same cudnn handle,
                        # the following sequence may occur:
                        # thread 0 calls setCuDNNStreamToCurrent()
                        # thread 1 calls setCuDNNStreamToCurrent()
                        # thread 0 launches its raw convolution, which it thinks is in
                        #          its own stream, but is actually in thread 1's stream.
                        # thread 0 enqueues its div_, which IS is its own stream,
                        #          but now races with its convolution.
                        results[t] = torch.nn.functional.conv2d(results[t], weight, padding=0)
                        results[t].div_(4.0)
                torch.cuda.current_stream().wait_stream(my_stream)

            for _ in range(trials):
                for t in range(num_threads):
                    results[t] = torch.ones((1, 1, 2048, 2048), device='cuda')

                threads = [threading.Thread(target=_worker,
                                            args=(t, results[t])) for t in range(num_threads)]

                for thread in threads:
                    thread.start()
                for thread in threads:
                    thread.join()

                for t in range(num_threads):
                    self.assertEqual(results[t].sum().item(),
                                     (2048 - test_iters) * (2048 - test_iters))

    @unittest.skipIf(not TEST_CUDA, 'CUDA not available')
    @unittest.skipIf(not TEST_CUDNN, 'CUDNN not available')
    @repeat_test_for_types(ALL_TENSORTYPES)
    def test_Conv2d_deterministic_cudnn(self, dtype=torch.float):
        inputs = torch.randn(2, 3, 5, 5, device="cuda", dtype=dtype, requires_grad=True)
        with cudnn.flags(enabled=True, benchmark=True, deterministic=True):
            conv1 = torch.nn.Conv2d(3, 3, 3).to("cuda", dtype)
            conv2 = torch.nn.Conv2d(3, 3, 3).to("cuda", dtype)
            conv2.bias.data.copy_(conv1.bias.data)
            conv2.weight.data.copy_(conv1.weight.data)
            out1 = conv1(inputs)
            out2 = conv2(inputs)
            self.assertEqual(out1, out2, prec=0.0)
            y = torch.randn(out1.size(), device="cuda", dtype=dtype)
            out1.backward(y)
            out2.backward(y)
            self.assertEqual(conv1.bias.grad.data, conv2.bias.grad.data, prec=0.0)
            self.assertEqual(conv1.weight.grad.data, conv2.weight.grad.data, prec=0.0)

    def test_Conv2d_missing_argument(self):
        c = nn.Conv2d(3, 3, 3)
        self.assertRaises(TypeError, lambda: c(None))

    def test_Conv2d_backward_twice(self):
        input = torch.randn(2, 3, 5, 5)
        c = nn.Conv2d(3, 3, 3)
        o1 = c(input)
        o1.sum().backward()
        self.assertRaisesRegex(RuntimeError, 'Specify retain_graph=True',
                               lambda: o1.sum().backward())

    @unittest.skipIf(not TEST_CUDA, 'CUDA not available')
    @repeat_test_for_types(ALL_TENSORTYPES)
    def test_Conv2d_large_workspace(self, dtype=torch.float):
        # These sizes require huge cuDNN workspaces. Make sure we choose a
        # reasonable algorithm that does not run out of memory
        sizes = [
            (1, 256, 109, 175),
            (1, 256, 80, 128),
            (1, 256, 120, 192),
        ]

        def run_test(benchmark):
            with torch.backends.cudnn.flags(benchmark=benchmark):
                conv = torch.nn.Conv2d(256, 256, kernel_size=3, padding=1).to("cuda", dtype)
                for size in sizes:
                    x = torch.randn(size, device="cuda", dtype=dtype)
                    out = conv(x.detach().clone().requires_grad_())
                    out.backward(torch.ones_like(out))

        run_test(benchmark=False)
        run_test(benchmark=True)

    def test_conv_modules_raise_error_on_incorrect_input_size(self):
        modules = [nn.Conv1d(3, 8, 3), nn.ConvTranspose1d(3, 8, 3),
                   nn.Conv2d(3, 8, 3), nn.ConvTranspose2d(3, 8, 3),
                   nn.Conv3d(3, 8, 3), nn.ConvTranspose3d(3, 8, 3)]

        invalid_input_dims = [(2, 4), (2, 4),
                              (3, 5), (3, 5),
                              (4, 6), (4, 6)]

        for invalid_dims, module in zip(invalid_input_dims, modules):
            for dims in invalid_dims:
                input = torch.empty(torch.Size((3, ) * dims))
                self.assertRaises(RuntimeError, lambda: module(input))

    def test_conv_shapecheck(self):
        def test(should_raise, module, input_size):
            input = torch.empty(3, *input_size)
            if should_raise:
                self.assertRaises(RuntimeError, lambda: module(input))
            else:
                # just run it to ensure no exception raised.
                module(input)

        # Conv1d
        test(True, nn.Conv1d(1, 1, 3), (1, 2))
        test(True, nn.Conv1d(1, 1, 3, stride=2), (1, 2))
        test(False, nn.Conv1d(1, 1, 2), (1, 2))
        test(False, nn.Conv1d(1, 1, 2, stride=2), (1, 2))
        test(False, nn.Conv1d(1, 1, 3, stride=2, padding=1), (1, 2))

        # Conv2d
        test(True, nn.Conv2d(1, 1, (3, 3)), (1, 2, 2))
        test(False, nn.Conv2d(1, 1, (3, 3)), (1, 3, 3))
        test(False, nn.Conv2d(1, 1, (3, 3), padding=1), (1, 2, 2))

        # Conv3D
        test(True, nn.Conv3d(1, 1, (3, 3, 3)), (1, 2, 2, 2))
        test(False, nn.Conv3d(1, 1, (3, 3, 3)), (1, 3, 3, 3))
        test(False, nn.Conv3d(1, 1, (3, 3, 3), padding=1), (1, 2, 2, 2))

    def test_ConvTranspose2d_output_size(self):
        m = nn.ConvTranspose2d(3, 4, 3, 3, 0, 2)
        i = torch.randn(2, 3, 6, 6)
        for h in range(15, 22):
            for w in range(15, 22):
                if 18 <= h <= 20 and 18 <= w <= 20:
                    output = m(i, output_size=(h, w))
                    self.assertEqual(output.size()[2:], (h, w))
                else:
                    self.assertRaises(ValueError, lambda: m(i, (h, w)))

    def test_ConvTranspose3d_correct_output_size(self):
        # Check that ConvTranspose3d can take a 5d output_size.
        m = nn.ConvTranspose3d(2, 2, 2)
        i = torch.rand(1, 2, 1, 1, 1)
        out = m(i, output_size=(1, 2, 2, 2, 2))

    def _test_Conv2d_naive_groups(self, device="cpu", dtype=torch.float):
        # Check that grouped convolutions matches two half convolutions
        m = nn.Conv2d(4, 4, kernel_size=3, groups=2).to(device, dtype)
        i = torch.randn(2, 4, 6, 6, device=device, dtype=dtype, requires_grad=True)
        output = m(i)
        grad_output = torch.randn(2, 4, 4, 4, device=device, dtype=dtype)
        output.backward(grad_output)

        m1 = nn.Conv2d(2, 2, kernel_size=3).to(device, dtype)
        m1.weight.data.copy_(m.weight.data[:2])
        m1.bias.data.copy_(m.bias.data[:2])
        i1 = Variable(i.data[:, :2].contiguous(), requires_grad=True)
        output1 = m1(i1)
        output1.backward(grad_output[:, :2].contiguous())

        m2 = nn.Conv2d(2, 2, kernel_size=3).to(device, dtype)
        m2.weight.data.copy_(m.weight.data[2:])
        m2.bias.data.copy_(m.bias.data[2:])
        i2 = Variable(i.data[:, 2:].contiguous(), requires_grad=True)
        output2 = m2(i2)
        output2.backward(grad_output[:, 2:].contiguous())

        self.assertEqual(output, torch.cat([output1, output2], 1))
        self.assertEqual(i.grad.data,
                         torch.cat([i1.grad.data, i2.grad.data], 1),
                         prec=dtype2prec[dtype])
        self.assertEqual(m.bias.grad.data,
                         torch.cat([m1.bias.grad.data, m2.bias.grad.data], 0),
                         prec=dtype2prec[dtype])
        self.assertEqual(m.weight.grad.data,
                         torch.cat([m1.weight.grad.data, m2.weight.grad.data], 0),
                         prec=dtype2prec[dtype])

    # For https://github.com/pytorch/pytorch/pull/1273
    # Almost identical to the above `test_Conv2d_naive_groups`
    def test_Conv2d_groups_nobias(self):
        dev_dtypes = [("cpu", torch.float)]
        if TEST_CUDA:
            dev_dtypes += [("cuda", torch.float), ("cuda", torch.half)]
        for device, dtype in dev_dtypes:
            m = nn.Conv2d(4, 4, kernel_size=3, groups=2, bias=False).to(device, dtype)
            i = torch.randn(2, 4, 6, 6, device=device, dtype=dtype, requires_grad=True)
            output = m(i)
            grad_output = torch.randn(2, 4, 4, 4, device=device, dtype=dtype)
            output.backward(grad_output)

            m1 = nn.Conv2d(2, 2, kernel_size=3, bias=False).to(device, dtype)
            m1.weight.data.copy_(m.weight.data[:2])
            i1 = Variable(i.data[:, :2].contiguous(), requires_grad=True)
            output1 = m1(i1)
            output1.backward(grad_output[:, :2].contiguous())

            m2 = nn.Conv2d(2, 2, kernel_size=3, bias=False).to(device, dtype)
            m2.weight.data.copy_(m.weight.data[2:])
            i2 = Variable(i.data[:, 2:].contiguous(), requires_grad=True)
            output2 = m2(i2)
            output2.backward(grad_output[:, 2:].contiguous())

            self.assertEqual(output, torch.cat([output1, output2], 1))
            self.assertEqual(i.grad.data,
                             torch.cat([i1.grad.data, i2.grad.data], 1),
                             dtype2prec[dtype])
            self.assertEqual(m.weight.grad.data,
                             torch.cat([m1.weight.grad.data, m2.weight.grad.data], 0),
                             1e-1 if dtype == torch.half else dtype2prec[dtype])

    # Very similar to test_Conv2d_naive_groups but with special care to handle
    # the number of groups == number of input channels
    @unittest.skipIf(not TEST_CUDA, 'CUDA not available')
    @skipIfRocm
    @repeat_test_for_types(ALL_TENSORTYPES)
    def test_Conv2d_depthwise_naive_groups_cuda(self, dtype=torch.float):
        for depth_multiplier in [1, 2]:
            m = nn.Conv2d(2, 2 * depth_multiplier, kernel_size=3, groups=2).to("cuda", dtype)
            i = torch.randn(2, 2, 6, 6, device="cuda", dtype=dtype).div_(2).requires_grad_()
            output = m(i)
            grad_output = torch.randn(2, 2 * depth_multiplier, 4, 4, device="cuda", dtype=dtype) / 2
            output.backward(grad_output)

            offset = 1 * depth_multiplier

            m1 = nn.Conv2d(1, 1 * depth_multiplier, kernel_size=3).to("cuda", dtype)
            m1.weight.data = m.weight.data[:offset].clone()
            m1.bias.data = m.bias.data[:offset].clone()
            i1 = i.detach()[:, :1].clone().requires_grad_()
            output1 = m1(i1)
            output1.backward(grad_output[:, :offset].contiguous())

            m2 = nn.Conv2d(1, 1 * depth_multiplier, kernel_size=3).to("cuda", dtype)
            m2.weight.data.copy_(m.weight.data[offset:])
            m2.bias.data.copy_(m.bias.data[offset:])
            i2 = i.detach()[:, 1:].clone().requires_grad_()
            output2 = m2(i2)
            output2.backward(grad_output[:, offset:].contiguous())

            self.assertEqual(output, torch.cat([output1, output2], 1),
                             prec=dtype2prec[dtype])
            self.assertEqual(i.grad.data,
                             torch.cat([i1.grad.data, i2.grad.data], 1),
                             prec=dtype2prec[dtype])
            self.assertEqual(m.bias.grad.data,
                             torch.cat([m1.bias.grad.data,
                                        m2.bias.grad.data], 0),
                             prec=dtype2prec[dtype])
            self.assertEqual(m.weight.grad.data,
                             torch.cat([m1.weight.grad.data,
                                        m2.weight.grad.data], 0),
                             prec=dtype2prec[dtype])

    def test_MaxUnpool2d_output_size(self):
        m = nn.MaxPool2d(3, stride=2, return_indices=True)
        mu = nn.MaxUnpool2d(3, stride=2)
        big_t = torch.rand(1, 1, 6, 6)
        big_t[0][0][4][4] = 100
        output_big, indices_big = m(big_t)
        self.assertRaises(RuntimeError, lambda: mu(output_big, indices_big))

        small_t = torch.rand(1, 1, 5, 5)
        for i in range(0, 4, 2):
            for j in range(0, 4, 2):
                small_t[:, :, i, j] = 100
        output_small, indices_small = m(Variable(small_t))
        for h in range(3, 10):
            for w in range(3, 10):
                if 4 <= h <= 6 and 4 <= w <= 6:
                    size = (h, w)
                    if h == 6:
                        size = (1, 1) + size

                    mu(output_small, indices_small, output_size=size)
                else:
                    self.assertRaises(ValueError, lambda: mu(output_small, indices_small, (h, w)))

    def test_container_copy(self):
        class Model(nn.Module):
            def __init__(self):
                super(Model, self).__init__()
                self.linear = nn.Linear(4, 5)

            def forward(self, input):
                return self.linear(input)

        input = torch.randn(2, 4)

        model = Model()
        model_cp = deepcopy(model)
        self.assertEqual(model(input).data, model_cp(input).data)

        model_cp.linear.weight.data[:] = 2
        self.assertNotEqual(model(input).data, model_cp(input).data)

    def test_RNN_cell(self):
        # this is just a smoke test; these modules are implemented through
        # autograd so no Jacobian test is needed
        for module in (nn.RNNCell, nn.GRUCell):
            for bias in (True, False):
                input = torch.randn(3, 10)
                hx = torch.randn(3, 20)
                cell = module(10, 20, bias=bias)
                for _ in range(6):
                    hx = cell(input, hx)

                hx.sum().backward()

    def _test_loss_equal_input_target_shape(self, cast):
        # Tests losses whose inputs should have the same size.
        losses = {
            'mse_loss': lambda x, y: F.mse_loss(x, y),
            'l1_loss': lambda x, y: F.l1_loss(x, y),
            'smooth_l1_loss': lambda x, y: F.smooth_l1_loss(x, y),
            'kl_div': lambda x, y: F.kl_div(x, y),
            'poisson_nll_loss': lambda x, y: F.poisson_nll_loss(x, y),
        }

        input = Variable(cast(torch.randn(3, 5)))
        target = Variable(cast(torch.randn(5, 3)))
        for _name, fn in losses.items():
            self.assertRaises(Exception, lambda: fn(input, target))

    def test_loss_equal_input_target_shape(self):
        self._test_loss_equal_input_target_shape(lambda x: x)

    def test_mse_loss_size_warning(self):
        i = torch.randn((10, 1), requires_grad=True)
        t = torch.randn((10,))
        with warnings.catch_warnings(record=True) as w:
            # Ensure warnings are being shown
            warnings.simplefilter("always")
            # Trigger Warning
            F.mse_loss(i, t)
            # Check warning occurs
            self.assertEqual(len(w), 1)
            self.assertIn('Please ensure they have the same size.', str(w[0]))

    def test_nll_loss_mismatched_batch(self):
        x = torch.randn((10, 3), requires_grad=True)
        # t should have size (10,)
        t = torch.zeros((3,), dtype=torch.int64)
        with self.assertRaisesRegex(ValueError, 'Expected.*batch_size'):
            F.nll_loss(x, t)

    def test_nll_loss_out_of_bounds_ignore_index(self):
        x = torch.randn(6, 3, requires_grad=True)
        t = torch.tensor([0, 1, 255, 0, 1, 2], dtype=torch.int64)
        for reduction in ['mean', 'none']:
            F.nll_loss(x, t, ignore_index=255, reduction=reduction).sum().backward()

    def test_poisson_nll_loss_reduction_modes(self):
        input = torch.tensor([0.5, 1.5, 2.5])
        target = torch.tensor([1., 2., 3.])
        component_wise_loss = torch.exp(input) - target * input
        self.assertEqual(component_wise_loss,
                         F.poisson_nll_loss(input, target, reduction='none'))
        self.assertEqual(torch.sum(component_wise_loss),
                         F.poisson_nll_loss(input, target, reduction='sum'))
        self.assertEqual(torch.mean(component_wise_loss),
                         F.poisson_nll_loss(input, target, reduction='mean'))
        with self.assertRaisesRegex(ValueError, 'is not valid'):
            F.poisson_nll_loss(input, target, reduction='total')

    def test_KLDivLoss_batch_mean(self):
        input_shape = (2, 5)
        log_prob1 = F.log_softmax(torch.randn(input_shape), 1)
        prob2 = F.softmax(torch.randn(input_shape), 1)

        loss = nn.KLDivLoss(reduction='batchmean')
        l = loss(log_prob1, prob2)

        loss_none_reduce = nn.KLDivLoss(reduction='sum')(log_prob1, prob2)
        expected = loss_none_reduce / input_shape[0]

        self.assertEqual(l, expected)

    @unittest.skipIf(not (TEST_CUDNN and TEST_CUDNN_VERSION >= 7000), "needs cudnn >= 7.0")
    def test_CTCLoss_cudnn(self):
        target_lengths = [30, 25, 20]
        input_lengths = [50, 50, 50]
        targets = torch.randint(1, 15, (sum(target_lengths),), dtype=torch.int)
        log_probs = torch.randn(50, 3, 15, dtype=torch.float, device='cuda').log_softmax(2)
        res = torch.nn.functional.ctc_loss(log_probs, targets, input_lengths, target_lengths)
        expected = ctcloss_reference(log_probs, targets.cuda(), input_lengths, target_lengths).float()
        with torch.backends.cudnn.flags(enabled=False):
            res2 = torch.nn.functional.ctc_loss(log_probs, targets.cuda().long(), input_lengths, target_lengths)
        self.assertEqual(res, expected)
        self.assertEqual(res2, res)

    def test_CTCLoss_typechecks(self):
        target_lengths = torch.tensor([30, 25, 20])
        input_lengths = torch.tensor([50, 50, 50])
        targets = torch.randint(1, 15, (sum(target_lengths),), dtype=torch.int)
        log_probs = torch.randn(50, 3, 15, dtype=torch.float).log_softmax(2)
        with self.assertRaises(RuntimeError):
            _input_lengths = input_lengths.to(dtype=torch.float)
            torch.nn.functional.ctc_loss(log_probs, targets, _input_lengths, target_lengths)
        with self.assertRaises(RuntimeError):
            target_lengths = target_lengths.to(dtype=torch.float)
            torch.nn.functional.ctc_loss(log_probs, targets, input_lengths, target_lengths)

    @unittest.skipIf(not TEST_CUDA, 'CUDA not available')
    def test_CTCLoss_lengthchecks_cuda(self):
        target_lengths = [30, 25, 20]
        input_lengths = [50, 50, 50]
        targets = torch.randint(1, 15, (3, 29), dtype=torch.long, device='cuda')
        log_probs = torch.randn(50, 3, 15, dtype=torch.float, device='cuda').log_softmax(2)
        with self.assertRaises(RuntimeError):
            torch.nn.functional.ctc_loss(log_probs, targets, input_lengths, target_lengths)

    def test_CTCLoss_lengthchecks_cpu(self):
        target_lengths = [30, 25, 20]
        input_lengths = [50, 50, 50]
        targets = torch.randint(1, 15, (3, 29), dtype=torch.int)
        log_probs = torch.randn(50, 3, 15, dtype=torch.float).log_softmax(2)
        with self.assertRaises(RuntimeError):
            torch.nn.functional.ctc_loss(log_probs, targets, input_lengths, target_lengths)

    @unittest.skipIf(not TEST_CUDA, 'CUDA not available')
    def test_CTCLoss_zero_infinity(self):
        target_lengths = [60, 25, 20]
        input_lengths = [50, 50, 50]
        targets = torch.randint(1, 15, (sum(target_lengths),), dtype=torch.int)
        log_probs = torch.randn(50, 3, 15, dtype=torch.float, device='cuda').log_softmax(2).requires_grad_()
        res = torch.nn.functional.ctc_loss(log_probs, targets, input_lengths, target_lengths,
                                           reduction='sum', zero_infinity=True)
        with torch.backends.cudnn.flags(enabled=False):
            res2 = torch.nn.functional.ctc_loss(log_probs, targets.cuda().long(), input_lengths, target_lengths,
                                                reduction='sum', zero_infinity=True)
        res_cpu = torch.nn.functional.ctc_loss(log_probs.cpu(), targets.cpu(), input_lengths, target_lengths,
                                               reduction='sum', zero_infinity=True)

        self.assertAlmostEqual(res2, res, delta=1e-4)
        self.assertAlmostEqual(res_cpu, res.cpu(), delta=1e-4)
        g1, = torch.autograd.grad(res, log_probs)
        g2, = torch.autograd.grad(res2, log_probs)
        g3, = torch.autograd.grad(res_cpu, log_probs)
        self.assertAlmostEqual(g2, g3, delta=1e-4)
        self.assertAlmostEqual(g1, g2, delta=1e-4)
        self.assertTrue((g1 == g1).all().item())  # check that we don't have NaN

    def test_RNN_cell_no_broadcasting(self):
        def test(cell_module, input, hx, input_size, hidden_size):
            cell = cell_module(input_size, hidden_size)
            self.assertRaises(RuntimeError, lambda: cell(input, hx))

        def test_all(hidden_size, bad_hx, good_hx, input_size, input):
            test(nn.RNNCell, input, bad_hx, input_size, hidden_size)
            test(nn.GRUCell, input, bad_hx, input_size, hidden_size)
            test(nn.LSTMCell, input, (bad_hx, good_hx), input_size, hidden_size)
            test(nn.LSTMCell, input, (good_hx, bad_hx), input_size, hidden_size)

        hidden_size = 20
        input_size = 10
        input = torch.randn(3, input_size)
        bad_hx = torch.randn(1, hidden_size)
        good_hx = torch.randn(3, hidden_size)

        # Test hidden/input batch size broadcasting
        test_all(hidden_size, bad_hx, good_hx, input_size, input)

        # Test hx's hidden_size vs module's hidden_size broadcasting
        bad_hx = torch.randn(3, 1)
        test_all(hidden_size, bad_hx, good_hx, input_size, input)

        # Test input's input_size vs module's input_size broadcasting
        bad_input = torch.randn(3, 1)
        test_all(hidden_size, good_hx, good_hx, input_size, bad_input)

    def test_invalid_dropout_p(self):
        v = torch.ones(1)
        self.assertRaises(ValueError, lambda: nn.Dropout(-0.1))
        self.assertRaises(ValueError, lambda: nn.Dropout(1.1))
        self.assertRaises(ValueError, lambda: nn.Dropout2d(-0.1))
        self.assertRaises(ValueError, lambda: nn.Dropout2d(1.1))
        self.assertRaises(ValueError, lambda: nn.Dropout3d(-0.1))
        self.assertRaises(ValueError, lambda: nn.Dropout3d(1.1))
        self.assertRaises(ValueError, lambda: F.dropout(v, -0.1))
        self.assertRaises(ValueError, lambda: F.dropout(v, 1.1))

    def test_pad_sequence(self):
        def pad(tensor, length):
            return torch.cat(
                [tensor.data, tensor.data.new(
                    length - tensor.size(0), *tensor.size()[1:]).zero_()])

        # single dimensional
        a = torch.tensor([1, 2, 3])
        b = torch.tensor([4, 5])
        c = torch.tensor([6])

        # batch_first = true
        expected = torch.tensor([[4, 5, 0], [1, 2, 3], [6, 0, 0]])
        padded = rnn_utils.pad_sequence([b, a, c], True)
        self.assertEqual(padded, expected)

        # batch_first = false
        padded = rnn_utils.pad_sequence([b, a, c])
        self.assertEqual(padded, expected.transpose(0, 1))

        # pad with non-zero value
        expected = torch.tensor([[4, 5, 1], [1, 2, 3], [6, 1, 1]])
        padded = rnn_utils.pad_sequence([b, a, c], True, 1)
        self.assertEqual(padded, expected)

        # Test pad sorted sequence
        expected = torch.tensor([[1, 2, 3], [4, 5, 0], [6, 0, 0]])
        padded = rnn_utils.pad_sequence([a, b, c], True)
        self.assertEqual(padded, expected)

        # more dimensions
        maxlen = 9
        for num_dim in (0, 1, 2, 3):
            sequences = []
            trailing_dims = [4] * num_dim
            for i in range(1, maxlen + 1):
                seq_len = i * i
                sequences.append(torch.rand(seq_len, 5, *trailing_dims))
            random.shuffle(sequences)
            expected = []
            for seq in sequences:
                expected.append(pad(seq, maxlen * maxlen))
            # batch first = true
            expected = torch.stack(expected)
            padded = rnn_utils.pad_sequence(sequences, True)
            self.assertEqual(padded, expected)

            # batch first = false
            padded = rnn_utils.pad_sequence(sequences)
            self.assertEqual(padded, expected.transpose(0, 1))

    def test_pack_sequence(self):
        def _compatibility_test(sequences, lengths, batch_first, enforce_sorted=False):
            padded = rnn_utils.pad_sequence(sequences, batch_first)
            packed = rnn_utils.pack_sequence(sequences, enforce_sorted)
            unpacked = rnn_utils.pad_packed_sequence(packed, batch_first)
            self.assertEqual(padded, unpacked[0])
            pack_padded = rnn_utils.pack_padded_sequence(
                padded, lengths, batch_first, enforce_sorted)
            self.assertEqual(packed, pack_padded)

        # single dimensional
        a = torch.tensor([1, 2, 3])
        b = torch.tensor([4, 5])
        c = torch.tensor([6])
        packed = rnn_utils.pack_sequence([a, b, c], enforce_sorted=False)
        expected = torch.tensor([1, 4, 6, 2, 5, 3])
        self.assertEqual(packed.batch_sizes, [3, 2, 1])
        self.assertEqual(packed.data.data, expected)
        self.assertEqual(packed.sorted_indices, [0, 1, 2])
        self.assertEqual(packed.unsorted_indices, [0, 1, 2])

        packed_unsorted = rnn_utils.pack_sequence([b, c, a], enforce_sorted=False)
        self.assertEqual(packed_unsorted.batch_sizes, [3, 2, 1])
        self.assertEqual(packed_unsorted.data.data, expected)
        self.assertEqual(packed_unsorted.sorted_indices, [2, 0, 1])
        self.assertEqual(packed_unsorted.unsorted_indices, [1, 2, 0])

        # single dimensional, enforce_sorted = True
        packed_enforce_sorted = rnn_utils.pack_sequence([a, b, c], enforce_sorted=True)
        self.assertEqual(packed_enforce_sorted.batch_sizes, [3, 2, 1])
        self.assertEqual(packed_enforce_sorted.data.data, expected)
        self.assertTrue(packed_enforce_sorted.sorted_indices is None)
        self.assertTrue(packed_enforce_sorted.unsorted_indices is None)

        with self.assertRaisesRegex(RuntimeError, 'must be sorted in decreasing order'):
            rnn_utils.pack_sequence([b, c, a], enforce_sorted=True)

        with self.assertRaisesRegex(RuntimeError, 'You can pass `enforce_sorted=False`'):
            rnn_utils.pack_sequence([b, c, a], enforce_sorted=True)

        # more dimensions
        maxlen = 9
        for num_dim in (0, 1, 2, 3):
            sequences = []
            lengths = []
            trailing_dims = [4] * num_dim
            for i in range(maxlen, 0, -1):
                seq_len = i * i
                lengths.append(seq_len)
                sequences.append(torch.rand(seq_len, 5, *trailing_dims))
            unsorted_sequences = [s.clone() for s in sequences]
            random.shuffle(unsorted_sequences)
            unsorted_sequences_lengths = [t.size(0) for t in unsorted_sequences]

            # compatibility with other utilities
            for batch_first in (True, False):
                for enforce_sorted in (True, False):
                    _compatibility_test(sequences, lengths, batch_first, enforce_sorted)
                _compatibility_test(unsorted_sequences, unsorted_sequences_lengths,
                                    batch_first)

    def test_pack_padded_sequence(self):
        def generate_test_case(sorted_lengths, should_shuffle):
            def pad(tensor, length):
                return torch.cat([tensor, tensor.new(length - tensor.size(0), *tensor.size()[1:]).zero_()])

            max_length = sorted_lengths[0]
            batch_sizes = [sum(map(bool, filter(lambda x: x >= i, sorted_lengths)))
                           for i in range(1, max_length + 1)]
            offset = 0
            padded = torch.cat([pad(i * 100 + torch.arange(1., 5 * l + 1).view(l, 1, 5), max_length)
                                for i, l in enumerate(sorted_lengths, 1)], 1)
            expected_data = [[torch.arange(1., 6) + (i + 1) * 100 + 5 * n for i in range(batch_size)]
                             for n, batch_size in enumerate(batch_sizes)]
            expected_data = list(itertools.chain.from_iterable(expected_data))
            expected_data = torch.stack(expected_data, dim=0)

            if should_shuffle:
                # Shuffle the padded sequence to create an unsorted sequence
                permutation = list(range(len(sorted_lengths)))
                random.shuffle(permutation)

                unsorted_indices = torch.tensor(permutation)
                padded = padded.index_select(1, unsorted_indices)
                lengths = torch.tensor(sorted_lengths).index_select(0, unsorted_indices)
            else:
                unsorted_indices = None
                lengths = sorted_lengths

            return padded.requires_grad_(), lengths, expected_data, batch_sizes, unsorted_indices

        test_cases = [
            # sorted_lengths, should_shuffle
            [[10, 8, 4, 2, 2, 2, 1], False],
            [[11, 10, 8, 6, 4, 3, 1], False],
            [[11, 10, 8, 6, 4, 3, 1], True],
        ]

        for test_case, batch_first in itertools.product(test_cases, (True, False)):
            sorted_lengths, should_shuffle = test_case
            padded, lengths, expected_data, batch_sizes, unsorted_indices = generate_test_case(
                sorted_lengths, should_shuffle)

            src = padded
            if batch_first:
                src = src.transpose(0, 1)

            # check output
            packed = rnn_utils.pack_padded_sequence(src, lengths, batch_first=batch_first,
                                                    enforce_sorted=not should_shuffle)
            self.assertEqual(packed.data.data, expected_data)
            self.assertEqual(packed.batch_sizes, batch_sizes)
            self.assertEqual(packed.unsorted_indices, unsorted_indices)

            # test inverse
            unpacked, unpacked_len = rnn_utils.pad_packed_sequence(packed, batch_first=batch_first)
            self.assertEqual(unpacked, src)
            self.assertEqual(unpacked_len, lengths)

            # check grad
            if padded.grad is not None:
                padded.grad.data.zero_()
            grad_output = unpacked.data.clone().normal_()
            unpacked.backward(grad_output)
            if batch_first:
                grad_output.transpose_(0, 1)
            for i, l in enumerate(lengths):
                self.assertEqual(padded.grad.data[:l, i], grad_output[:l, i])
                if l < 10:
                    self.assertEqual(padded.grad.data[l:, i].abs().sum(), 0)

        # test error message
        with self.assertRaisesRegex(RuntimeError, 'You can pass `enforce_sorted=False`'):
            packed = rnn_utils.pack_padded_sequence(torch.randn(3, 3), [1, 3, 2])

    def _test_variable_sequence(self, device="cpu", dtype=torch.float):
        def pad(var, length):
            if var.size(0) == length:
                return var
            return torch.cat([var, var.new_zeros(length - var.size(0), *var.size()[1:])])

        def maybe_index_tuple(maybe_tuple_of_tensors, index):
            if maybe_tuple_of_tensors is None:
                return None
            return tuple(maybe_tuple_of_tensors[j][:, index:index + 1, :].contiguous()
                         for j in range(2))

        def check_lengths(lengths, enforce_sorted, use_default_hiddens):
            input_size = 3
            hidden_size = 4
            num_layers = 2
            bidirectional = True

            max_length = max(lengths)
            x_leaf = torch.randn(max_length, len(lengths), input_size, device=device,
                                 dtype=dtype, requires_grad=True)
            num_directions = 2 if bidirectional else 1
            lstm = nn.LSTM(input_size, hidden_size, bidirectional=bidirectional,
                           num_layers=num_layers).to(device, dtype)
            lstm2 = deepcopy(lstm).to(device, dtype)
            x = x_leaf

            hidden0 = None
            if not use_default_hiddens:
                hidden0 = tuple(torch.randn(num_directions * num_layers, len(lengths), hidden_size,
                                            device=device, dtype=dtype)
                                for _ in range(2))

            # Compute sequences separately
            seq_outs = []
            seq_hiddens = []
            for i, l in enumerate(lengths):
                hidden_i = maybe_index_tuple(hidden0, i)
                out, hid = lstm2(x[:l, i:i + 1], hidden_i)
                out_pad = pad(out, max_length)
                seq_outs.append(out_pad)
                seq_hiddens.append(hid)
            seq_out = torch.cat(seq_outs, 1)
            seq_hidden = tuple(torch.cat(hids, 1) for hids in zip(*seq_hiddens))

            # Use packed format
            packed = rnn_utils.pack_padded_sequence(x, lengths, enforce_sorted=enforce_sorted)
            packed_out, packed_hidden = lstm(packed, hidden0)
            unpacked, unpacked_len = rnn_utils.pad_packed_sequence(packed_out)

            # Check forward
            prec = dtype2prec[dtype]
            self.assertEqual(packed_hidden, seq_hidden, prec)
            self.assertEqual(unpacked, seq_out, prec)
            self.assertEqual(unpacked_len, lengths, prec)

            # Check backward
            seq_out.sum().backward()
            grad_x = x_leaf.grad.data.clone()
            x_leaf.grad.data.zero_()
            unpacked.sum().backward()

            self.assertEqual(x_leaf.grad, grad_x, dtype2prec[dtype])
            for p1, p2 in zip(lstm.parameters(), lstm2.parameters()):
                prec = dtype2prec[dtype]
                if dtype == torch.float16:
                    prec = 2e-2
                self.assertEqual(p1.grad, p2.grad, prec)

        tests = [
            # enforce_sorted, lengths
            [True, [5]],
            [False, [5]],
            [True, [10, 10, 6, 2, 2, 1, 1]],
            [False, [10, 10, 6, 2, 2, 1, 1]],
            [False, [2, 1, 3, 2, 10, 5, 3]],
        ]

        for enforce_sorted, seq_lens, in tests:
            for use_default_hiddens in (True, False):
                check_lengths(seq_lens, enforce_sorted, use_default_hiddens)

    def test_variable_sequence(self):
        self._test_variable_sequence()

    @unittest.skipIf(not TEST_CUDA, 'CUDA not available')
    @repeat_test_for_types(ALL_TENSORTYPES)
    def test_variable_sequence_cuda(self, dtype=torch.float):
        self._test_variable_sequence("cuda", dtype)

    def test_LSTM_cell(self):
        # this is just a smoke test; these modules are implemented through
        # autograd so no Jacobian test is needed
        for bias in (True, False):
            input = torch.randn(3, 10)
            hx = torch.randn(3, 20)
            cx = torch.randn(3, 20)
            lstm = nn.LSTMCell(10, 20, bias=bias)
            for _ in range(6):
                hx, cx = lstm(input, (hx, cx))

            (hx + cx).sum().backward()

    @unittest.skipIf(not (TEST_CUDNN and TEST_MULTIGPU), 'CUDNN or multi-gpu not available')
    def test_cudnn_rnn_dropout_states_device(self):
        rnn = nn.RNN(10, 20, num_layers=2, dropout=.5)
        device = 1
        input = torch.randn(5, 4, 10).cuda(device)
        rnn.cuda(device)
        hx = torch.randn(2, 4, 20).cuda(device)
        output = rnn(input, hx)

    @unittest.skipIf(not TEST_CUDNN, 'CUDNN not available')
    @skipIfRocm
    def test_cudnn_weight_format(self):
        rnns = [
            nn.LSTM(10, 20, batch_first=True),
            nn.GRU(10, 20, batch_first=True),
            nn.RNN(10, 20, batch_first=True)
        ]
        first_warn = True
        for rnn in rnns:
            rnn.cuda()
            input = Variable(torch.randn(5, 4, 10).cuda(), requires_grad=True)
            hx = Variable(torch.randn(1, 5, 20).cuda(), requires_grad=True)
            all_vars = [input, hx] + list(rnn.parameters())
            if isinstance(rnn, nn.LSTM):
                cx = Variable(torch.randn(1, 5, 20).cuda(), requires_grad=True)
                all_vars[2:2] = [cx]
                hx = (hx, cx)

            output = rnn(input, hx)
            output[0].sum().backward()
            grads = [v.grad.data.clone() for v in all_vars]
            for v in all_vars:
                v.grad.data.zero_()

            # Weights will no longer view onto the same chunk of memory
            weight = all_vars[4]
            weight_data = weight.data.clone()
            with torch.no_grad():
                weight.set_(weight_data)

            for _ in range(2):
                with warnings.catch_warnings(record=True) as w:
                    output_noncontig = rnn(input, hx)
                if first_warn:
                    self.assertEqual(len(w), 1)
                    self.assertIn('weights are not part of single contiguous chunk of memory', w[0].message.args[0])
                    first_warn = False
                    warnings.resetwarnings()
                output_noncontig[0].sum().backward()
                grads_noncontig = [v.grad.data.clone() for v in all_vars]
                for v in all_vars:
                    v.grad.data.zero_()
                self.assertEqual(output, output_noncontig)
                self.assertEqual(grads_noncontig, grads)

            # Make sure these still share storage
            weight_data[:] = 4
            self.assertEqual(weight_data, all_vars[4].data)

    @unittest.skipIf(not TEST_CUDNN, 'CUDNN not available')
    def test_cudnn_weight_tying(self):
        rnns = [
            nn.LSTM(10, 20, batch_first=True, bidirectional=True),
            nn.GRU(10, 20, batch_first=True, bidirectional=True),
            nn.RNN(10, 20, batch_first=True, bidirectional=True)
        ]
        for rnn in rnns:
            rnn.bias_ih_l0_reverse = rnn.bias_ih_l0
            rnn.cuda()
            input = Variable(torch.randn(5, 4, 10).cuda(), requires_grad=True)
            hx = Variable(torch.randn(2, 5, 20).cuda(), requires_grad=True)
            all_vars = [input, hx] + list(rnn.parameters())
            opt = torch.optim.SGD(rnn.parameters(), lr=0.1)
            opt.zero_grad()
            if isinstance(rnn, nn.LSTM):
                cx = Variable(torch.randn(2, 5, 20).cuda(), requires_grad=True)
                all_vars[2:2] = [cx]
                hx = (hx, cx)

            with warnings.catch_warnings(record=True) as w:
                output = rnn(input, hx)
            output[0].sum().backward()

            opt.step()
            with warnings.catch_warnings(record=True) as w:
                output_cuda = rnn(input, hx)
            rnn.cpu()
            hx = (hx[0].cpu(), hx[1].cpu()) if isinstance(rnn, nn.LSTM) else hx.cpu()
            output_cpu = rnn(input.cpu(), hx)
            self.assertEqual(output_cuda, output_cpu)

    @unittest.skipIf(not TEST_CUDA, 'CUDA not available')
    @repeat_test_for_types(NO_HALF_TENSORTYPES)
    def test_cuda_rnn_fused(self, dtype=torch.float):

        def copy_rnn(rnn1, rnn2):
            for x_layer, y_layer in zip(rnn1.all_weights, rnn2.all_weights):
                for x, y in zip(x_layer, y_layer):
                    x.data.copy_(y.data)

        def check_rnn_grads(rnn1, rnn2):
            for x_layer, y_layer in zip(rnn1.all_weights, rnn2.all_weights):
                for x, y in zip(x_layer, y_layer):
                    self.assertEqual(x.grad, y.grad, prec=5e-5)

        input_size = 10
        hidden_size = 6
        num_layers = 2
        seq_length = 7
        batch = 6
        input_val = torch.randn(seq_length, batch, input_size, dtype=dtype)
        grad_output = torch.randn(seq_length, batch, hidden_size, dtype=dtype)
        hx_val = torch.randn(num_layers, batch, hidden_size, dtype=dtype)
        grad_hy = torch.randn(num_layers, batch, hidden_size, dtype=dtype)
        with torch.backends.cudnn.flags(enabled=False):
            for module in (nn.GRU, nn.LSTM):
                for bias in (True, False):
                    rnn = module(input_size, hidden_size, num_layers, bias=bias).to(dtype)
                    rnn_cuda = module(input_size, hidden_size, num_layers, bias=bias).to("cuda", dtype)
                    copy_rnn(rnn, rnn_cuda)

                    is_lstm = isinstance(rnn, nn.LSTM)
                    if is_lstm:
                        hx = (Variable(hx_val.clone(), requires_grad=True),
                              Variable(hx_val.clone().add(1), requires_grad=True))
                        hx_cuda = (Variable(hx_val.clone().cuda(), requires_grad=True),
                                   Variable(hx_val.clone().cuda().add(1), requires_grad=True))
                    else:
                        hx = Variable(hx_val.clone(), requires_grad=True)
                        hx_cuda = Variable(hx_val.clone().cuda(), requires_grad=True)

                    inp = Variable(input_val.clone(), requires_grad=True)
                    inp_cu = Variable(input_val.clone().cuda(), requires_grad=True)
                    output1, hy1 = rnn(inp, hx)
                    output2, hy2 = rnn_cuda(inp_cu, hx_cuda)
                    if is_lstm:
                        torch.autograd.backward(
                            [output1, hy1[0], hy1[1]], [grad_output, grad_hy, grad_hy + 1]
                        )
                        torch.autograd.backward(
                            [output2, hy2[0], hy2[1]],
                            [grad_output.cuda(), grad_hy.cuda(), (grad_hy + 1).cuda()]
                        )
                    else:
                        torch.autograd.backward([output1, hy1], [grad_output, grad_hy])
                        torch.autograd.backward([output2, hy2], [grad_output.cuda(), grad_hy.cuda()])

                    self.assertEqual(output1, output2)
                    self.assertEqual(hy1, hy2)

                    check_rnn_grads(rnn, rnn_cuda)
                    self.assertEqual(inp.grad.data, inp_cu.grad.data)
                    if is_lstm:
                        self.assertEqual(hx[0].grad.data, hx_cuda[0].grad.data)
                        self.assertEqual(hx[1].grad.data, hx_cuda[1].grad.data)
                    else:
                        self.assertEqual(hx.grad.data, hx_cuda.grad.data)

    def test_rnn_args_check(self):
        input_size = 3
        hidden_size = 5
        num_layers = 2
        batch_size = 4
        seq_len = 6
        num_directions = 1
        bad_size = 7  # prime number so that no size can divide it.

        def test(input_shape, hidden_shape, mode):
            for input, hidden in get_inputs(input_shape, hidden_shape, mode):
                model = getattr(nn, mode)(input_size, hidden_size, num_layers)
                self.assertRaises(RuntimeError, lambda: model(input, hidden))

        correct_input_shape = (seq_len, batch_size, input_size)
        correct_hidden_shape = (num_layers * num_directions, batch_size, hidden_size)

        def update_shape(shape, dim, new_dim_size):
            new_shape = list(shape)
            new_shape[dim] = new_dim_size
            return tuple(new_shape)

        def get_inputs(input_shape, hidden_shape, mode):
            '''returns list( tuple(input, hidden) )
            where input, hidden are inputs to a model'''
            input = torch.randn(input_shape)
            hidden = torch.randn(hidden_shape)
            if mode != 'LSTM':
                return [(input, hidden)]
            if hidden_shape == correct_hidden_shape:
                return [(input, (hidden, hidden))]
            good_hidden = torch.randn(correct_hidden_shape)
            return [
                (input, (hidden, good_hidden)),
                (input, (good_hidden, hidden)),
            ]

        rnn_modes = ['RNN', 'GRU', 'LSTM']
        for mode in rnn_modes:
            # Incorrect input batch size
            input_shape = update_shape(correct_input_shape, 1, bad_size)
            hidden_shape = correct_hidden_shape
            test(input_shape, hidden_shape, mode)

            # Incorrect hidden batch size
            input_shape = correct_input_shape
            hidden_shape = update_shape(correct_hidden_shape, 1, bad_size)
            test(input_shape, hidden_shape, mode)

            # Incorrect input size
            input_shape = update_shape(correct_input_shape, 2, bad_size)
            hidden_shape = correct_hidden_shape
            test(input_shape, hidden_shape, mode)

            # Incorrect hidden size
            input_shape = correct_input_shape
            hidden_shape = update_shape(correct_hidden_shape, 2, bad_size)
            test(input_shape, hidden_shape, mode)

            # Incorrect hidden[0]
            input_shape = correct_input_shape
            hidden_shape = update_shape(correct_hidden_shape, 0, bad_size)
            test(input_shape, hidden_shape, mode)

    @unittest.skipIf(not TEST_MULTIGPU, "multi-GPU not supported")
    def test_rnn_check_device(self):
        input_size = 3
        hidden_size = 5
        num_layers = 2
        batch_size = 4
        seq_len = 6
        num_directions = 1

        correct_input_shape = (seq_len, batch_size, input_size)
        correct_hidden_shape = (num_layers * num_directions, batch_size, hidden_size)
        rnn_modes = ['RNN', 'GRU', 'LSTM']

        for mode in rnn_modes:
            model = getattr(nn, mode)(input_size, hidden_size, num_layers)
            input = torch.randn(correct_input_shape)
            hidden = torch.randn(correct_hidden_shape)

            # input and weights are not at the same device
            with self.assertRaisesRegex(RuntimeError,
                                        "Input and parameter tensors are not at the same device"):
                model(input.to('cuda:0'))

            # input and hiddens are not at the same device
            with self.assertRaisesRegex(RuntimeError,
                                        r"Input and hidden tensors are not at the same device"):
                if mode == 'LSTM':
                    model(input, (hidden.to('cuda:0'), hidden.to('cuda:0')))
                else:
                    model(input, (hidden.to('cuda:0')))

            # hidden tensors are not at the same CUDA device
            if mode == 'LSTM':
                with self.assertRaisesRegex(RuntimeError,
                                            "Input and hidden tensors are not at the same device"):
                    model(input.to('cuda:0'), (hidden.to('cuda:0'), hidden.to('cuda:1')))

    def test_rnn_initial_hidden_state(self):
        rnn_modes = ['RNN', 'GRU', 'LSTM']
        for mode in rnn_modes:
            rnn = getattr(nn, mode)(30, 20, 2)
            input = torch.randn(10, 32, 30)
            hidden = torch.zeros(2, 32, 20)

            if mode == 'LSTM':
                hidden = (hidden, hidden)
            output1, hidden1 = rnn(input, hidden)
            output2, hidden2 = rnn(input)
            self.assertEqual(output1, output2)
            self.assertEqual(hidden1, hidden2)

    def _test_rnn_retain_variables(self, device="cpu", dtype=torch.double):
        rnns = [nn.LSTM(10, 20, num_layers=2).to(device, dtype),
                nn.GRU(10, 20, num_layers=2).to(device, dtype),
                nn.RNN(10, 20, num_layers=2).to(device, dtype)]
        for rnn in rnns:
            input = torch.randn(5, 6, 10, device=device, dtype=dtype, requires_grad=True)
            output = rnn(input)
            output[0].sum().backward(retain_graph=True)
            grads = [input.grad.data.clone()] + [p.grad.data.clone() for p in rnn.parameters()]
            for _ in range(4):
                rnn.zero_grad()
                input.grad.data.zero_()
                output[0].sum().backward(retain_graph=True)
                grads2 = [input.grad.data] + [p.grad.data for p in rnn.parameters()]
                self.assertEqual(grads, grads2)

    def test_rnn_retain_variables(self):
        self._test_rnn_retain_variables()

    @unittest.skipIf(not TEST_CUDA, 'CUDA not available')
    @repeat_test_for_types(ALL_TENSORTYPES)
    def test_rnn_retain_variables_cuda(self, dtype=torch.float):
        with torch.backends.cudnn.flags(enabled=False):
            self._test_rnn_retain_variables("cuda", dtype)
        self._test_rnn_retain_variables("cuda", dtype)

    def _test_RNN_cpu_vs_cudnn(self, dropout):

        def forward_backward(cuda, rnn, input_val, hx_val, grad_output, grad_hy, weights_val):
            is_lstm = isinstance(rnn, nn.LSTM)

            for x_layer, y_layer in zip(rnn.all_weights, weights_val):
                for x, y in zip(x_layer, y_layer):
                    x.data.copy_(y.data)

            if isinstance(input_val, rnn_utils.PackedSequence):
                input = rnn_utils.PackedSequence(
                    Variable(input_val.data.data, requires_grad=True), input_val.batch_sizes)
                input_var = input.data
            else:
                input = Variable(input_val.clone(), requires_grad=True)
                input_var = input
            if is_lstm:
                hx = (Variable(hx_val.clone(), requires_grad=True),
                      Variable(hx_val.add(1), requires_grad=True))
            else:
                hx = Variable(hx_val.clone(), requires_grad=True)

            if cuda:
                rnn.cuda()
                input_var.data = input_var.data.cuda()
                if is_lstm:
                    hx[0].data = hx[0].data.cuda()
                    hx[1].data = hx[1].data.cuda()
                else:
                    hx.data = hx.data.cuda()
                grad_hy = grad_hy.cuda()
                grad_output = grad_output.cuda()

            output, hy = rnn(input, hx)

            if isinstance(output, rnn_utils.PackedSequence):
                output = output.data

            if is_lstm:
                torch.autograd.backward([output, hy[0], hy[1]], [grad_output, grad_hy, grad_hy + 1])
            else:
                torch.autograd.backward([output, hy], [grad_output, grad_hy])

            return {'output': output.data,
                    'hy': hy[0].data if is_lstm else hy.data,
                    'weights': rnn.all_weights,
                    'grad_input': input_var.grad.data,
                    'grad_hx': hx[0].grad.data if is_lstm else hx.grad.data,
                    'cy': hy[1].data if is_lstm else None,
                    'grad_cx': hx[1].grad.data if is_lstm else None}

        input_size = 10
        hidden_size = 6
        num_layers = 2
        seq_length = 7
        batch = 6

        def make_noncontig(tensor):
            ndim = tensor.dim()
            return torch.stack([tensor.clone().zero_(), tensor], ndim).select(ndim, 1)

        def compare_cpu_gpu(outputs_cpu, outputs_gpu):
            self.assertEqual(list(outputs_cpu.keys()), list(outputs_gpu.keys()))
            for key in outputs_cpu.keys():
                if key != 'weights':
                    self.assertEqual(outputs_cpu[key], outputs_gpu[key], prec=5e-5, message=key)

            # check grad weights separately, as nested dict
            for cpu_layer_weight, gpu_layer_weight in zip(outputs_cpu['weights'], outputs_gpu['weights']):
                for (cpu_weight, gpu_weight) in zip(cpu_layer_weight, gpu_layer_weight):
                    self.assertEqual(cpu_weight.grad.data, gpu_weight.grad.data, prec=5e-5)

        for module in (nn.RNN, nn.LSTM, nn.GRU):
            for bias, bidirectional, batch_first, contig, variable_len, lens_as_tensor \
                    in product((True, False), repeat=6):

                num_directions = 2 if bidirectional else 1
                if batch_first:
                    input_val = torch.randn(batch, seq_length, input_size)
                    grad_output = torch.randn(batch, seq_length, hidden_size * num_directions)
                else:
                    input_val = torch.randn(seq_length, batch, input_size)
                    grad_output = torch.randn(seq_length, batch, hidden_size * num_directions)

                if not contig:
                    grad_output = make_noncontig(grad_output)
                    grad_hy = make_noncontig(grad_hy)
                    input_var = make_noncontig(input_val)
                    hx_val = make_noncontig(hx_val)

                hx_val = torch.randn(num_layers * num_directions, batch, hidden_size)
                grad_hy = torch.randn(num_layers * num_directions, batch, hidden_size)

                if variable_len:
                    lengths = [7, 5, 5, 2, 1, 1]
                    if lens_as_tensor:
                        lengths = torch.tensor(lengths, dtype=torch.long)
                    input_val = rnn_utils.pack_padded_sequence(input_val, lengths, batch_first=batch_first)
                    grad_output = rnn_utils.pack_padded_sequence(grad_output, lengths, batch_first=batch_first).data

                rnn = module(input_size,
                             hidden_size,
                             num_layers,
                             bias=bias,
                             dropout=dropout,
                             bidirectional=bidirectional,
                             batch_first=batch_first)

                outputs_cpu = forward_backward(
                    False, rnn, input_val, hx_val, grad_output, grad_hy, rnn.all_weights)

                rnn_gpu = module(input_size,
                                 hidden_size,
                                 num_layers,
                                 bias=bias,
                                 dropout=dropout,
                                 bidirectional=bidirectional,
                                 batch_first=batch_first)

                outputs_gpu = forward_backward(
                    True, rnn_gpu, input_val, hx_val, grad_output, grad_hy, rnn.all_weights)

                compare_cpu_gpu(outputs_cpu, outputs_gpu)

        for nonlinearity in ('tanh', 'relu'):
            hx_val = torch.randn(num_layers, batch, hidden_size)
            input_val = torch.randn(seq_length, batch, input_size)
            grad_output = torch.randn(
                seq_length, batch, hidden_size * num_directions)
            grad_hy = torch.randn(
                num_layers * num_directions, batch, hidden_size)

            rnn = nn.RNN(input_size, hidden_size, num_layers, bias=bias, nonlinearity=nonlinearity)
            outputs_cpu = forward_backward(False, rnn, input_val, hx_val, grad_output, grad_hy, rnn.all_weights)

            rnn_gpu = nn.RNN(input_size, hidden_size, num_layers, bias=bias, nonlinearity=nonlinearity)
            outputs_gpu = forward_backward(True, rnn_gpu, input_val, hx_val, grad_output, grad_hy, rnn.all_weights)

            compare_cpu_gpu(outputs_cpu, outputs_gpu)

    @unittest.skipIf(not TEST_CUDNN, "needs cudnn")
    @default_tensor_type(torch.FloatTensor)  # FIXME: just until torch.cuda.DoubleTensor.sum() implemented
    def test_RNN_cpu_vs_cudnn_no_dropout(self):
        self._test_RNN_cpu_vs_cudnn(0)

    @unittest.skipIf(not TEST_CUDNN, "needs cudnn")
    def test_RNN_cudnn_weight_norm(self):
        input_size = 10
        hidden_size = 6
        num_layers = 2
        seq_length = 7
        batch = 6
        m = nn.LSTM(input_size, hidden_size, num_layers).cuda()
        input = torch.randn(seq_length, batch, input_size).cuda()
        expected_output = m(input)
        # add weight normalization
        name = 'weight_hh_l0'
        m = torch.nn.utils.weight_norm(m, name=name)
        # otherwise, subsequent warnings will be hidden, and further tests rely on them
        warnings.simplefilter("always")
        self.assertEqual(m(input), expected_output)

        # remove weight norm
        m = torch.nn.utils.remove_weight_norm(m, name=name)
        self.assertEqual(m(input), expected_output)

    @unittest.skipIf(not (TEST_CUDNN and TEST_CUDNN_VERSION >= 5103), "needs cudnn >= 5.1")
    @default_tensor_type(torch.FloatTensor)  # FIXME: just until torch.cuda.DoubleTensor.sum() implemented
    def test_RNN_cpu_vs_cudnn_with_dropout(self):
        # Because of dropout randomness, can only compare dropout=0 and dropout=1
        self._test_RNN_cpu_vs_cudnn(1)

    @unittest.skipIf(not (TEST_CUDNN and TEST_CUDNN_VERSION >= 5103), "needs cudnn >= 5.1")
    def test_RNN_dropout(self):
        # checking the assumption that cuDNN sticks dropout in between
        # RNN layers
        for p in (0, 0.276, 0.731, 1):
            for train in (True, False):
                for cuda in (True, False):
                    rnn = nn.RNN(10, 1000, 2, bias=False, dropout=p, nonlinearity='relu')
                    if cuda:
                        rnn.cuda()

                    if train:
                        rnn.train()
                    else:
                        rnn.eval()
                    rnn.weight_ih_l0.data.fill_(1)
                    rnn.weight_hh_l0.data.fill_(1)
                    rnn.weight_ih_l1.data.fill_(1)
                    rnn.weight_hh_l1.data.fill_(1)
                    input = torch.ones(1, 1, 10)
                    hx = torch.zeros(2, 1, 1000)
                    if cuda:
                        input = input.cuda()
                        hx = hx.cuda()

                    output, hy = rnn(input, hx)
                    self.assertEqual(output.data.min(), output.data.max())
                    output_val = output.data[0][0][0]
                    if p == 0 or not train:
                        self.assertEqual(output_val, 10000)
                    elif p == 1:
                        self.assertEqual(output_val, 0)
                    else:
                        self.assertGreater(output_val, 8000)
                        self.assertLess(output_val, 12000)
                        denorm_mod = (output_val * (1 - p)) % 10
                        self.assertLess(min(denorm_mod, 10 - denorm_mod), 1e-2)

                    self.assertEqual(hy[0].data.min(), hy[0].data.max())
                    self.assertEqual(hy[1].data.min(), hy[1].data.max())
                    self.assertEqual(hy.data[0][0][0], 10)
                    self.assertEqual(hy.data[1][0][0], output_val)

    @unittest.skipIf(not (TEST_CUDNN and TEST_CUDNN_VERSION >= 5103), "needs cudnn >= 5.1")
    def test_RNN_dropout_state(self):
        import sys
        if sys.version_info[0] == 2:
            import cPickle as pickle
        else:
            import pickle
        for p in (0, 0.1234):
            for train in (True, False):
                for cuda in (True, False):
                    rnn = nn.RNN(100, 100, 2, bias=False, dropout=p, nonlinearity='relu')
                    if cuda:
                        rnn.cuda()

                    if train:
                        rnn.train()
                    else:
                        rnn.eval()
                    input = torch.rand(1, 1, 100)
                    hx = torch.rand(2, 1, 100)
                    if cuda:
                        input = input.cuda()
                        hx = hx.cuda()

                    output1, hy1 = rnn(input, hx)
                    output2, hy2 = rnn(input, hx)

                    rnn_pickle = pickle.dumps(rnn)
                    rnn2 = pickle.loads(rnn_pickle)
                    rnn2.flatten_parameters()
                    output3, hy3 = rnn2(input, hx)

                    if p == 0 or not train:
                        self.assertEqual(output1, output2)
                        self.assertEqual(output1, output3)
                        self.assertEqual(hy1, hy2)
                        self.assertEqual(hy1, hy3)
                    else:
                        self.assertNotEqual(output1, output2)
                        self.assertNotEqual(output1, output3)
                        self.assertNotEqual(hy1, hy2)
                        self.assertNotEqual(hy1, hy3)

    @unittest.skipIf(not (TEST_CUDNN and TEST_CUDNN_VERSION >= 5103), "needs cudnn >= 5.1")
    def test_RNN_change_dropout(self):
        for train, cuda in product((True, False), repeat=2):
            rnn = nn.RNN(100, 100, 2, dropout=0, nonlinearity='relu')
            input = torch.rand(3, 2, 100)
            if cuda:
                input.data = input.data.cuda()
                rnn.cuda()

            if train:
                rnn.train()
            else:
                rnn.eval()

            prev_output = None
            for p in (0, 0.5, 0, 0.7, 0.2, 1, 0.2, 0):
                rnn.dropout = p
                output1, hy1 = rnn(input)
                output2, hy2 = rnn(input)

                if p == 0 or p == 1 or not train:
                    self.assertEqual(output1, output2)
                    self.assertEqual(hy1, hy2)
                else:
                    self.assertNotEqual(output1, output2)
                    self.assertNotEqual(hy1, hy2)

                if prev_output is not None:
                    if not train:
                        self.assertEqual(output1.data, prev_output)
                        self.assertEqual(output2.data, prev_output)
                    else:
                        self.assertNotEqual(output1.data, prev_output)
                        self.assertNotEqual(output2.data, prev_output)
                prev_output = output1.data

    def _verify_pixel_shuffle(self, input, output, upscale_factor):
        for c in range(output.size(1)):
            for h in range(output.size(2)):
                for w in range(output.size(3)):
                    height_idx = h // upscale_factor
                    weight_idx = w // upscale_factor
                    channel_idx = (upscale_factor * (h % upscale_factor)) + (w % upscale_factor) + \
                                  (c * upscale_factor ** 2)
                    self.assertEqual(output[:, c, h, w], input[:, channel_idx, height_idx, weight_idx])

    def test_inplace_thnn(self):
        modules = [nn.ReLU, nn.ELU, nn.SELU, nn.CELU, nn.RReLU]
        for mod in modules:
            r = mod(inplace=True)
            input = torch.randn(5, 5, requires_grad=True)
            output = r(input + 0)
            grad_output = torch.randn(5, 5)
            grad_output_clone = grad_output.clone()
            output.backward(grad_output)
            self.assertEqual(grad_output, grad_output_clone)

    @unittest.skipIf(not TEST_CUDA, 'CUDA not available')
    @repeat_test_for_types(ALL_TENSORTYPES)
    def test_noncontig_conv_grad_cuda(self, dtype=torch.float):
        # FIXME: remove after adding non-contiguous grad tests for all modules
        module = nn.Conv2d(3, 5, kernel_size=3, padding=1).to("cuda", dtype)
        input = torch.randn(2, 3, 10, 10, dtype=dtype, device="cuda", requires_grad=True)
        output = module(input)

        grad = torch.randn(2, 2, 5, 10, 10, dtype=dtype, device="cuda")[:, 1]
        assert not grad.is_contiguous()
        output.backward(grad, retain_graph=True)
        self.assertIsNotNone(input.grad)
        result = input.grad.data.clone()
        input.grad.data.zero_()

        output.backward(grad.contiguous())
        self.assertEqual(result, input.grad.data, dtype2prec[dtype])

    def test_pixel_shuffle(self):
        batch_size = random.randint(1, 3)
        upscale_factor = random.randint(2, 5)
        channels = random.randint(1, 4) * upscale_factor ** 2
        height = random.randint(5, 10)
        width = random.randint(5, 10)

        input = torch.rand(batch_size, channels, height, width, requires_grad=True)
        ps = nn.PixelShuffle(upscale_factor)
        output = ps(input)
        self._verify_pixel_shuffle(input.data, output.data, upscale_factor)
        output.backward(output.data)
        self.assertEqual(input.data, input.grad.data)

    def test_elu_inplace_view(self):
        v = torch.tensor([1.0, -1.0, 1.0, -1.0], requires_grad=True)

        def func(root):
            x = root.clone()
            view = x.narrow(0, 1, 2)
            res = F.elu(view, inplace=True)
            self.assertIs(res, view)
            return x

        gradcheck(func, [v])
        gradgradcheck(func, [v])

    def test_relu_inplace_view(self):
        v = torch.tensor([1.0, -1.0, 1.0, -1.0], requires_grad=True)

        def func(root):
            x = root.clone()
            view = x.narrow(0, 1, 2)
            res = F.relu(view, inplace=True)
            self.assertIs(res, view)
            return x

        gradcheck(func, [v])
        gradgradcheck(func, [v])

    @unittest.skipIf(not TEST_CUDA, 'CUDA not available')
    def test_PReLU_backward_requires_grad_false(self):
        m = nn.PReLU().to('cuda')
        x = torch.randn(2, 3, 4, 5, requires_grad=False, device='cuda')
        y = m(x)
        y.mean().backward()
        self.assertEqual(x.grad, None)

    def test_bce_loss_always_nonnegative(self):
        target = torch.ones(5)
        input = torch.ones(5)
        self.assertEqual((nn.BCELoss()(input, target) < 0).sum(), 0)

        target = torch.zeros(5)
        input = torch.zeros(5)
        self.assertEqual((nn.BCELoss()(input, target) < 0).sum(), 0)

    def test_bce_with_logits_raises_if_target_and_input_are_different_size(self):
        target = torch.rand(5)
        input = torch.rand(5, 1)
        with self.assertRaises(ValueError):
            nn.BCEWithLogitsLoss()(input, target)

        target = torch.rand(5, 1)
        input = torch.rand(5)
        with self.assertRaises(ValueError):
            nn.BCEWithLogitsLoss()(input, target)

    def test_bce_with_logits_gives_same_result_as_sigmoid_and_bce_loss(self):
        sigmoid = nn.Sigmoid()

        target = torch.rand(64, 4)
        output = torch.rand(64, 4) - 0.5

        self.assertEqual(nn.BCEWithLogitsLoss()(output, target), nn.BCELoss()(sigmoid(output), target))

        weight = torch.rand(4)
        self.assertEqual(nn.BCEWithLogitsLoss(weight)(output, target), nn.BCELoss(weight)(sigmoid(output), target))

        target = torch.zeros(4, 1, dtype=torch.float)
        output = torch.empty(4, 1, dtype=torch.float).fill_(-100)

        self.assertEqual(nn.BCEWithLogitsLoss()(output, target), nn.BCELoss()(sigmoid(output), target))

        self.assertEqual(nn.BCEWithLogitsLoss(reduction='none')(output, target),
                         nn.BCELoss(reduction='none')(sigmoid(output), target))

        weight = torch.rand(1, dtype=torch.float)
        self.assertEqual(nn.BCEWithLogitsLoss(weight)(output, target), nn.BCELoss(weight)(sigmoid(output), target))

    def test_bce_with_logits_has_correct_grad_at_zero(self):
        output = torch.zeros(3, 1, requires_grad=True)
        target = torch.zeros(3, 1)
        nn.BCEWithLogitsLoss(reduction='sum')(output, target).backward()
        expected_grad = torch.empty(3, 1).fill_(0.5)
        self.assertEqual(output.grad, expected_grad)

    def test_bce_with_logits_broadcasts_weights(self):
        target = torch.rand(16, 4)
        output = torch.rand(16, 4) - 0.5

        weight = torch.rand(4)
        out1 = nn.BCEWithLogitsLoss(weight)(output, target)

        weight = weight.expand(16, 4).contiguous()
        out2 = nn.BCEWithLogitsLoss(weight)(output, target)

        self.assertEqual(out1, out2)

        weight = torch.rand(16, 1)
        out1 = nn.BCEWithLogitsLoss(weight)(output, target)

        weight = weight.expand(16, 4).contiguous()
        out2 = nn.BCEWithLogitsLoss(weight)(output, target)

        self.assertEqual(out1, out2)

    def test_bce_with_logits_ones_in_pos_weights_are_the_same_as_none(self):
        target = torch.rand(64, 4)
        output = torch.rand(64, 4) - 0.5
        pos_weight = torch.ones(64, 4)

        self.assertEqual(nn.BCEWithLogitsLoss()(output, target),
                         nn.BCEWithLogitsLoss(pos_weight=pos_weight)(output, target))

    def test_bce_with_logits_broadcasts_pos_weights(self):
        target = torch.rand(64, 4)
        output = torch.rand(64, 4) - 0.5
        pos_weight = torch.rand(4)
        out1 = nn.BCEWithLogitsLoss(pos_weight=pos_weight)(output, target)

        pos_weight1 = pos_weight.expand(1, 4)
        out2 = nn.BCEWithLogitsLoss(pos_weight=pos_weight1)(output, target)

        pos_weight2 = pos_weight.expand(64, 4)
        out3 = nn.BCEWithLogitsLoss(pos_weight=pos_weight2)(output, target)

        self.assertEqual(out1, out2)
        self.assertEqual(out1, out3)

    def test_bce_with_logits_with_pos_weight_has_correct_grad_at_zero(self):
        output = torch.zeros(3, 1, requires_grad=True)
        target = torch.zeros(3, 1)
        pos_weight = torch.ones(3, 1)
        nn.BCEWithLogitsLoss(pos_weight=pos_weight, reduction='sum')(output, target).backward()
        expected_grad = torch.empty(3, 1).fill_(0.5)
        grad = output.grad
        self.assertEqual(grad, expected_grad)

    def test_bce_with_logits_stability(self):
        output = torch.tensor([0., -120.])
        target = torch.tensor([0., 1.])
        pos_weight = torch.tensor([1., 1.])

        out1 = nn.BCEWithLogitsLoss()(output, target)
        self.assertTrue(torch.isfinite(out1).all().item())

        out2 = nn.BCEWithLogitsLoss(pos_weight=pos_weight)(output, target)
        self.assertTrue(torch.isfinite(out2).all().item())

    def test_bce_loss_broadcasts_weights(self):
        sigmoid = nn.Sigmoid()
        target = torch.rand(16, 4)
        output = torch.rand(16, 4) - 0.5

        weight = torch.rand(4)
        out1 = nn.BCELoss(weight)(sigmoid(output), target)

        weight = weight.expand(16, 4).contiguous()
        out2 = nn.BCELoss(weight)(sigmoid(output), target)

        self.assertEqual(out1, out2)

        weight = torch.rand(16, 1)
        out1 = nn.BCELoss(weight)(sigmoid(output), target)

        weight = weight.expand(16, 4).contiguous()
        out2 = nn.BCELoss(weight)(sigmoid(output), target)

        self.assertEqual(out1, out2)

    def test_elu_inplace_gradgrad(self):
        v = torch.randn(8, requires_grad=True)

        def func(root):
            x = root.clone()
            return F.elu(x, inplace=True)

        gradcheck(func, [v])
        gradgradcheck(func, [v])

    def test_hardtanh_inplace_gradgrad(self):
        v = torch.randn(8, requires_grad=True)

        def func(root):
            x = root.clone()
            return F.hardtanh(x, inplace=True)

        gradcheck(func, [v])
        gradgradcheck(func, [v])

    @unittest.skipIf(not TEST_CUDA, "CUDA unavailable")
    def test_batchnorm_cudnn_half(self):
        # THNN
        input = torch.randint(1, 10, (2, 3, 2, 2), dtype=torch.half, device="cuda", requires_grad=True)
        m = nn.BatchNorm2d(3).half().cuda()
        thnn_output = m(input)
        thnn_output.sum().backward()
        thnn_input_grad = input.grad.data.clone()
        self.assertEqual(thnn_output.type(), input.type())
        # cuDNN
        if TEST_CUDNN:
            input.grad = None
            m = m.float()
            cudnn_output = m(input)
            cudnn_output.sum().backward()
            cudnn_input_grad = input.grad.data.clone()
            self.assertEqual(cudnn_output.type(), input.type())
            self.assertEqual(cudnn_output, thnn_output)
            self.assertAlmostEqual(cudnn_input_grad, thnn_input_grad, delta=1e-3)

    @unittest.skipIf(not TEST_CUDA, "CUDA unavailable")
    @repeat_test_for_types([torch.float, torch.half])
    def test_batchnorm_large_batch(self, dtype=torch.float):
        bn = nn.BatchNorm1d(1).to('cuda', dtype)
        data = torch.rand(131072, 1, device="cuda", dtype=dtype)
        out = bn(data).sum().backward()

    def _test_batchnorm_update_stats(self, device="cpu", dtype=torch.float):
        module = nn.BatchNorm1d(3).to(device, dtype)

        data = torch.rand(4, 3, device=device, dtype=dtype)

        # training pass
        old_running_mean = module.running_mean.clone()
        old_running_var = module.running_var.clone()
        old_num_batches_tracked = module.num_batches_tracked.clone()
        module(data)
        self.assertNotEqual(old_running_mean, module.running_mean)
        self.assertNotEqual(old_running_var, module.running_var)
        self.assertEqual(old_num_batches_tracked + 1, module.num_batches_tracked)

        # eval pass
        module.eval()
        old_running_mean = module.running_mean.clone()
        old_running_var = module.running_var.clone()
        old_num_batches_tracked = module.num_batches_tracked.clone()
        module(data)
        self.assertEqual(old_running_mean, module.running_mean)
        self.assertEqual(old_running_var, module.running_var)
        self.assertEqual(old_num_batches_tracked, module.num_batches_tracked)

    def test_batchnorm_update_stats(self):
        self._test_batchnorm_update_stats()

    @unittest.skipIf(not TEST_CUDA, "CUDA unavailable")
    def test_batchnorm_update_stats_cuda(self):
        self._test_batchnorm_update_stats("cuda", torch.float)
        if TEST_CUDNN:
            with torch.backends.cudnn.flags(enabled=False):
                self._test_batchnorm_update_stats("cuda", torch.float)

    def test_batchnorm_raises_error_if_running_mean_is_not_same_size_as_input(self):
        input = torch.rand(2, 10)
        running_var = torch.rand(10)
        wrong_sizes = [9, 11]
        for size in wrong_sizes:
            with self.assertRaises(RuntimeError):
                F.batch_norm(input, torch.rand(size), running_var)

    def test_batchnorm_raises_error_if_running_var_is_not_same_size_as_input(self):
        input = torch.rand(2, 10)
        running_mean = torch.rand(10)
        wrong_sizes = [9, 11]
        for size in wrong_sizes:
            with self.assertRaises(RuntimeError):
                F.batch_norm(input, running_mean, torch.rand(size))

    def test_batchnorm_raises_error_if_weight_is_not_same_size_as_input(self):
        input = torch.rand(2, 10)
        running_mean = torch.rand(10)
        running_var = torch.rand(10)
        wrong_sizes = [9, 11]
        for size in wrong_sizes:
            with self.assertRaises(RuntimeError):
                F.batch_norm(input, running_mean, running_var, weight=Parameter(torch.rand(size)))

    def test_batchnorm_raises_error_if_bias_is_not_same_size_as_input(self):
        input = torch.rand(2, 10)
        running_mean = torch.rand(10)
        running_var = torch.rand(10)
        wrong_sizes = [9, 11]
        for size in wrong_sizes:
            with self.assertRaises(RuntimeError):
                F.batch_norm(input, running_mean, running_var, bias=Parameter(torch.rand(size)))

    def _test_batchnorm_grad(self, device="cpu", dtype=torch.double):
        bs, n_feat, size_feat = 4, 5, 6
        input = torch.arange(bs * n_feat * size_feat, device=device,
                             requires_grad=True, dtype=dtype).view(bs, n_feat, size_feat)
        weight = torch.arange(1, n_feat + 1, device=device, requires_grad=True, dtype=dtype)
        bias = torch.arange(n_feat, device=device, requires_grad=True, dtype=dtype)
        running_mean = 1 - torch.arange(n_feat, device=device, dtype=dtype)
        running_var = 2 * torch.arange(n_feat, device=device, dtype=dtype)
        for training in [False, True]:
            _assertGradAndGradgradChecks(self, F.batch_norm, (input, running_mean, running_var, weight, bias,
                                                              training, 0.1, 0.0001))

    def _test_batchnorm_eval(self, device="cpu", dtype=torch.float):
        module = nn.BatchNorm1d(3).to(device, dtype)
        module.eval()

        data = torch.rand(4, 3, device=device, dtype=dtype, requires_grad=True)
        grad = torch.rand(4, 3, device=device, dtype=dtype)

        # 1st pass
        res1 = module(data)
        res1.backward(grad)
        grad1 = data.grad.clone()

        # 2nd pass
        if data.grad is not None:
            data.grad.data.zero_()

        res2 = module(data)
        res2.backward(grad)
        grad2 = data.grad.clone()
        self.assertEqual(res1, res2)
        self.assertEqual(grad1, grad2)

        # track_running_stats=False
        module = nn.BatchNorm1d(3, track_running_stats=False).to(device, dtype)

        data = torch.rand(4, 3, device=device, dtype=dtype, requires_grad=True)
        grad = torch.rand(4, 3, device=device, dtype=dtype)

        # 1st pass
        res1 = module(data)
        res1.backward(grad)
        grad1 = data.grad.clone()

        # set eval
        module.eval()

        # 2nd pass
        if data.grad is not None:
            data.grad.data.zero_()

        res2 = module(data)
        res2.backward(grad)
        grad2 = data.grad.clone()
        self.assertEqual(res1, res2)
        self.assertEqual(grad1, grad2)

    def _test_batchnorm_simple_average(self, test_type=torch.FloatTensor):
        module = nn.BatchNorm1d(3, momentum=None).type(test_type)
        zeros = torch.zeros(3).type(test_type)
        ones = torch.ones(3).type(test_type)
        self.assertEqual(module.running_mean, zeros)
        self.assertEqual(module.running_var, ones)

        data1 = torch.rand(4, 3).type(test_type)
        data2 = torch.rand(4, 3).type(test_type)

        # 1st pass
        res1 = module(data1)
        running_mean1 = module.running_mean.clone()
        running_var1 = module.running_var.clone()
        self.assertNotEqual(running_mean1, zeros)
        self.assertNotEqual(running_var1, ones)

        # reset stats
        module.reset_running_stats()
        self.assertEqual(module.running_mean, zeros)
        self.assertEqual(module.running_var, ones)

        # 2nd pass
        res2 = module(data2)
        running_mean2 = module.running_mean.clone()
        running_var2 = module.running_var.clone()
        self.assertNotEqual(running_mean2, zeros)
        self.assertNotEqual(running_var2, ones)

        # reset stats
        module.reset_running_stats()
        self.assertEqual(module.running_mean, zeros)
        self.assertEqual(module.running_var, ones)

        # 3rd (combined) pass
        res3 = module(data1)
        res4 = module(data2)
        self.assertEqual(res3, res1)
        self.assertEqual(res4, res2)
        self.assertAlmostEqual(module.running_mean, (running_mean1 + running_mean2) / 2)
        self.assertAlmostEqual(module.running_var, (running_var1 + running_var2) / 2)

    def test_pairwise_distance(self):
        input1 = torch.randn(4, 4, requires_grad=True)
        input2 = torch.randn(4, 4, requires_grad=True)
        self.assertTrue(gradcheck(lambda x, y: F.pairwise_distance(x, y), (input1, input2)))

    @skipIfRocm
    def test_pdist(self):
        for device, trans in itertools.product(device_(), [False, True]):
            inp = torch.randn(4, 5, dtype=torch.double, device=device, requires_grad=True)
            if trans:
                inp = inp.transpose(0, 1)
            for p in [0, 1, 2, 0.5, 1.5, 2.5, float('inf')]:
                self.assertTrue(gradcheck(lambda x: F.pdist(x, p), (inp,)))

    def test_pdist_zeros(self):
        """Test that grad is still valid when dist is 0"""
        for device in device_():
            inp = torch.randn(1, 3, dtype=torch.double, device=device, requires_grad=True).repeat([2, 1])
            for p in [0, 1, 2, 0.5, 1.5, 2.5, float('inf')]:
                self.assertTrue(gradcheck(lambda x: F.pdist(x, p), (inp,)))

    def test_pdist_empty_row(self):
        for device in device_():
            inp = torch.randn(1, 3, dtype=torch.double, device=device, requires_grad=True)
            self.assertTrue(gradcheck(F.pdist, (inp,)))

    def test_pdist_empty_col(self):
        for device in device_():
            inp = torch.randn(4, 0, dtype=torch.double, device=device, requires_grad=True)
            self.assertTrue(gradcheck(F.pdist, (inp,)))

    @unittest.expectedFailure
    def test_pdist_cpu_gradgrad_unimplemented(self):
        inp = torch.randn(4, 5, requires_grad=True)
        gradgradcheck(F.pdist, (inp,))

    @skipIfRocm
    @unittest.expectedFailure
    def test_pdist_cuda_gradgrad_unimplemented(self):
        inp = torch.randn(4, 5, device='cuda', requires_grad=True)
        gradgradcheck(F.pdist, (inp,))

    def test_cosine_embedding_loss_no_reduce(self):
        input1 = torch.randn(15, 10, requires_grad=True)
        input2 = torch.randn(15, 10, requires_grad=True)
        target = torch.randn(15).sign()
        self.assertTrue(gradcheck(lambda x, y, z: F.cosine_embedding_loss(
            x, y, z, reduction='none'), (input1, input2, target)))
        self.assertEqual(F.cosine_embedding_loss(input1, input2, target, reduction='none'),
                         loss_reference_fns['CosineEmbeddingLoss'](input1, input2, target, reduction='none'))

    def test_cosine_embedding_loss_margin_no_reduce(self):
        input1 = torch.randn(15, 10, requires_grad=True)
        input2 = torch.randn(15, 10, requires_grad=True)
        target = torch.randn(15).sign()
        self.assertTrue(gradcheck(lambda x, y, z: F.cosine_embedding_loss(
            x, y, z, margin=0.5, reduction='none'), (input1, input2, target)))
        self.assertEqual(F.cosine_embedding_loss(input1, input2, target, margin=0.5, reduction='none'),
                         loss_reference_fns['CosineEmbeddingLoss'](input1, input2, target,
                                                                   margin=0.5, reduction='none'))

    def test_margin_ranking_loss_no_reduce(self):
        input1 = torch.randn(15).mul_(10).requires_grad_()
        input2 = torch.randn(15).mul_(10).requires_grad_()
        target = torch.randn(15).sign()
        self.assertTrue(gradcheck(lambda x, y, z: F.margin_ranking_loss(
            x, y, z, reduction='none'), (input1, input2, target)))
        self.assertEqual(F.margin_ranking_loss(input1, input2, target, reduction='none'),
                         loss_reference_fns['MarginRankingLoss'](input1, input2, target, reduction='none'))

    def test_margin_ranking_loss_margin_no_reduce(self):
        input1 = torch.randn(15).mul_(10).requires_grad_()
        input2 = torch.randn(15).mul_(10).requires_grad_()
        target = torch.randn(15).sign()
        self.assertTrue(gradcheck(lambda x, y, z: F.margin_ranking_loss(
            x, y, z, margin=0.5, reduction='none'), (input1, input2, target)))
        self.assertEqual(F.margin_ranking_loss(input1, input2, target, margin=0.5, reduction='none'),
                         loss_reference_fns['MarginRankingLoss'](input1, input2, target, margin=0.5, reduction='none'))

    def test_triplet_margin_loss(self):
        input1 = torch.randn(5, 10, requires_grad=True)
        input2 = torch.randn(5, 10, requires_grad=True)
        input3 = torch.randn(5, 10, requires_grad=True)
        self.assertTrue(gradcheck(lambda x1, x2, x3: F.triplet_margin_loss(
            x1, x2, x3), (input1, input2, input3)))
        self.assertEqual(F.triplet_margin_loss(input1, input2, input3),
                         loss_reference_fns['TripletMarginLoss'](input1, input2, input3))

    def test_triplet_margin_loss_swap(self):
        input1 = torch.randn(5, 10, requires_grad=True)
        input2 = torch.randn(5, 10, requires_grad=True)
        input3 = torch.randn(5, 10, requires_grad=True)
        self.assertTrue(gradcheck(lambda x1, x2, x3: F.triplet_margin_loss(
            x1, x2, x3, swap=True), (input1, input2, input3)))
        self.assertEqual(F.triplet_margin_loss(input1, input2, input3, swap=True),
                         loss_reference_fns['TripletMarginLoss'](input1, input2, input3, swap=True))

    def test_triplet_margin_loss_no_reduce(self):
        input1 = torch.randn(5, 10, requires_grad=True)
        input2 = torch.randn(5, 10, requires_grad=True)
        input3 = torch.randn(5, 10, requires_grad=True)
        self.assertTrue(gradcheck(lambda x1, x2, x3: F.triplet_margin_loss(
            x1, x2, x3, reduction='none'), (input1, input2, input3)))
        self.assertEqual(F.triplet_margin_loss(input1, input2, input3, reduction='none'),
                         loss_reference_fns['TripletMarginLoss'](input1, input2, input3, reduction='none'))

    def test_triplet_margin_loss_swap_no_reduce(self):
        input1 = torch.randn(5, 10, requires_grad=True)
        input2 = torch.randn(5, 10, requires_grad=True)
        input3 = torch.randn(5, 10, requires_grad=True)
        self.assertTrue(gradcheck(lambda x1, x2, x3: F.triplet_margin_loss(
            x1, x2, x3, swap=True, reduction='none'), (input1, input2, input3)))
        self.assertEqual(F.triplet_margin_loss(input1, input2, input3, swap=True, reduction='none'),
                         loss_reference_fns['TripletMarginLoss'](input1, input2, input3, swap=True, reduction='none'))

    def test_pointwise_loss_target_grad_none_reduction(self):
        i = torch.randn(5, 10)
        t = torch.randn(5, 10, requires_grad=True)
        self.assertEqual(F.mse_loss(i, t, reduction='none').size(), t.size())
        self.assertEqual(F.l1_loss(i, t, reduction='none').size(), t.size())

    def test_pointwise_loss_broadcast(self):
        losses = {
            'mse_loss': lambda x, y, r: F.mse_loss(x, y, reduction=r),
            'l1_loss': lambda x, y, r: F.l1_loss(x, y, reduction=r),
            'smooth_l1_loss': lambda x, y, r: F.smooth_l1_loss(x, y, reduction=r),
        }

        input = torch.randn(2, 1, requires_grad=True)
        for _name, fn in losses.items():
            for requires_grad in [True, False]:
                # When target.requires_grad=True, its impl is in Python, while the other is in TH.
                target = torch.randn(2, 10, requires_grad=requires_grad)
                for reduction in ['none', 'mean', 'sum']:
                    l = fn(input, target, reduction)
                    if reduction == 'none':
                        self.assertEqual(l.size(), target.size())
                    self.assertTrue(gradcheck(fn, (input, target, reduction)))

    def test_cosine_similarity(self):
        input1 = torch.randn(4, 4, requires_grad=True)
        input2 = torch.randn(4, 4, requires_grad=True)
        self.assertTrue(gradcheck(lambda x, y: F.cosine_similarity(x, y), (input1, input2)))

        input1 = torch.randn(4, 5, 6, requires_grad=True)
        input2 = torch.randn(4, 5, 6, requires_grad=True)
        self.assertTrue(gradcheck(lambda x, y: F.cosine_similarity(x, y, dim=0), (input1, input2)))
        self.assertTrue(gradcheck(lambda x, y: F.cosine_similarity(x, y, dim=-1), (input1, input2)))

        input1 = torch.randn((), requires_grad=True)
        input2 = torch.randn((), requires_grad=True)
        self.assertTrue(gradcheck(lambda x, y: F.cosine_similarity(x, y, dim=0), (input1, input2)))
        self.assertTrue(gradcheck(lambda x, y: F.cosine_similarity(x, y, dim=-1), (input1, input2)))

        # Check cosine_similarity input/output shapes
        input_size = (1, 3, 2, 1)
        expected_size = (1, 2, 1)
        input1 = torch.randn(input_size, requires_grad=True)
        input2 = torch.randn(input_size, requires_grad=True)
        self.assertEqual(F.cosine_similarity(input1, input2, dim=1).size(), expected_size)

        # Check numerical precision, issue #18057
        vv1 = torch.tensor(list([float(i) for i in range(84)])).unsqueeze(0)
        vv2 = torch.tensor(list([float(i) for i in range(84)])).unsqueeze(0)
        out = F.cosine_similarity(vv1, vv2)
        self.assertLessEqual(out, 1.0)

        # Check dividing by 0.
        input1 = torch.randn(10).requires_grad_()
        input2 = torch.zeros_like(input1).requires_grad_()
        torch.cosine_similarity(input1, input2, 0).sum().backward()
        self.assertEqual(input1.grad, torch.zeros_like(input1))
        self.assertEqual(input2.grad, input1 * 1e8)

    def test_grid_sample_error_checking(self):
        input = torch.empty(1, 1, 2, 2)
        grid = torch.empty(1, 1, 1, 2)

        # assert no error
        F.grid_sample(input, grid)

        with self.assertRaisesRegex(ValueError, "but got: 'garbage'"):
            F.grid_sample(input, grid, mode='garbage')

        with self.assertRaisesRegex(ValueError, "but got: 'garbage'"):
            F.grid_sample(input, grid, padding_mode='garbage')

        with self.assertRaisesRegex(RuntimeError, "expected input and grid to have same dtype"):
            F.grid_sample(input.float(), grid.double())

        with self.assertRaisesRegex(RuntimeError, "expected 4D or 5D input"):
            F.grid_sample(input[0], grid)

        with self.assertRaisesRegex(RuntimeError, "grid with same number of dimensions"):
            F.grid_sample(input, torch.empty(1, 1, 1, 1, 3))

        with self.assertRaisesRegex(RuntimeError, "expected grid and input to have same batch size"):
            F.grid_sample(input, torch.empty(2, 1, 1, 2))

        with self.assertRaisesRegex(RuntimeError, "expected grid to have size 2 in last dimension"):
            F.grid_sample(input, torch.empty(1, 1, 1, 3))

        with self.assertRaisesRegex(RuntimeError, "expected input to have non-empty spatial dimensions"):
            F.grid_sample(torch.empty(1, 1, 0, 2), grid)

        if TEST_CUDA:
            with self.assertRaisesRegex(RuntimeError, "expected input and grid to be on same device"):
                F.grid_sample(input.cuda(), grid)

    def test_grid_sample(self):
        def test(N, C, H, W, mode, padding_mode):
            def test_shape(N, C, IH, IW, H, W, mode, padding_mode):
                for grid_dim_contig_order in [(0, 1, 2, 3), (0, 3, 1, 2), (3, 0, 1, 2), (0, 2, 1, 3)]:
                    # grid_dim_contig_order specifies the dimension order that can
                    # make grid to be contiguous.
                    # i.e., grid.permute(grid_dim_contig_order) is contiguous.
                    # e.g., with grid_dim_contig_order=[0, 3, 1, 2], grid should be
                    #       initialized with contiguous tensor of shape [N, 2, H, W]
                    #       and permuted to [N, H, W, 2] afterwards.
                    grid_shape = [N, H, W, 2]
                    grid_init_shape = [grid_shape[d] for d in grid_dim_contig_order]
                    grid_fwd_permute = [None, None, None, None]
                    for i, d in enumerate(grid_dim_contig_order):
                        grid_fwd_permute[d] = i

                    def get_grid(device='cpu', data=None):
                        if data is not None:
                            assert list(data.shape) == grid_shape
                            data = data.permute(grid_dim_contig_order).to(device)
                        else:
                            data = torch.randn(grid_init_shape, device=device)
                        grid = data.permute(grid_fwd_permute)
                        assert grid.permute(grid_dim_contig_order).is_contiguous()
                        return grid

                    input_cpu = torch.randn(C, N, IH, IW).transpose(0, 1).requires_grad_()
                    grid_cpu = get_grid().requires_grad_()
                    out_cpu = F.grid_sample(input_cpu, grid_cpu, mode=mode, padding_mode=padding_mode)
                    self.assertTrue(out_cpu.size() == torch.Size([N, C, H, W]))

                    gradients = torch.randn_like(out_cpu)
                    out_cpu.backward(gradients)

                    if TEST_CUDA:
                        input_cuda = input_cpu.detach().transpose(0, 1).cuda().transpose(0, 1).requires_grad_()
                        grid_cuda = get_grid('cuda', grid_cpu.detach()).requires_grad_()
                        out_cuda = F.grid_sample(input_cuda, grid_cuda, mode=mode, padding_mode=padding_mode)
                        self.assertEqual(out_cpu, out_cuda)

                        out_cuda.backward(gradients.cuda())
                        self.assertEqual(input_cpu.grad, input_cuda.grad)
                        self.assertEqual(grid_cpu.grad, grid_cuda.grad, prec=5e-5)

                        # check that zero-dimensional input strides don't error out
                        base_input = torch.randn(N, C, 1, IW)
                        input_cpu = base_input.expand_as(input_cuda).requires_grad_()
                        out_cpu = F.grid_sample(input_cpu, grid_cpu, mode=mode, padding_mode=padding_mode)

                        input_cuda = base_input.cuda().expand_as(input_cuda).requires_grad_()
                        out_cuda = F.grid_sample(input_cuda, grid_cuda, mode=mode, padding_mode=padding_mode)
                        self.assertEqual(out_cpu, out_cuda)

            # test same size output
            test_shape(N, C, H, W, H, W, mode, padding_mode)

            # test larger output
            N = random.randint(2, 8)
            C = random.randint(2, 8)
            IH = random.randint(2, 8)
            IW = random.randint(2, 8)
            H = random.randint(IH + 1, 12)
            W = random.randint(IW + 1, 12)
            test_shape(N, C, IH, IW, H, W, mode, padding_mode)

            # test smaller output
            N = random.randint(2, 8)
            C = random.randint(2, 8)
            IH = random.randint(2, 8)
            IW = random.randint(2, 8)
            H = random.randint(2, IH)
            W = random.randint(2, IW)
            test_shape(N, C, IH, IW, H, W, mode, padding_mode)

            # test 1x1 inpput
            N = random.randint(2, 8)
            C = random.randint(2, 8)
            IH = 1
            IW = 1
            H = random.randint(2, 5)
            W = random.randint(2, 5)
            test_shape(N, C, IH, IW, H, W, mode, padding_mode)

            # testing empty grid
            N = random.randint(2, 8)
            C = random.randint(2, 8)
            IH = random.randint(2, 8)
            IW = random.randint(2, 8)
            W = random.randint(3, IW + 2)
            test_shape(N, C, IH, IW, 0, W, mode, padding_mode)

            # testing empty channel
            N = random.randint(2, 8)
            IH = random.randint(2, 8)
            IW = random.randint(2, 8)
            H = random.randint(3, IH + 2)
            W = random.randint(3, IW + 2)
            test_shape(N, 0, IH, IW, H, W, mode, padding_mode)

            # testing empty batch
            C = random.randint(2, 8)
            IH = random.randint(2, 8)
            IW = random.randint(2, 8)
            H = random.randint(3, IH + 2)
            W = random.randint(3, IW + 2)
            test_shape(0, C, IH, IW, H, W, mode, padding_mode)

        for mode in ('bilinear', 'nearest'):
            for padding_mode in ('zeros', 'border', 'reflection'):
                # test known input on CPU
                input = torch.arange(1., 11).view(1, 1, 2, 5)
                grid = torch.tensor(
                    [[[-0.9, -4.1], [0, 0.2000], [1, -1], [-0.333, 1e-10], [0.5, 1.0]],
                     [[-1.0, -0.5], [0, 0.3333], [1, -1], [-0.200, 1e-10], [1.5, 0.5]]]).view(1, 2, 5, 2)
                if mode == 'bilinear':
                    if padding_mode == 'zeros':
                        groundtruth = torch.tensor(
                            [[0.0000, 6.0000000000, 5.0000, 4.8340, 9.0000],
                             [2.2500, 6.3332500450, 5.0000, 5.1000, 0.0000]]).view(1, 1, 2, 5)
                    elif padding_mode == 'border':
                        groundtruth = torch.tensor(
                            [[1.2000, 6.0000000000, 5.0000, 4.8340, 9.0000],
                             [2.2500, 6.3332500450, 5.0000, 5.1000, 8.7500]]).view(1, 1, 2, 5)
                    elif padding_mode == 'reflection':
                        groundtruth = torch.tensor(
                            [[3.4500, 6.0000000000, 5.0000, 4.8340, 9.0000],
                             [2.2500, 6.3332500450, 5.0000, 5.1000, 7.7500]]).view(1, 1, 2, 5)
                    else:
                        assert False, "missing groundtruth test for padding mode '{}'".format(padding_mode)
                elif mode == 'nearest':
                    if padding_mode == 'zeros':
                        groundtruth = torch.tensor(
                            [[0., 8., 5., 7., 9.],
                             [1., 8., 5., 8., 0.]]).view(1, 1, 2, 5)
                    elif padding_mode == 'border':
                        groundtruth = torch.tensor(
                            [[1., 8., 5., 7., 9.],
                             [1., 8., 5., 8., 10.]]).view(1, 1, 2, 5)
                    elif padding_mode == 'reflection':
                        groundtruth = torch.tensor(
                            [[1., 8., 5., 7., 9.],
                             [1., 8., 5., 8., 9.]]).view(1, 1, 2, 5)
                    else:
                        assert False, "missing groundtruth test for padding mode '{}'".format(padding_mode)
                else:
                    assert False, "missing groundtruth test for interpolation mode '{}'".format(mode)
                output = F.grid_sample(input, grid, mode=mode, padding_mode=padding_mode)
                self.assertEqual(output, groundtruth,
                                 "groundtruth comparison failed for mode={}, "
                                 "padding_mode={}".format(mode, padding_mode))

                # do gradcheck
                N = random.randint(2, 8)
                C = random.randint(2, 6)
                H = random.randint(2, 8)
                W = random.randint(2, 8)
                input = torch.randn(N, C, H, W, requires_grad=True)
                grid = torch.randn(N, H, W, 2, requires_grad=True)
                self.assertTrue(gradcheck(
                    lambda inp, grid: F.grid_sample(inp, grid, mode=mode, padding_mode=padding_mode),
                    (input, grid)))

                test(N, C, H, W, mode, padding_mode)
                if TEST_CUDNN:
                    with cudnn.flags(enabled=False):
                        test(N, C, H, W, mode, padding_mode)

    def test_grid_sample_3d(self):
        def test(N, C, D, H, W, mode, padding_mode):
            def test_shape(N, C, ID, IH, IW, D, H, W, mode, padding_mode):
                input_cpu = torch.randn(C, N, ID, IH, IW).transpose(0, 1).requires_grad_()
                grid_cpu = torch.randn(D, N, H, W, 3).transpose(0, 1).requires_grad_()
                out_cpu = F.grid_sample(input_cpu, grid_cpu, mode=mode, padding_mode=padding_mode)
                self.assertTrue(out_cpu.size() == torch.Size([N, C, D, H, W]))

                gradients = torch.randn_like(out_cpu)
                out_cpu.backward(gradients)

                if TEST_CUDA:
                    input_cuda = input_cpu.detach().transpose(0, 1).cuda().transpose(0, 1).requires_grad_()
                    grid_cuda = grid_cpu.detach().transpose(0, 1).cuda().transpose(0, 1).requires_grad_()
                    out_cuda = F.grid_sample(input_cuda, grid_cuda, mode=mode, padding_mode=padding_mode)
                    self.assertEqual(out_cpu, out_cuda)

                    out_cuda.backward(gradients.cuda())
                    self.assertEqual(input_cpu.grad, input_cuda.grad)
                    self.assertEqual(grid_cpu.grad, grid_cuda.grad, prec=5e-5)

                    # check that zero-dimensional input strides don't error out
                    base_input = torch.randn(N, C, 1, IH, IW)
                    input_cpu = base_input.expand_as(input_cuda).requires_grad_()
                    grid_cpu = torch.randn(N, D, H, W, 3, requires_grad=True)
                    out_cpu = F.grid_sample(input_cpu, grid_cpu, mode=mode, padding_mode=padding_mode)

                    input_cuda = base_input.cuda().expand_as(input_cuda).requires_grad_()
                    grid_cuda = grid_cpu.detach().cuda().requires_grad_()
                    out_cuda = F.grid_sample(input_cuda, grid_cuda, mode=mode, padding_mode=padding_mode)
                    self.assertEqual(out_cpu, out_cuda)

            # test same size output
            test_shape(N, C, D, H, W, D, H, W, mode, padding_mode)

            # test larger output
            N = random.randint(2, 7)
            C = random.randint(2, 5)
            ID = random.randint(2, 7)
            IH = random.randint(2, 7)
            IW = random.randint(2, 7)
            D = random.randint(ID + 1, 10)
            H = random.randint(IH + 1, 10)
            W = random.randint(IW + 1, 10)
            test_shape(N, C, ID, IH, IW, D, H, W, mode, padding_mode)

            # test smaller output
            N = random.randint(2, 7)
            C = random.randint(2, 5)
            ID = random.randint(2, 7)
            IH = random.randint(2, 7)
            IW = random.randint(2, 7)
            D = random.randint(2, ID)
            H = random.randint(2, IH)
            W = random.randint(2, IW)
            test_shape(N, C, ID, IH, IW, D, H, W, mode, padding_mode)

            # test 1x1 inpput
            N = random.randint(2, 7)
            C = random.randint(2, 7)
            ID = 1
            IH = 1
            IW = 1
            H = random.randint(2, 5)
            W = random.randint(2, 5)
            test_shape(N, C, ID, IH, IW, D, H, W, mode, padding_mode)

            # testing empty grid
            N = random.randint(2, 7)
            C = random.randint(2, 5)
            ID = random.randint(2, 7)
            IH = random.randint(2, 7)
            IW = random.randint(2, 7)
            D = random.randint(3, ID + 2)
            W = random.randint(3, IW + 2)
            test_shape(N, C, ID, IH, IW, D, 0, W, mode, padding_mode)

            # testing empty channel
            N = random.randint(2, 7)
            ID = random.randint(2, 5)
            IH = random.randint(2, 7)
            IW = random.randint(2, 7)
            D = random.randint(3, ID + 2)
            H = random.randint(3, IH + 2)
            W = random.randint(3, IW + 2)
            test_shape(N, 0, ID, IH, IW, D, H, W, mode, padding_mode)

            # testing empty batch
            C = random.randint(2, 5)
            ID = random.randint(2, 7)
            IH = random.randint(2, 7)
            IW = random.randint(2, 7)
            D = random.randint(3, ID + 2)
            H = random.randint(3, IH + 2)
            W = random.randint(3, IW + 2)
            test_shape(0, C, ID, IH, IW, D, H, W, mode, padding_mode)

        for mode in ('bilinear', 'nearest'):
            for padding_mode in ('zeros', 'border', 'reflection'):
                # do gradcheck
                N = random.randint(2, 5)
                C = random.randint(2, 4)
                D = random.randint(2, 5)
                H = random.randint(2, 5)
                W = random.randint(2, 5)
                input = torch.randn(N, C, D, H, W, requires_grad=True)
                grid = torch.randn(N, D, H, W, 3, requires_grad=True)
                self.assertTrue(gradcheck(
                    lambda inp, grid: F.grid_sample(inp, grid, mode=mode, padding_mode=padding_mode),
                    (input, grid)))

                test(N, C, D, H, W, mode, padding_mode)

    def test_affine_grid(self):
        # test known input on CPU
        input = torch.arange(1., 7).view(1, 2, 3)
        output = F.affine_grid(input, torch.Size([1, 1, 2, 2]))
        groundtruth = torch.Tensor(
            [[[0, -3], [2, 5]], [[4, 7], [6, 15]]]).view(1, 2, 2, 2)
        self.assertEqual(output, groundtruth)

        # do gradcheck
        N = random.randint(1, 8)
        C = random.randint(1, 8)
        H = random.randint(1, 8)
        W = random.randint(1, 8)
        sz = torch.Size([N, C, H, W])
        inp = torch.randn(N, 2, 3, requires_grad=True)
        self.assertTrue(gradcheck(lambda inp: F.affine_grid(inp, sz), (inp,)))

        # test CPU against CUDA
        if TEST_CUDNN:
            input_cpu = torch.randn(N, 2, 3, requires_grad=True)
            out_cpu = F.affine_grid(input_cpu, sz)
            gradients = torch.randn(out_cpu.size())
            out_cpu.backward(gradients)
            input_gpu = input_cpu.detach().cuda().requires_grad_()
            out_cuda = F.affine_grid(input_gpu, sz)
            out_cuda.backward(gradients.cuda())
            self.assertEqual(out_cpu, out_cuda)
            self.assertEqual(input_cpu.grad, input_gpu.grad)

    @unittest.skipIf((not TEST_NUMPY) or (not TEST_SCIPY) or (scipy.__version__ < '1.0.0'),
                     "Scipy v1.0 and/or numpy not found")
    @skipIfRocm
    def test_affine_2d_rotate0(self):
        # scipy before 1.0.0 do not support homogeneous coordinate
        # scipy.ndimage.affine_transform, so we need to skip.
        for device in device_():
            input_size = [1, 1, 3, 3]
            input_ary = np.array(np.random.random(input_size), dtype=np.float32)
            output_size = [1, 1, 5, 5]
            angle_rad = 0.

            transform_tensor, transform_ary, offset = \
                _buildEquivalentAffineTransforms2d(device, input_size, output_size, angle_rad)

            scipy_ary = scipy.ndimage.affine_transform(
                input_ary[0, 0],
                transform_ary,
                offset=offset,
                output_shape=output_size[2:],
                order=1,
                mode='nearest',
                prefilter=False)

            affine_tensor = torch.nn.functional.affine_grid(
                transform_tensor,
                torch.Size(output_size)
            )

            gridsample_ary = torch.nn.functional.grid_sample(
                torch.tensor(input_ary, device=device).to(device),
                affine_tensor,
                padding_mode='border'
            ).to('cpu').numpy()

            assert np.abs(scipy_ary.mean() - gridsample_ary.mean()) < 1e-6
            assert np.abs(scipy_ary - gridsample_ary).max() < 1e-6

    @unittest.skipIf((not TEST_NUMPY) or (not TEST_SCIPY) or (scipy.__version__ < '1.0.0'),
                     "Scipy v1.0 and/or numpy not found")
    @skipIfRocm
    def test_affine_2d_rotate90(self):
        # scipy before 1.0.0 do not support homogeneous coordinate
        # scipy.ndimage.affine_transform, so we need to skip.
        for device, input_size2dsq, output_size2dsq in \
                itertools.product(device_(), input_size2dsq_(), output_size2dsq_()):
            input_size = input_size2dsq
            input_ary = np.array(np.random.random(input_size), dtype=np.float32)
            output_size = output_size2dsq
            angle_rad = 0.25 * math.pi * 2

            transform_tensor, transform_ary, offset = \
                _buildEquivalentAffineTransforms2d(device, input_size, output_size, angle_rad)

            scipy_ary = scipy.ndimage.affine_transform(
                input_ary[0, 0],
                transform_ary,
                offset=offset,
                output_shape=output_size[2:],
                order=1,
                mode='nearest',
                prefilter=True)

            if input_size2dsq == output_size2dsq:
                assert np.abs(scipy_ary.mean() - input_ary.mean()) < 1e-6
            assert np.abs(scipy_ary[0, 0] - input_ary[0, 0, 0, -1]).max() < 1e-6
            assert np.abs(scipy_ary[0, -1] - input_ary[0, 0, -1, -1]).max() < 1e-6
            assert np.abs(scipy_ary[-1, -1] - input_ary[0, 0, -1, 0]).max() < 1e-6
            assert np.abs(scipy_ary[-1, 0] - input_ary[0, 0, 0, 0]).max() < 1e-6

            affine_tensor = torch.nn.functional.affine_grid(
                transform_tensor,
                torch.Size(output_size)
            )

            gridsample_ary = torch.nn.functional.grid_sample(
                torch.tensor(input_ary, device=device).to(device),
                affine_tensor,
                padding_mode='border'
            ).to('cpu').numpy()

            assert np.abs(scipy_ary.mean() - gridsample_ary.mean()) < 1e-6
            assert np.abs(scipy_ary - gridsample_ary).max() < 1e-6

    @unittest.skipIf((not TEST_NUMPY) or (not TEST_SCIPY) or (scipy.__version__ < '1.0.0'),
                     "Scipy v1.0 and/or numpy not found")
    @skipIfRocm
    def test_affine_2d_rotate45(self):
        # scipy before 1.0.0 do not support homogeneous coordinate
        # scipy.ndimage.affine_transform, so we need to skip.
        for device in device_():
            input_size = [1, 1, 3, 3]
            input_ary = np.array(np.zeros(input_size), dtype=np.float32)
            input_ary[0, 0, 0, :] = 0.5
            input_ary[0, 0, 2, 2] = 1.0
            output_size = [1, 1, 3, 3]
            angle_rad = 0.125 * math.pi * 2

            transform_tensor, transform_ary, offset = \
                _buildEquivalentAffineTransforms2d(device, input_size, output_size, angle_rad)

            scipy_ary = scipy.ndimage.affine_transform(
                input_ary[0, 0],
                transform_ary,
                offset=offset,
                output_shape=output_size[2:],
                order=1,
                mode='nearest',
                prefilter=False)

            affine_tensor = torch.nn.functional.affine_grid(
                transform_tensor,
                torch.Size(output_size)
            )

            gridsample_ary = torch.nn.functional.grid_sample(
                torch.tensor(input_ary, device=device).to(device),
                affine_tensor,
                padding_mode='border'
            ).to('cpu').numpy()

            assert np.abs(scipy_ary - gridsample_ary).max() < 1e-6

    @unittest.skipIf((not TEST_NUMPY) or (not TEST_SCIPY) or (scipy.__version__ < '1.0.0'),
                     "Scipy v1.0 and/or numpy not found")
    @skipIfRocm
    def test_affine_2d_rotateRandom(self):
        # scipy before 1.0.0 do not support homogeneous coordinate
        # scipy.ndimage.affine_transform, so we need to skip.
        for device, angle_rad, input_size2d, output_size2d in \
                itertools.product(device_(), angle_rad_(), input_size2d_(), output_size2d_()):

            input_size = input_size2d
            input_ary = np.array(np.random.random(input_size), dtype=np.float32).round(3)
            output_size = output_size2d

            input_ary[0, 0, 0, 0] = 2
            input_ary[0, 0, 0, -1] = 4
            input_ary[0, 0, -1, 0] = 6
            input_ary[0, 0, -1, -1] = 8

            transform_tensor, transform_ary, grid_ary = \
                _buildEquivalentAffineTransforms2d(device, input_size, output_size, angle_rad)

            scipy_ary = scipy.ndimage.affine_transform(
                input_ary[0, 0],
                transform_ary,
                output_shape=output_size[2:],
                order=1,
                mode='nearest',
                prefilter=False)

            affine_tensor = torch.nn.functional.affine_grid(
                transform_tensor,
                torch.Size(output_size)
            )

            gridsample_ary = torch.nn.functional.grid_sample(
                torch.tensor(input_ary, device=device).to(device),
                affine_tensor,
                padding_mode='border'
            ).to('cpu').numpy()

            affine_tensor = affine_tensor.to('cpu')

            for r in range(affine_tensor.size(1)):
                for c in range(affine_tensor.size(2)):
                    grid_out = np.dot(grid_ary, [r, c, 1])
                    assert np.allclose(affine_tensor[0, r, c], grid_out[:2], atol=1e-5)

            assert np.abs(scipy_ary - gridsample_ary).max() < 1e-5

    @unittest.skipIf((not TEST_NUMPY) or (not TEST_SCIPY) or (scipy.__version__ < '1.0.0'),
                     "Scipy v1.0 and/or numpy not found")
    @skipIfRocm
    def test_affine_3d_rotateRandom(self):
        # scipy before 1.0.0 do not support homogeneous coordinate
        # scipy.ndimage.affine_transform, so we need to skip.
        for device, angle_rad, axis_vector, input_size3d, output_size3d in \
                itertools.product(device_(), angle_rad_(), axis_vector_(), input_size3d_(), output_size3d_()):
            input_size = input_size3d
            input_ary = np.array(np.random.random(input_size), dtype=np.float32)
            output_size = output_size3d

            input_ary[0, 0, 0, 0, 0] = 2
            input_ary[0, 0, 0, 0, -1] = 3
            input_ary[0, 0, 0, -1, 0] = 4
            input_ary[0, 0, 0, -1, -1] = 5
            input_ary[0, 0, -1, 0, 0] = 6
            input_ary[0, 0, -1, 0, -1] = 7
            input_ary[0, 0, -1, -1, 0] = 8
            input_ary[0, 0, -1, -1, -1] = 9

            transform_tensor, transform_ary, grid_ary = \
                _buildEquivalentAffineTransforms3d(device, input_size, output_size, angle_rad, axis_vector)

            scipy_ary = scipy.ndimage.affine_transform(
                input_ary[0, 0],
                transform_ary,
                output_shape=output_size[2:],
                order=1,
                mode='nearest',
                prefilter=False)

            affine_tensor = torch.nn.functional.affine_grid(
                transform_tensor,
                torch.Size(output_size)
            )

            gridsample_ary = torch.nn.functional.grid_sample(
                torch.tensor(input_ary, device=device).to(device),
                affine_tensor,
                padding_mode='border'
            ).to('cpu').numpy()

            affine_tensor = affine_tensor.to('cpu')

            for i in range(affine_tensor.size(1)):
                for r in range(affine_tensor.size(2)):
                    for c in range(affine_tensor.size(3)):
                        grid_out = np.dot(grid_ary, [i, r, c, 1])
                        assert np.allclose(affine_tensor[0, i, r, c], grid_out[:3], atol=1e-5)

            assert np.abs(scipy_ary - gridsample_ary).max() < 1e-5

    def test_upsamplingNearest1d(self):
        m = nn.Upsample(size=4, mode='nearest')
        in_t = torch.ones(1, 1, 2)
        with warnings.catch_warnings(record=True) as w:
            out_t = m(in_t)
        self.assertEqual(torch.ones(1, 1, 4), out_t.data)

        input = torch.randn(1, 1, 2, requires_grad=True)
        gradcheck(lambda x: F.interpolate(x, 4, mode='nearest'), [input])

    def test_upsamplingLinear1d(self):
        for align_corners in [True, False]:
            kwargs = dict(mode='linear', align_corners=align_corners)

            # test float scale factor up & downsampling
            for scale_factor in [0.5, 1.5, 2]:
                m = nn.Upsample(scale_factor=scale_factor, **kwargs)
                in_t = torch.ones(1, 1, 2)
                out_size = int(math.floor(in_t.shape[-1] * scale_factor))
                with warnings.catch_warnings(record=True) as w:
                    out_t = m(in_t)
                self.assertEqual(torch.ones(1, 1, out_size), out_t.data)

                input = torch.randn(1, 1, 2, requires_grad=True)
                gradcheck(lambda x: F.interpolate(x, out_size, **kwargs), (input,))

    def test_upsamplingLinear1d_spatial_invariance(self):
        m = nn.Upsample(scale_factor=3, mode='linear', align_corners=False)
        in_t_9 = torch.zeros(1, 1, 9)
        in_t_9[:, :, :4].normal_()
        with warnings.catch_warnings(record=True) as w:
            out_t_9 = m(in_t_9)
            out_t_5 = m(in_t_9[:, :, :5])
        self.assertEqual(out_t_9[:, :, :15], out_t_5)

    def test_upsamplingNearest2d(self):
        m = nn.Upsample(size=4, mode='nearest')
        in_t = torch.ones(1, 1, 2, 2)
        with warnings.catch_warnings(record=True) as w:
            out_t = m(Variable(in_t))
        self.assertEqual(torch.ones(1, 1, 4, 4), out_t.data)

        input = torch.randn(1, 1, 2, 2, requires_grad=True)
        self.assertEqual(
            F.interpolate(input, 4, mode='nearest'),
            F.interpolate(input, scale_factor=2, mode='nearest'))
        gradcheck(lambda x: F.interpolate(x, 4, mode='nearest'), [input])
        gradgradcheck(lambda x: F.interpolate(x, 4, mode='nearest'), [input])

    def test_upsamplingBilinear2d(self):
        for align_corners in [True, False]:
            kwargs = dict(mode='bilinear', align_corners=align_corners)

            # test float scale factor up & downsampling
            for scale_factor in [0.5, 1.5, 2]:
                m = nn.Upsample(scale_factor=scale_factor, **kwargs)
                in_t = torch.ones(1, 1, 2, 2)
                out_size = int(math.floor(in_t.shape[-1] * scale_factor))
                with warnings.catch_warnings(record=True) as w:
                    out_t = m(in_t)
                self.assertEqual(torch.ones(1, 1, out_size, out_size), out_t.data)

                input = torch.randn(1, 1, 2, 2, requires_grad=True)
                gradcheck(lambda x: F.interpolate(x, out_size, **kwargs), [input])

    def test_upsamplingBicubic2d(self):
        # test output against known input
        in_t = torch.arange(4).view(1, 1, 2, 2).type(torch.FloatTensor)
        expected_out_t = torch.Tensor(
            [[[[0.00000, 0.31481, 0.68519, 1.00000],
               [0.62963, 0.94444, 1.31481, 1.62963],
               [1.37037, 1.68518, 2.05556, 2.37037],
               [2.00000, 2.31481, 2.68519, 3.00000]]]])
        out_t = F.interpolate(in_t, scale_factor=2, mode='bicubic', align_corners=True)
        torch.set_printoptions(precision=5)
        self.assertEqual(out_t, expected_out_t)

        for align_corners in [True, False]:
            kwargs = dict(mode='bicubic', align_corners=align_corners)

            # test float scale factor up & downsampling
            for scale_factor in [0.5, 1.5, 2]:
                in_t = torch.ones(2, 2, 2, 2)
                out_t = F.interpolate(in_t, scale_factor=scale_factor, **kwargs)
                out_size = int(math.floor(in_t.shape[-1] * scale_factor))
                self.assertEqual(torch.ones(2, 2, out_size, out_size), out_t.data)

                input = torch.randn(2, 2, 2, 2, requires_grad=True)
                gradcheck(lambda x: F.interpolate(x, out_size, **kwargs), [input])

    def test_upsamplingBilinear2d_spatial_invariance(self):
        m = nn.Upsample(scale_factor=3, mode='bilinear', align_corners=False)
        in_t_9 = torch.zeros(1, 1, 9, 9)
        in_t_9[:, :, :4, :4].normal_()
        with warnings.catch_warnings(record=True) as w:
            out_t_9 = m(in_t_9)
            out_t_5 = m(in_t_9[:, :, :5, :5])
        self.assertEqual(out_t_9[:, :, :15, :15], out_t_5)

    def test_upsamplingNearest3d(self):
        m = nn.Upsample(size=4, mode='nearest')
        in_t = torch.ones(1, 1, 2, 2, 2)
        with warnings.catch_warnings(record=True) as w:
            out_t = m(Variable(in_t))
        self.assertEqual(torch.ones(1, 1, 4, 4, 4), out_t.data)

        input = torch.randn(1, 1, 2, 2, 2, requires_grad=True)
        gradcheck(lambda x: F.interpolate(x, 4, mode='nearest'), [input])

    def test_upsamplingTrilinear3d(self):
        for align_corners in [True, False]:
            kwargs = dict(mode='trilinear', align_corners=align_corners)

            # test float scale factor up & downsampling
            for scale_factor in [0.5, 1.5, 2]:
                m = nn.Upsample(scale_factor=scale_factor, **kwargs)
                in_t = torch.ones(1, 1, 2, 2, 2)
                out_size = int(math.floor(in_t.shape[-1] * scale_factor))
                with warnings.catch_warnings(record=True) as w:
                    out_t = m(in_t)
                self.assertEqual(torch.ones(1, 1, out_size, out_size, out_size), out_t.data)

                input = torch.randn(1, 1, 2, 2, 2, requires_grad=True)
                self.assertEqual(
                    F.interpolate(input, (out_size, out_size, out_size), **kwargs),
                    F.interpolate(input, scale_factor=scale_factor, **kwargs))
                gradcheck(lambda x: F.interpolate(x, out_size, **kwargs), [input])
                gradgradcheck(lambda x: F.interpolate(x, out_size, **kwargs), [input])

    def test_upsamplingTrilinear3d_spatial_invariance(self):
        m = nn.Upsample(scale_factor=3, mode='trilinear', align_corners=False)
        in_t_9 = torch.zeros(1, 1, 9, 9, 9)
        in_t_9[:, :, :4, :4, :4].normal_()
        with warnings.catch_warnings(record=True) as w:
            out_t_9 = m(in_t_9)
            out_t_5 = m(in_t_9[:, :, :5, :5, :5])
        self.assertEqual(out_t_9[:, :, :15, :15, :15], out_t_5)

    def test_interpolate(self):
        def _test_interpolate_helper(in_t, scale_factor, layer):
            out_size = int(math.floor(in_t.shape[-1] * scale_factor))
            dim = len(in_t.shape) - 2
            out_shape = [1, 1] + [out_size] * dim
            with warnings.catch_warnings(record=True) as w:
                out_t = m(in_t)
            self.assertEqual(torch.ones(out_shape), out_t)

            self.assertEqual(
                F.interpolate(in_t, (out_size,) * dim, **kwargs),
                F.interpolate(in_t, scale_factor=scale_factor, **kwargs))
            gradcheck(lambda x: F.interpolate(x, out_size, **kwargs), [in_t])
            gradgradcheck(lambda x: F.interpolate(x, out_size, **kwargs), [in_t])

        def _make_input(dim):
            size = [1, 1]
            size += [2] * dim
            return torch.ones(size, requires_grad=True)

        device_list = ['cpu']
        if TEST_CUDA:
            device_list.append('cuda')

        for device in device_list:
            for scale_factor in [0.5, 1.5, 2]:
                for mode in ['nearest', 'area']:
                    kwargs = dict(mode=mode)
                    m = nn.Upsample(scale_factor=scale_factor, **kwargs).to(device)
                    for input in [_make_input(1), _make_input(2), _make_input(3)]:
                        _test_interpolate_helper(input, scale_factor, m)

                for align_corners in [True, False]:
                    kwargs = dict(mode='linear', align_corners=align_corners)
                    m = nn.Upsample(scale_factor=scale_factor, **kwargs).to(device)
                    _test_interpolate_helper(_make_input(1), scale_factor, m)

                    kwargs = dict(mode='bilinear', align_corners=align_corners)
                    m = nn.Upsample(scale_factor=scale_factor, **kwargs).to(device)
                    _test_interpolate_helper(_make_input(2), scale_factor, m)

                    kwargs = dict(mode='bicubic', align_corners=align_corners)

                    def m(t):
                        return F.interpolate(t, scale_factor=scale_factor, **kwargs).to(device)
                    _test_interpolate_helper(_make_input(2), scale_factor, m)

                    kwargs = dict(mode='trilinear', align_corners=align_corners)
                    m = nn.Upsample(scale_factor=scale_factor, **kwargs).to(device)
                    _test_interpolate_helper(_make_input(3), scale_factor, m)

    def test_linear_broadcasting(self):
        m = nn.Linear(5, 8)
        inp = torch.randn(2, 3, 5)
        expected = m(inp.view(6, 5)).view(2, 3, 8)
        self.assertEqual(expected, m(inp))

    def test_bilinear(self):
        module = nn.Bilinear(10, 10, 8)
        input1 = torch.randn(4, 10, requires_grad=True)
        input2 = torch.randn(4, 10, requires_grad=True)
        grad_output = torch.randn(4, 8)

        res = module(input1, input2)
        expected = (torch.einsum("bi,kij,bj->bk", input1, module.weight, input2) +
                    module.bias)
        self.assertEqual(res, expected)
        grads = torch.autograd.grad(res, [module.weight, module.bias, input1, input2], grad_output)
        grads_expected = torch.autograd.grad(expected, [module.weight, module.bias, input1, input2], grad_output)
        for g, ge in zip(grads, grads_expected):
            self.assertEqual(g, ge)

    def test_bilinear_no_bias(self):
        module = nn.Bilinear(10, 10, 8)
        module_no_bias = nn.Bilinear(10, 10, 8, False)

        module.bias.data.zero_()
        module.weight.data.copy_(module_no_bias.weight)

        input1 = torch.randn(4, 10, requires_grad=True)
        input2 = torch.randn(4, 10, requires_grad=True)
        grad_output = torch.randn(4, 8)

        def run(net):
            input1.grad = input2.grad = None
            output = net(input1, input2)
            output.backward(grad_output)

            return output.data, input1.grad.data, input2.grad.data

        out, g1, g2 = run(module)
        out_nb, g1_nb, g2_nb = run(module_no_bias)

        self.assertEqual(out, out_nb)
        self.assertEqual(g1, g1_nb)
        self.assertEqual(g2, g2_nb)

        _assertGradAndGradgradChecks(self,
                                     lambda x1, x2: F.bilinear(x1, x2, module_no_bias.weight, module_no_bias.bias),
                                     (input1, input2))

    def test_bilinear_broadcasting(self):
        m = nn.Bilinear(5, 6, 8)
        input1 = torch.randn(2, 3, 5)
        input2 = torch.randn(2, 3, 6)
        expected = m(input1.view(6, 5), input2.view(6, 6)).view(2, 3, 8)
        self.assertEqual(expected, m(input1, input2))

    def test_conv_tbc(self):
        inp = torch.randn(9, 4, 5, requires_grad=True)
        weight = torch.randn(3, 5, 6, requires_grad=True)
        bias = torch.randn(6, requires_grad=True)

        gradcheck(lambda i, w, b, pad: F.conv_tbc(i, w, b, pad), (inp, weight, bias, 3))

    @staticmethod
    def _test_conv_noncontig_weights(self, device):
        for dim in (1, 2, 3):
            for grouped in (False, True):
                nc = 3
                groups = 3 if grouped else 1
                w = torch.randn([3] * dim, device=device)
                w = w.expand([nc, int(nc / groups)] + list(w.shape))
                w = w.detach().requires_grad_()
                x = torch.randn([1, nc] + ([5] * dim), device=device, requires_grad=True)
                y = getattr(F, 'conv{}d'.format(dim))(x, w, groups=groups)
                y.sum().backward()
                y = getattr(F, 'conv_transpose{}d'.format(dim))(x, w, groups=groups)
                y.sum().backward()

    def test_conv_noncontig_weights(self):
        self._test_conv_noncontig_weights(self, torch.device('cpu'))

    @unittest.skipIf(not TEST_CUDA, "CUDA unavailable")
    def test_conv_noncontig_weights_cuda(self):
        self._test_conv_noncontig_weights(self, torch.device('cuda'))

    @staticmethod
    def _test_conv_noncontig_weights_and_bias(self, device):
        # need floats to exercise https://github.com/pytorch/pytorch/issues/16018
        for bias in [True, False]:
            conv1 = nn.Conv2d(3, 64, kernel_size=7, stride=2, padding=3,
                              bias=bias).to(device, torch.float)

            input_nc = torch.randn((1, 3, 224, 224, 2), device=device, dtype=torch.float)[:, :, :, :, 1]
            input_c = input_nc.contiguous()

            weight_nc = torch.randn((64, 3, 7, 7, 2), device=device, dtype=torch.float)[:, :, :, :, 1]
            conv1.weight = nn.Parameter(weight_nc)
            weight_c = conv1.weight.contiguous()

            if bias:
                bias_nc = torch.randn((64, 2), device=device, dtype=torch.float)[:, 1]
                conv1.bias = nn.Parameter(bias_nc)
                bias_c = conv1.bias.contiguous()

            out1 = conv1(input_nc)
            conv1.weight = nn.Parameter(weight_c)
            if bias:
                conv1.bias = nn.Parameter(bias_c)
            out2 = conv1(input_c)
            self.assertEqual(out1, out2)

    def test_conv_noncontig_weights_and_bias(self):
        self._test_conv_noncontig_weights_and_bias(self, torch.device('cpu'))

    @unittest.skipIf(not TEST_CUDA, "CUDA unavailable")
    def test_conv_noncontig_weights_and_bias_cuda(self):
        self._test_conv_noncontig_weights_and_bias(self, torch.device('cuda'))

    def run_conv_double_back_test(self, kern, stride, padding, chan_in, chan_out, batch_size,
                                  inp_size, dilation, no_weight, groups=1, use_cuda=False,
                                  use_bias=True, dtype=torch.double):
        if use_cuda:
            device = torch.device("cuda")
        else:
            device = torch.device("cpu")

        x = torch.randn(batch_size, chan_in, inp_size, inp_size, device=device,
                        dtype=dtype, requires_grad=True)
        weight = torch.randn(chan_out, chan_in // groups, kern, kern, device=device,
                             dtype=dtype, requires_grad=not no_weight)
        if use_bias:
            bias = torch.randn(chan_out, device=device, dtype=dtype, requires_grad=True)
        else:
            bias = None

        def func(*inputs):
            if use_bias:
                lx, lweight, lbias = inputs
            else:
                lx, lweight = inputs
                lbias = None
            # We disable cudnn during forward to avoid finite difference imprecision issues
            with cudnn.flags(enabled=False):
                out = F.conv2d(lx, lweight, lbias, stride, padding, dilation, groups)
            return out

        if use_bias:
            inputs = x, weight, bias
        else:
            inputs = x, weight

        dummy_out = func(*inputs)
        grad_y = torch.randn_like(dummy_out, device=device, dtype=dtype, requires_grad=True)

        # Issue #15353: test mkldnn double backward, don't run gradgradcheck due
        # to imprecision issues
        if dtype == torch.float:
            g, = torch.autograd.grad(dummy_out.sum(), x, create_graph=True)
            return g.requires_grad

        return gradgradcheck(func, inputs, (grad_y,))

    def test_conv_double_backward(self):
        batch_size = 2
        for kern, inp_size, dilations in [(3, 6, [1, 2]), (3, 7, [1]), (4, 9, [1])]:
            for stride, padding, chan_in, chan_out, dilation in \
                    product([1, 2], [0, 1, 2], [2], [3], dilations):
                for no_weight in (True, False):
                    for dtype in (torch.float, torch.double):
                        result = self.run_conv_double_back_test(kern, stride,
                                                                padding, chan_in, chan_out,
                                                                batch_size, inp_size, dilation,
                                                                no_weight, dtype=dtype)
                        self.assertTrue(result,
                                        "Conv double backward test failed with parameters:" +
                                        "\nkern: " + str(kern) +
                                        "\nstride: " + str(stride) +
                                        "\npadding: " + str(padding) +
                                        "\nchan_in: " + str(chan_in) +
                                        "\nchan_out: " + str(chan_out) +
                                        "\nbatch_size: " + str(batch_size) +
                                        "\ninp_size: " + str(inp_size) +
                                        "\ndilation: " + str(dilation) +
                                        "\ndtype: " + str(dtype))

    def test_conv_double_backward_no_bias(self):
        kern = 3
        stride = 2
        chan_in, chan_out = 2, 4
        batch_size = 2
        inp_size = 5
        padding = 1
        dilation = 1
        no_weight = False
        use_bias = True
        result = self.run_conv_double_back_test(kern, stride,
                                                padding, chan_in, chan_out,
                                                batch_size, inp_size, dilation,
                                                no_weight, use_bias=use_bias)
        self.assertTrue(result,
                        "Conv double backward test failed with parameters:" +
                        "\nkern: " + str(kern) +
                        "\nstride: " + str(stride) +
                        "\npadding: " + str(padding) +
                        "\nchan_in: " + str(chan_in) +
                        "\nchan_out: " + str(chan_out) +
                        "\nbatch_size: " + str(batch_size) +
                        "\ninp_size: " + str(inp_size) +
                        "\ndilation: " + str(dilation))

    def test_conv_double_backward_groups(self):
        kern = 3
        stride = 1
        padding = 2
        chan_in, chan_out = 2, 4
        batch_size = 2
        inp_size = 6
        dilation = 1
        no_weight = False
        groups = 2
        result = self.run_conv_double_back_test(kern, stride,
                                                padding, chan_in * groups, chan_out * groups,
                                                batch_size, inp_size, dilation,
                                                no_weight, groups=groups)
        self.assertTrue(result,
                        "Conv double backward test failed with parameters:" +
                        "\nkern: " + str(kern) +
                        "\nstride: " + str(stride) +
                        "\npadding: " + str(padding) +
                        "\nchan_in: " + str(chan_in) +
                        "\nchan_out: " + str(chan_out) +
                        "\nbatch_size: " + str(batch_size) +
                        "\ninp_size: " + str(inp_size) +
                        "\ndilation: " + str(dilation) +
                        "\ngroups: " + str(groups))

    def test_conv_double_backward_stride(self):
        batch_size = 2

        # Cannot provide ggW when stride is > 1
        for kern, inp_size, dilations in [(3, 5, [1, 2]), (3, 7, [1])]:
            for stride, padding, chan_in, chan_out, dilation in product([2], [0, 1], [1], [2], dilations):
                no_weight = False
                self.run_conv_double_back_test(kern, stride,
                                               padding, chan_in, chan_out,
                                               batch_size, inp_size, dilation,
                                               no_weight)

    @unittest.skipIf(not TEST_CUDA, "CUDA unavailable")
    def test_cudnn_noncontiguous_weight(self):
        # Noncontiguous weights must be contiguous() before being
        # passed to cuDNN
        input = Variable(torch.cuda.DoubleTensor([1, 1, 1]).view(1, 1, 3))
        weights1 = Variable(torch.cuda.DoubleTensor([1]).expand(1, 1, 2))
        weights2 = Variable(torch.cuda.DoubleTensor([1]).expand(1, 1, 2)).contiguous()
        self.assertEqual(F.conv1d(input, weights1, bias=None, stride=2, dilation=2),
                         F.conv1d(input, weights2, bias=None, stride=2, dilation=2))

    @unittest.skipIf(not TEST_CUDA, "CUDA unavailable")
    @repeat_test_for_types(DOUBLE_TENSORTYPES)
    def test_conv_double_backward_cuda(self, dtype=torch.double):
        # Double backward only runs with DoubleTensor due to precison reason
        batch_size = 1
        for kern, inp_size, dilations in [(3, 5, [1, 2]), (4, 9, [1])]:
            for stride, padding, chan_in, chan_out, dilation in product([1], [2], [2], [3], dilations):
                no_weight = stride == 2
                result = self.run_conv_double_back_test(kern, stride,
                                                        padding, chan_in, chan_out,
                                                        batch_size, inp_size, dilation,
                                                        no_weight, use_cuda=True, dtype=dtype)
                self.assertTrue(result,
                                "Conv double backward test failed with parameters:" +
                                "\nkern: " + str(kern) +
                                "\nstride: " + str(stride) +
                                "\npadding: " + str(padding) +
                                "\nchan_in: " + str(chan_in) +
                                "\nchan_out: " + str(chan_out) +
                                "\nbatch_size: " + str(batch_size) +
                                "\ninp_size: " + str(inp_size) +
                                "\ndilation: " + str(dilation))

    def run_grad_conv_test(self, func_forward, func_backward, dim=1, gradient='input'):
        for kern, inp_size in [(3, 6), (3, 7), (4, 9)]:
            for batch, stride, padding, chan_in, chan_out, dilation in \
                    product([1, 2], [1, 2], [0, 1, 2], [2], [3], [1]):

                for has_bias in [True, False]:
                    input_shape = [batch, chan_in]
                    weight_shape = [chan_out, chan_in]
                    for _ in range(dim):
                        input_shape.append(inp_size)
                        weight_shape.append(kern)

                    input = torch.randn(input_shape, requires_grad=True)
                    weight = torch.randn(weight_shape, requires_grad=True)
                    if has_bias:
                        bias = torch.randn([chan_out], requires_grad=True)
                    output = func_forward(input, weight, stride=stride, padding=padding, dilation=dilation, bias=bias)

                    gradient_o = torch.randn(output.shape)
                    gradient_w = torch.autograd.grad(output, input if (gradient == 'input') else weight, gradient_o)

                    self.assertAlmostEqual(gradient_w[0],
                                           func_backward(
                                               input_shape if (gradient == 'input') else input,
                                               weight_shape if (gradient == 'weight') else weight,
                                               gradient_o,
                                               stride=stride,
                                               padding=padding,
                                               dilation=dilation))

    def test_grad_conv1d_input(self):
        self.run_grad_conv_test(F.conv1d, F.grad.conv1d_input, 1, 'input')

    def test_grad_conv1d_weight(self):
        self.run_grad_conv_test(F.conv1d, F.grad.conv1d_weight, 1, 'weight')

    def test_grad_conv2d_input(self):
        self.run_grad_conv_test(F.conv2d, F.grad.conv2d_input, 2, 'input')

    def test_grad_conv2d_weight(self):
        self.run_grad_conv_test(F.conv2d, F.grad.conv2d_weight, 2, 'weight')

    def test_grad_conv3d_input(self):
        self.run_grad_conv_test(F.conv3d, F.grad.conv3d_input, 3, 'input')

    def test_grad_conv3d_weight(self):
        self.run_grad_conv_test(F.conv3d, F.grad.conv3d_weight, 3, 'weight')

    @unittest.skipIf(not torch._nnpack_available(), "NNPACK unavailable")
    def test_nnpack_conv(self):
        for kern, inp_size in [(3, 6), (3, 7), (4, 9)]:
            for batch, padding, chan_in, chan_out in \
                    product([1, 2], [0, 1, 2], [2], [3]):

                for has_bias in [True, False]:
                    input_shape = [batch, chan_in]
                    weight_shape = [chan_out, chan_in]
                    for _ in range(2):
                        input_shape.append(inp_size)
                        weight_shape.append(kern)

                    input = torch.randn(input_shape, requires_grad=True, dtype=torch.float)
                    weight = torch.randn(weight_shape, requires_grad=True, dtype=torch.float)
                    if has_bias:
                        bias = torch.randn([chan_out], requires_grad=True, dtype=torch.float)
                    output = torch._nnpack_spatial_convolution(input, weight, padding=padding, bias=bias)
                    output_expected = torch.nn.functional.conv2d(input, weight, padding=padding, bias=bias)
                    self.assertAlmostEqual(output, output_expected, delta=3e-4)

                    gradient_o = torch.randn(output.shape, dtype=torch.float)

                    grads = torch.autograd.grad(output, [input, weight], gradient_o)
                    grads_expected = torch.autograd.grad(output_expected, [input, weight], gradient_o)
                    for gr, gr_expected in zip(grads, grads_expected):
                        self.assertAlmostEqual(gr, gr_expected, delta=3e-4)

    def test_fold_invalid_arg(self):
        # input wrong dimension

        fold = nn.Fold(output_size=(4, 5), kernel_size=(2, 3))
        with self.assertRaisesRegex(NotImplementedError, r"Only 3D input Tensors are supported"):
            fold(torch.randn(1, 5))

        # input.size(1) not divisible by \prod(kernel_size)

        fold = nn.Fold(output_size=(4, 5), kernel_size=(2, 3))
        with self.assertRaisesRegex(RuntimeError, r"be divisible by the product of kernel_size"):
            fold(torch.randn(1, 5, 9))

        with self.assertRaisesRegex(RuntimeError, r"be divisible by the product of kernel_size"):
            fold(torch.randn(1, 19, 9))

        # input.size(2) not matching the total number of sliding blocks

        with self.assertRaisesRegex(RuntimeError, r"match the calculated number of sliding blocks"):
            fold = nn.Fold(output_size=(4, 5), kernel_size=(2, 3))
            fold(torch.randn(1, 6, 10))

        with self.assertRaisesRegex(RuntimeError, r"match the calculated number of sliding blocks"):
            fold = nn.Fold(output_size=(4, 5), kernel_size=(2, 3), stride=(2, 2))
            fold(torch.randn(1, 6, 5))

        with self.assertRaisesRegex(RuntimeError, r"match the calculated number of sliding blocks"):
            fold = nn.Fold(output_size=(4, 5), kernel_size=(2, 3), stride=(2, 2), dilation=(1, 2), padding=(2, 0))
            fold(torch.randn(1, 6, 5))  # should be 4 * 1 = 4 sliding blocks

    def test_unfold_invalid_arg(self):
        # input wrong dimension

        unfold = nn.Unfold(kernel_size=(2, 3))
        with self.assertRaisesRegex(NotImplementedError, r"Only 4D input Tensors are supported"):
            unfold(torch.randn(1, 5, 2))

        # calculated output shape is too small

        with self.assertRaisesRegex(RuntimeError, r"too small \(non-positive\)"):
            unfold = nn.Unfold(kernel_size=(2, 3))
            unfold(torch.randn(1, 2, 2, 2))

        with self.assertRaisesRegex(RuntimeError, r"too small \(non-positive\)"):
            unfold = nn.Unfold(kernel_size=(5, 3), padding=(1, 1))
            unfold(torch.randn(1, 2, 2, 3))

        with self.assertRaisesRegex(RuntimeError, r"too small \(non-positive\)"):
            unfold = nn.Unfold(kernel_size=(1, 3), padding=(1, 1), dilation=(1, 2))
            unfold(torch.randn(1, 2, 2, 2))

    def test_softmin(self):
        x = torch.randn(2, 16)
        self.assertEqual(F.softmin(x, 1), F.softmax(-x, 1))
        self.assertEqual(F.softmin(x, 0), F.softmax(-x, 0))

    def test_adaptive_log_softmax(self):
        # args validation
        with self.assertRaises(ValueError):
            _ = nn.AdaptiveLogSoftmaxWithLoss(16, 20, [5, 15, 15], div_value=2.)

        with self.assertRaises(ValueError):
            _ = nn.AdaptiveLogSoftmaxWithLoss(16, 20, [5, 15, 10], div_value=2.)

        with self.assertRaises(ValueError):
            _ = nn.AdaptiveLogSoftmaxWithLoss(16, 20, [5, 10, 25], div_value=2.)

        with self.assertRaisesRegex(ValueError, "cutoffs should be a sequence of unique,"):
            _ = nn.AdaptiveLogSoftmaxWithLoss(16, 20, [5, 10, 20], div_value=2.)

        # not raise
        _ = nn.AdaptiveLogSoftmaxWithLoss(16, 20, [5, 10, 19], div_value=2.)

        # input shapes
        with self.assertRaisesRegex(RuntimeError, r"Input and target should have the same size"):
            asfm = nn.AdaptiveLogSoftmaxWithLoss(16, 20, [5, 10, 15], div_value=2.)
            x = torch.randn(2, 16)
            y = torch.tensor([0, 5, 10])
            asfm(x, y)

        # out-of-bound targets
        with self.assertRaisesRegex(RuntimeError, r"Target values should be in"):
            asfm = nn.AdaptiveLogSoftmaxWithLoss(16, 20, [5, 10, 15], div_value=2.)
            x = torch.randn(2, 16)
            y = torch.tensor([0, 20])
            asfm(x, y)

        # cluster sizes
        asfm = nn.AdaptiveLogSoftmaxWithLoss(16, 20, [5, 10, 15], div_value=2.)
        x = torch.randn(2, 16)
        y = torch.tensor([0, 17])

        self.assertEqual(asfm.head.weight.size(), (5 + 3, 16))   # 5 targets in head, 3 clusters, dimensionality 16
        self.assertEqual(asfm.tail[0][1].weight.size(), (5, 8))  # 5 targets in this cluster, dimensionality 8
        self.assertEqual(asfm.tail[1][1].weight.size(), (5, 4))
        self.assertEqual(asfm.tail[2][1].weight.size(), (5, 2))

        self.assertEqual(asfm(x, y).output.size(), (2, ))

        # log_probs actually returns log_proba
        asfm = nn.AdaptiveLogSoftmaxWithLoss(8, 4, [2], div_value=2.)
        x = torch.randn(4, 8)
        logprob_out = asfm.log_prob(x)

        self.assertEqual(torch.exp(logprob_out).data.sum(1), torch.ones(4))

        # forward returns the same thing as log_probs
        for v in [0, 1, 2, 3]:
            y = torch.full((4,), v, dtype=torch.long)
            out, loss = asfm(x, y)

            self.assertEqual(out, logprob_out.gather(1, y.unsqueeze(1)).squeeze())
            self.assertEqual(loss, F.nll_loss(logprob_out, y))

        # predict
        x = torch.randn(64, 8).abs_()

        # argmax in shortlist
        asfm = nn.AdaptiveLogSoftmaxWithLoss(8, 10, [4, 8], div_value=2., head_bias=True)
        asfm.head.weight.data.abs_()
        asfm.head.bias.data.abs_()
        asfm.head.weight.data[asfm.shortlist_size:, :].zero_()

        out = asfm.predict(x)
        self.assertEqual(out, asfm.log_prob(x).argmax(dim=1))

        # argmax outside of shortlist
        asfm = nn.AdaptiveLogSoftmaxWithLoss(8, 10, [4, 8], div_value=2., head_bias=True)
        asfm.head.weight.data.abs_()
        asfm.head.bias.data.abs_()
        asfm.head.weight.data[:asfm.shortlist_size, :].zero_()

        out = asfm.predict(x)
        self.assertEqual(out, asfm.log_prob(x).argmax(dim=1))

        # half of the argmax in shortlist, half in clusters
        asfm = nn.AdaptiveLogSoftmaxWithLoss(8, 10, [4, 8], div_value=2., head_bias=True)
        asfm.head.weight.data.abs_()
        asfm.head.bias.data.abs_()

        x[:32, :asfm.shortlist_size].zero_()
        x[32:, asfm.shortlist_size:].zero_()

        asfm.head.weight.data[:asfm.shortlist_size, asfm.shortlist_size:].zero_()
        asfm.head.weight.data[asfm.shortlist_size:, :asfm.shortlist_size].zero_()

        out = asfm.predict(x)
        self.assertEqual(out, asfm.log_prob(x).argmax(dim=1))


class TestNNInit(TestCase):
    def setUp(self):
        super(TestNNInit, self).setUp()
        random.seed(123)

    def _is_normal(self, tensor, mean, std):
        samples = tensor.view(-1).tolist()
        p_value = stats.kstest(samples, 'norm', args=(mean, std))[1]
        return p_value > 0.0001

    def _is_uniform(self, tensor, a, b):
        samples = tensor.view(-1).tolist()
        p_value = stats.kstest(samples, 'uniform', args=(a, (b - a)))[1]
        return p_value > 0.0001

    def _create_random_nd_tensor(self, dims, size_min, size_max):
        size = [random.randint(size_min, size_max) for _ in range(dims)]
        tensor = torch.zeros(size)
        return tensor

    def _random_float(self, a, b):
        return (b - a) * random.random() + a

    def test_calculate_gain_linear(self):
        for fn in ['linear', 'conv1d', 'conv2d', 'conv3d', 'conv_transpose2d', 'conv_transpose2d', 'conv_transpose3d']:
            gain = init.calculate_gain(fn)
            self.assertEqual(gain, 1)

    def test_calculate_gain_nonlinear(self):
        for fn in ['sigmoid', 'tanh', 'relu', 'leaky_relu']:
            gain = init.calculate_gain(fn)
            if fn == 'sigmoid':
                self.assertEqual(gain, 1)
            elif fn == 'tanh':  # 5 / 3
                self.assertEqual(gain, 1.6666666666666667)
            elif fn == 'relu':  # sqrt(2)
                self.assertEqual(gain, 1.4142135623730951)
            elif fn == 'leaky_relu':  # sqrt(2 / 1 + slope^2))
                self.assertEqual(gain, 1.4141428569978354)

    def test_calculate_gain_leaky_relu(self):
        for param in [None, 0, 0.01, 10]:
            gain = init.calculate_gain('leaky_relu', param)
            if param is None:  # Default slope is 0.01
                self.assertEqual(gain, 1.4141428569978354)
            elif param == 0:  # No slope = same gain as normal ReLU
                self.assertEqual(gain, 1.4142135623730951)
            elif param == 0.01:
                self.assertEqual(gain, 1.4141428569978354)
            elif param == 10:
                self.assertEqual(gain, 0.14071950894605836)

    def test_calculate_gain_leaky_relu_only_accepts_numbers(self):
        for param in [True, [1], {'a': 'b'}]:
            with self.assertRaises(ValueError):
                init.calculate_gain('leaky_relu', param)

    def test_calculate_gain_only_accepts_valid_nonlinearities(self):
        for n in [2, 5, 25]:
            # Generate random strings of lengths that definitely aren't supported
            random_string = ''.join([random.choice(string.ascii_lowercase) for i in range(n)])
            with self.assertRaises(ValueError):
                init.calculate_gain(random_string)

    @unittest.skipIf(not TEST_SCIPY, "Scipy not found.")
    def test_uniform(self):
        for dims in [1, 2, 4]:
            input_tensor = self._create_random_nd_tensor(dims, size_min=30, size_max=50)
            a = self._random_float(-3, 3)
            b = a + self._random_float(1, 5)
            init.uniform_(input_tensor, a=a, b=b)
            assert self._is_uniform(input_tensor, a, b)

    @unittest.skipIf(not TEST_SCIPY, "Scipy not found.")
    def test_normal(self):
        for dims in [1, 2, 4]:
            input_tensor = self._create_random_nd_tensor(dims, size_min=30, size_max=50)
            mean = self._random_float(-3, 3)
            std = self._random_float(1, 5)
            init.normal_(input_tensor, mean=mean, std=std)

            assert self._is_normal(input_tensor, mean, std)

    def test_constant(self):
        for dims in [1, 2, 4]:
            input_tensor = self._create_random_nd_tensor(dims, size_min=1, size_max=5)
            val = self._random_float(1, 10)
            init.constant_(input_tensor, val)

            self.assertEqual(input_tensor, input_tensor.clone().fill_(val))

    def test_ones_and_zeros(self):
        for init_fn_, val in zip([init.ones_, init.zeros_], [1, 0]):
            for dims in [1, 2, 4]:
                input_tensor = self._create_random_nd_tensor(dims, size_min=1, size_max=5)
                init_fn_(input_tensor)

                self.assertEqual(input_tensor, input_tensor.clone().fill_(val))

    def test_eye(self):
        input_tensor = self._create_random_nd_tensor(2, size_min=1, size_max=5)
        init.eye_(input_tensor)

        # Check every single element
        for i in range(input_tensor.size(0)):
            for j in range(input_tensor.size(1)):
                if i == j:
                    assert input_tensor[i][j] == 1
                else:
                    assert input_tensor[i][j] == 0

    def test_eye_only_works_on_2d_inputs(self):
        for dims in [1, 3]:
            with self.assertRaises(ValueError):
                tensor = self._create_random_nd_tensor(dims, size_min=1, size_max=3)
                init.eye_(tensor)

    def test_max_unpool(self):
        # Test 1D
        output, indices = F.max_pool1d(torch.randn([1, 1, 4]), 2, stride=2, return_indices=True)
        self.assertEqual(F.max_unpool1d(output, indices, 2), F.max_unpool1d(output, indices, 2, stride=2))

        # Test list / tuple passed as argument to max_unpool1d
        input = torch.randn([1, 1, 5])
        output, indices = F.max_pool1d(input, 2, stride=2, return_indices=True)
        self.assertEqual(F.max_unpool1d(output, indices, 2, stride=2, output_size=input.shape),
                         F.max_unpool1d(output, indices, 2, stride=2, output_size=input.size()))

        # Test 2D
        output, indices = F.max_pool2d(torch.randn([1, 1, 4, 4]), 2, stride=2, return_indices=True)
        self.assertEqual(F.max_unpool2d(output, indices, 2), F.max_unpool2d(output, indices, 2, stride=2))

        # Test 3D
        output, indices = F.max_pool3d(torch.randn([4, 4, 4, 4, 4]), 2, stride=2, return_indices=True)
        self.assertEqual(F.max_unpool3d(output, indices, 2), F.max_unpool3d(output, indices, 2, stride=2))

    def test_dirac_properties(self):
        for dims in [3, 4, 5]:
            input_tensor = self._create_random_nd_tensor(dims, size_min=1, size_max=5)
            init.dirac_(input_tensor)

            c_out, c_in = input_tensor.size(0), input_tensor.size(1)
            min_d = min(c_out, c_in)
            # Check number of nonzeros is equivalent to smallest dim
            assert torch.nonzero(input_tensor).size(0) == min_d
            # Check sum of values (can have precision issues, hence assertEqual) is also equivalent
            self.assertEqual(input_tensor.sum(), min_d)

    def test_dirac_identity(self):
        batch, in_c, out_c, size, kernel_size = 8, 3, 4, 5, 3
        # Test 1D
        input_var = torch.randn(batch, in_c, size)
        filter_var = torch.zeros(out_c, in_c, kernel_size)
        init.dirac_(filter_var)
        output_var = F.conv1d(input_var, filter_var)
        input_tensor, output_tensor = input_var.data, output_var.data  # Variables do not support nonzero
        self.assertEqual(input_tensor[:, :, 1:-1], output_tensor[:, :in_c, :])  # Assert in_c outputs are preserved
        assert torch.nonzero(output_tensor[:, in_c:, :]).numel() == 0  # Assert extra outputs are 0

        # Test 2D
        input_var = torch.randn(batch, in_c, size, size)
        filter_var = torch.zeros(out_c, in_c, kernel_size, kernel_size)
        init.dirac_(filter_var)
        output_var = F.conv2d(input_var, filter_var)
        input_tensor, output_tensor = input_var.data, output_var.data
        self.assertEqual(input_tensor[:, :, 1:-1, 1:-1], output_tensor[:, :in_c, :, :])
        assert torch.nonzero(output_tensor[:, in_c:, :, :]).numel() == 0

        # Test 3D
        input_var = torch.randn(batch, in_c, size, size, size)
        filter_var = torch.zeros(out_c, in_c, kernel_size, kernel_size, kernel_size)
        init.dirac_(filter_var)
        output_var = F.conv3d(input_var, filter_var)
        input_tensor, output_tensor = input_var.data, output_var.data
        self.assertEqual(input_tensor[:, :, 1:-1, 1:-1, 1:-1], output_tensor[:, :in_c, :, :])
        assert torch.nonzero(output_tensor[:, in_c:, :, :, :]).numel() == 0

    def test_dirac_only_works_on_3_4_5d_inputs(self):
        for dims in [1, 2, 6]:
            with self.assertRaises(ValueError):
                tensor = self._create_random_nd_tensor(dims, size_min=1, size_max=3)
                init.dirac_(tensor)

    def test_xavier_uniform_errors_on_inputs_smaller_than_2d(self):
        for dims in [0, 1]:
            tensor = self._create_random_nd_tensor(dims, size_min=1, size_max=1)
            with self.assertRaises(ValueError):
                init.xavier_uniform_(tensor)

    def test_xavier_normal_errors_on_inputs_smaller_than_2d(self):
        for dims in [0, 1]:
            tensor = self._create_random_nd_tensor(dims, size_min=1, size_max=1)
            with self.assertRaises(ValueError):
                init.xavier_normal_(tensor)

    @unittest.skipIf(not TEST_SCIPY, "Scipy not found.")
    def test_xavier_uniform(self):
        for use_gain in [True, False]:
            for dims in [2, 4]:
                input_tensor = self._create_random_nd_tensor(dims, size_min=20, size_max=25)
                gain = 1

                if use_gain:
                    gain = self._random_float(0.1, 2)
                    init.xavier_uniform_(input_tensor, gain=gain)
                else:
                    init.xavier_uniform_(input_tensor)

                fan_in = input_tensor.size(1)
                fan_out = input_tensor.size(0)
                if input_tensor.dim() > 2:
                    fan_in *= input_tensor[0, 0].numel()
                    fan_out *= input_tensor[0, 0].numel()

                expected_std = gain * math.sqrt(2.0 / (fan_in + fan_out))
                bounds = expected_std * math.sqrt(3)
                assert self._is_uniform(input_tensor, -bounds, bounds)

    @unittest.skipIf(not TEST_SCIPY, "Scipy not found.")
    def test_xavier_normal(self):
        for use_gain in [True, False]:
            for dims in [2, 4]:
                input_tensor = self._create_random_nd_tensor(dims, size_min=20, size_max=25)
                gain = 1

                if use_gain:
                    gain = self._random_float(0.1, 2)
                    init.xavier_normal_(input_tensor, gain=gain)
                else:
                    init.xavier_normal_(input_tensor)

                fan_in = input_tensor.size(1)
                fan_out = input_tensor.size(0)
                if input_tensor.dim() > 2:
                    fan_in *= input_tensor[0, 0].numel()
                    fan_out *= input_tensor[0, 0].numel()

                expected_std = gain * math.sqrt(2.0 / (fan_in + fan_out))
                assert self._is_normal(input_tensor, 0, expected_std)

    def test_kaiming_uniform_errors_on_inputs_smaller_than_2d(self):
        for dims in [0, 1]:
            with self.assertRaises(ValueError):
                tensor = self._create_random_nd_tensor(dims, size_min=1, size_max=1)
                init.kaiming_uniform_(tensor)

    def test_kaiming_normal_errors_on_inputs_smaller_than_2d(self):
        for dims in [0, 1]:
            with self.assertRaises(ValueError):
                tensor = self._create_random_nd_tensor(dims, size_min=1, size_max=1)
                init.kaiming_normal_(tensor)

    @unittest.skipIf(not TEST_SCIPY, "Scipy not found.")
    def test_kaiming_uniform(self):
        for use_a in [True, False]:
            for dims in [2, 4]:
                for mode in ['fan_in', 'fan_out']:
                    input_tensor = self._create_random_nd_tensor(dims, size_min=20, size_max=25)
                    if use_a:
                        a = self._random_float(0.1, 2)
                        init.kaiming_uniform_(input_tensor, a=a, mode=mode)
                    else:
                        a = 0
                        init.kaiming_uniform_(input_tensor, mode=mode)

                    fan_in = input_tensor.size(1)
                    fan_out = input_tensor.size(0)
                    if input_tensor.dim() > 2:
                        fan_in *= input_tensor[0, 0].numel()
                        fan_out *= input_tensor[0, 0].numel()

                    if mode == 'fan_in':
                        n = fan_in
                    else:
                        n = fan_out

                    expected_std = math.sqrt(2.0 / ((1 + a**2) * n))
                    bounds = expected_std * math.sqrt(3.0)
                    assert self._is_uniform(input_tensor, -bounds, bounds)

    @unittest.skipIf(not TEST_SCIPY, "Scipy not found.")
    def test_kaiming_normal(self):
        for use_a in [True, False]:
            for dims in [2, 4]:
                for mode in ['fan_in', 'fan_out']:
                    input_tensor = self._create_random_nd_tensor(dims, size_min=20, size_max=25)
                    if use_a:
                        a = self._random_float(0.1, 2)
                        init.kaiming_normal_(input_tensor, a=a, mode=mode)
                    else:
                        a = 0
                        init.kaiming_normal_(input_tensor, mode=mode)

                    fan_in = input_tensor.size(1)
                    fan_out = input_tensor.size(0)
                    if input_tensor.dim() > 2:
                        fan_in *= input_tensor[0, 0].numel()
                        fan_out *= input_tensor[0, 0].numel()

                    if mode == 'fan_in':
                        n = fan_in
                    else:
                        n = fan_out

                    expected_std = math.sqrt(2.0 / ((1 + a**2) * n))
                    assert self._is_normal(input_tensor, 0, expected_std)

    def test_sparse_only_works_on_2d_inputs(self):
        for dims in [1, 3]:
            with self.assertRaises(ValueError):
                sparsity = self._random_float(0.1, 0.9)
                tensor = self._create_random_nd_tensor(dims, size_min=1, size_max=3)
                init.sparse_(tensor, sparsity)

    @unittest.skipIf(not TEST_SCIPY, "Scipy not found.")
    def test_sparse_default_std(self):
        for use_random_std in [True, False]:
            input_tensor = self._create_random_nd_tensor(2, size_min=30, size_max=35)
            rows, cols = input_tensor.size(0), input_tensor.size(1)
            sparsity = self._random_float(0.1, 0.2)

            std = 0.01  # default std
            if use_random_std:
                std = self._random_float(0.01, 0.2)
                init.sparse_(input_tensor, sparsity=sparsity, std=std)
            else:
                init.sparse_(input_tensor, sparsity=sparsity)

            for col_idx in range(input_tensor.size(1)):
                column = input_tensor[:, col_idx]
                assert column[column == 0].nelement() >= math.ceil(sparsity * rows)

            assert self._is_normal(input_tensor[input_tensor != 0], 0, std)

    @skipIfNoLapack
    def test_orthogonal(self):
        for use_gain in [True, False]:
            for tensor_size in [[3, 4], [4, 3], [20, 2, 3, 4], [2, 3, 4, 5]]:
                input_tensor = torch.zeros(tensor_size)
                gain = 1.0

                if use_gain:
                    gain = self._random_float(0.1, 2)
                    init.orthogonal_(input_tensor, gain=gain)
                else:
                    init.orthogonal_(input_tensor)

                rows, cols = tensor_size[0], reduce(mul, tensor_size[1:])
                flattened_tensor = input_tensor.view(rows, cols)
                if rows > cols:
                    self.assertEqual(torch.mm(flattened_tensor.t(), flattened_tensor),
                                     torch.eye(cols) * gain ** 2, prec=1e-6)
                else:
                    self.assertEqual(torch.mm(flattened_tensor, flattened_tensor.t()),
                                     torch.eye(rows) * gain ** 2, prec=1e-6)

    def test_deprecation(self):
        x = torch.randn(3, 3)

        def fn():
            init.normal(x)
        self.assertWarnsRegex(fn, 'deprecated', 'methods not suffixed with underscore should be deprecated')


def add_test(test, decorator=None):
    def add(test_name, fn):
        if hasattr(TestNN, test_name):
            raise RuntimeError('Found two tests with the same name: ' + test_name)
        if decorator is not None:
            fn = decorator(fn)
        setattr(TestNN, test_name, fn)

    test_name = test.get_name()
    add(test_name, lambda self, test=test: test(self))
    cuda_test_name = test_name + '_cuda'
    # With dtype enable, it's good enough to test against three floating types
    kwargs = {}
    if 'extra_args' in get_function_arglist(test.test_cuda):
        kwargs['extra_args'] = test.extra_args

    if 'dtype' in get_function_arglist(test.test_cuda):
        add(cuda_test_name + '_float', lambda self,
            test=test, kwargs=kwargs: test.test_cuda(self, dtype=torch.float, **kwargs))
        add(cuda_test_name + '_double', lambda self,
            test=test, kwargs=kwargs: test.test_cuda(self, dtype=torch.double, **kwargs))

        def test_half(self, test=test, kwargs=kwargs):
            test.test_cuda(self, dtype=torch.half, **kwargs)
        if getattr(test, 'check_half', True):
            add(cuda_test_name + '_half', test_half)
    else:
        add(cuda_test_name, lambda self, test=test, kwargs=kwargs: test.test_cuda(self, **kwargs))


new_criterion_tests = [
    dict(
        module_name='BCEWithLogitsLoss',
        input_fn=lambda: torch.rand(15, 10).clamp_(1e-2, 1 - 1e-2),
        target_fn=lambda: torch.randn(15, 10).gt(0).double(),
    ),
    dict(
        module_name='BCEWithLogitsLoss',
        constructor_args=(torch.rand(10),),
        input_fn=lambda: torch.rand(15, 10).clamp_(1e-2, 1 - 1e-2),
        target_fn=lambda: torch.randn(15, 10).gt(0).double(),
        desc='weights',
    ),
    dict(
        module_name='BCEWithLogitsLoss',
        constructor_args=(torch.rand(()),),
        input_fn=lambda: torch.rand(()).clamp_(1e-2, 1 - 1e-2),
        target_fn=lambda: torch.randn(()).gt(0).double(),
        desc='scalar_weights'
    ),
    dict(
        module_name='NLLLoss',
        input_size=(2, 3, 5, 5),
        target_fn=lambda: torch.rand(2, 5, 5).mul(3).floor().long(),
        reference_fn=lambda i, t, m:
            loss_reference_fns['NLLLossNd'](i, t, reduction=get_reduction(m)),
        check_sum_reduction=True,
        desc='2d',
    ),
    dict(
        module_name='NLLLoss',
        constructor_args_fn=lambda: (torch.rand(3),),
        input_size=(2, 3, 5, 5),
        target=torch.rand(2, 5, 5).mul(3).floor().long(),
        reference_fn=lambda i, t, m:
            loss_reference_fns['NLLLossNd'](i, t, weight=get_weight(m)),
        desc='2d_weights',
    ),
    dict(
        module_name='NLLLoss',
        constructor_args=(None, None, 1),
        input_size=(2, 3, 5, 5),
        target_fn=lambda: torch.rand(2, 5, 5).mul(3).floor().long(),
        reference_fn=lambda i, t, m:
            loss_reference_fns['NLLLossNd'](i, t, ignore_index=1),
        desc='2d_ignore_index',
    ),
    dict(
        module_name='NLLLoss',
        input_size=(2, 3, 5, 5, 2, 2),
        target_fn=lambda: torch.rand(2, 5, 5, 2, 2).mul(3).floor().long(),
        reference_fn=lambda i, t, m:
            loss_reference_fns['NLLLossNd'](i, t, reduction=get_reduction(m)),
        check_sum_reduction=True,
        desc='higher_dim',
    ),
    dict(
        module_name='NLLLoss',
        input_size=(2, 3, 5),
        target_fn=lambda: torch.rand(2, 5).mul(3).floor().long(),
        reference_fn=lambda i, t, m:
            loss_reference_fns['NLLLossNd'](i, t, reduction=get_reduction(m)),
        check_sum_reduction=True,
        desc='dim_is_3',
    ),
    dict(
        module_name='PoissonNLLLoss',
        input_size=(2, 3, 4, 5),
        target_fn=lambda: torch.randn(2, 3, 4, 5).floor_().abs_(),
        desc='no_full_loss',  # without sterling approx
    ),
    dict(
        module_name='PoissonNLLLoss',
        constructor_args=(False,),
        input_fn=lambda: torch.randn(2, 3, 4, 5).abs_().add_(0.001),
        target_fn=lambda: torch.randn(2, 3, 4, 5).floor_().abs_(),
        desc='full_loss',  # with sterling approx
    ),
    dict(
        module_name='L1Loss',
        input_size=(),
        target_size=(),
        reference_fn=lambda i, t, _: 1. / i.numel() * (i - t).abs().sum(),
        desc='scalar',
    ),
    dict(
        module_name='KLDivLoss',
        input_fn=lambda: torch.rand(()).log(),
        target_fn=lambda: torch.rand(()),
        reference_fn=lambda i, t, m:
            kldivloss_reference(i, t, get_reduction(m)),
        check_sum_reduction=True,
        desc='scalar',
    ),
    dict(
        module_name='MSELoss',
        input_size=(),
        target_size=(),
        reference_fn=lambda i, t, m: ((i - t).abs().pow(2).sum() /
                                      (i.numel() if get_reduction(m) == 'mean' else 1)),
        check_sum_reduction=True,
        desc='scalar'
    ),
    dict(
        module_name='MSELoss',
        input_fn=lambda: torch.ones(5, 68, 64, 64, dtype=torch.float) / 10,
        target_fn=lambda: torch.zeros(5, 68, 64, 64, dtype=torch.float),
        reference_fn=lambda i, t, m: ((i - t).abs().pow(2).sum() /
                                      (i.numel() if get_reduction(m) == 'mean' else 1)),
        check_forward_only=True,
        desc='prec',
    ),
    dict(
        module_name='BCELoss',
        constructor_args_fn=lambda: (torch.rand(()),),
        input_fn=lambda: torch.rand(()).clamp_(1e-2, 1 - 1e-2),
        target_fn=lambda: torch.rand(()).gt(0).double(),
        reference_fn=lambda i, t, m: -((t * i.log() + (1 - t) * (1 - i).log()) * get_weight(m)).sum() /
            (i.numel() if get_reduction(m) == 'mean' else 1),
        desc='scalar_weights',
        check_gradgrad=False,
    ),
    dict(
        module_name='HingeEmbeddingLoss',
        constructor_args=(0.5,),
        input_size=(),
        target_fn=lambda: torch.randn(()).gt(0).double().mul_(2).sub(1),
        desc='scalar_margin',
        check_sum_reduction=True,
    ),
    dict(
        module_name='SmoothL1Loss',
        input_size=(),
        target_size=(),
        check_sum_reduction=True,
        reference_fn=lambda i, t, m:
            smoothl1loss_reference(i, t, reduction=get_reduction(m)),
        desc='scalar',
    ),
    dict(
        module_name='MultiLabelSoftMarginLoss',
        constructor_args=(torch.rand(10),),
        input_fn=lambda: torch.randn(5, 10),
        target_fn=lambda: torch.rand(5, 10).mul(2).floor(),
        reference_fn=lambda i, t, m: -((t * i.sigmoid().log() + (1 - t) * (-i).sigmoid().log()) * get_weight(m)).sum() /
            (i.numel() if get_reduction(m) == 'mean' else i.size(1) if get_reduction(m) == 'sum' else 1),
        desc='weights',
        check_sum_reduction=True,
        check_gradgrad=False,
    ),
    dict(
        module_name='CTCLoss',
        constructor_args=(14,),  # blank=14
        extra_args=([50, 50, 50], [30, 25, 20]),  # input_lengths, target_lengths
        input_fn=lambda: torch.randn(50, 3, 15).log_softmax(2),
        target_fn=lambda: torch.randint(0, 14, (3, 30), dtype=torch.long),
        reference_fn=lambda i, t, il, tl, m:
            ctcloss_reference(i, t, il, tl, blank=14, reduction=get_reduction(m)),
        check_sum_reduction=True,
        check_gradgrad=False,
        check_half=False,
    ),
    dict(
        module_name='CTCLoss',
        desc='1d_target',
        constructor_args=(14,),  # blank=14
        extra_args=([50, 50, 50], [30, 25, 20]),  # input_lengths, target_lengths
        input_fn=lambda: torch.randn(50, 3, 15).log_softmax(2),
        target_fn=lambda: torch.randint(0, 14, (3, 30), dtype=torch.long),
        reference_fn=lambda i, t, il, tl, m:
            ctcloss_reference(i, t, il, tl, blank=14, reduction=get_reduction(m)),
        check_sum_reduction=True,
        check_gradgrad=False,
        check_half=False,
    ),
    dict(
        module_name='CTCLoss',
        desc='2d_int_target',
        constructor_args=(0,),  # blank=0
        extra_args=([50, 50, 50], [30, 25, 20]),  # input_lengths, target_lengths
        input_fn=lambda: torch.randn(50, 3, 15).log_softmax(2),
        target_fn=lambda: torch.randint(1, 15, (3, 30), dtype=torch.int),
        reference_fn=lambda i, t, il, tl, m:
            ctcloss_reference(i, t, il, tl, blank=0, reduction=get_reduction(m)),
        check_sum_reduction=True,
        check_gradgrad=False,
        check_half=False,
        convert_target=False,
    ),
    dict(
        module_name='CTCLoss',
        desc='2d_lengths_tensors',
        constructor_args=(0,),  # blank=0
        extra_args=(torch.tensor([50, 50, 50]), torch.tensor([30, 25, 20])),  # input_lengths, target_lengths
        input_fn=lambda: torch.randn(50, 3, 15).log_softmax(2),
        target_fn=lambda: torch.randint(1, 15, (3, 30), dtype=torch.int),
        reference_fn=lambda i, t, il, tl, m:
            ctcloss_reference(i, t, il, tl, blank=0, reduction=get_reduction(m)),
        check_sum_reduction=True,
        check_gradgrad=False,
        check_half=False,
        convert_target=False,
    ),
]


for test_params in module_tests + new_module_tests:
    # TODO: CUDA is not implemented yet
    if 'constructor' not in test_params:
        name = test_params.pop('module_name')
        test_params['constructor'] = getattr(nn, name)
    decorator = test_params.pop('decorator', None)
    test = NewModuleTest(**test_params)
    add_test(test, decorator)
    if 'check_eval' in test_params:
        # create a new test that is identical but that sets module.training to False
        desc = test_params.get('desc', None)
        test_params['desc'] = 'eval' if desc is None else desc + '_eval'

        def gen_eval_constructor(constructor):
            def eval_constructor(*args, **kwargs):
                cons = constructor(*args, **kwargs)
                cons.training = False
                return cons
            eval_constructor.__name__ = constructor.__name__
            return eval_constructor

        test_params['constructor'] = gen_eval_constructor(test_params['constructor'])
        test = NewModuleTest(**test_params)
        add_test(test, decorator)

for test_params in criterion_tests + new_criterion_tests:
    name = test_params.pop('module_name')
    test_params['constructor'] = getattr(nn, name)
    test = NewCriterionTest(**test_params)
    decorator = test_params.pop('decorator', None)
    add_test(test, decorator)
    if 'check_sum_reduction' in test_params:
        desc = test_params.get('desc', None)
        test_params['desc'] = 'sum_reduction' if desc is None else desc + '_sum_reduction'

        def gen_sum_reduction_constructor(constructor):
            def sum_reduction_constructor(*args, **kwargs):
                cons = constructor(*args, reduction='sum', **kwargs)
                return cons
            sum_reduction_constructor.__name__ = constructor.__name__
            return sum_reduction_constructor

        test_params['constructor'] = gen_sum_reduction_constructor(test_params['constructor'])
        test = NewCriterionTest(**test_params)
        add_test(test, decorator)


class UnpoolingNet(nn.Module):
    def __init__(self, pool, unpool):
        super(UnpoolingNet, self).__init__()
        self.pool = pool
        self.unpool = unpool

    def forward(self, input):
        return self.unpool(*self.pool(input))


add_test(NewModuleTest(
    constructor=lambda: UnpoolingNet(
        nn.MaxPool1d(2, return_indices=True),
        nn.MaxUnpool1d(2)),
    input_size=(1, 1, 4),
    fullname='MaxUnpool1d_net',))
add_test(NewModuleTest(
    constructor=lambda: UnpoolingNet(
        nn.MaxPool2d(2, return_indices=True),
        nn.MaxUnpool2d(2)),
    input_size=(1, 1, 2, 4),
    fullname='MaxUnpool2d_net',))
add_test(NewModuleTest(
    constructor=lambda: UnpoolingNet(
        nn.MaxPool3d(2, return_indices=True),
        nn.MaxUnpool3d(2)),
    input_size=(1, 1, 2, 4, 6),
    fullname='MaxUnpool3d_net',
    check_gradgrad=False,))


class _AdaptiveLogSoftmaxWithLoss(nn.AdaptiveLogSoftmaxWithLoss):
    def __call__(self, input):
        t = torch.tensor([0, 1, 4, 8]).to(input.device)
        return nn.AdaptiveLogSoftmaxWithLoss.__call__(self, input, t).output

add_test(NewModuleTest(
    constructor=lambda: _AdaptiveLogSoftmaxWithLoss(16, 10, [2, 6]),
    input_size=(4, 16),
    fullname='AdaptiveLogSoftmax'))


# The following are helpers for TestNN.test_affine_*
if torch.cuda.is_available():
    def device_():
        return ['cpu', 'cuda']
else:
    def device_():
        return ['cpu']


def angle_rad_():
    return [r * math.pi * 2 for r in [0.0, 0.5, 0.25, 0.125, random.random()]]


def axis_vector_():
    t = (random.random(), random.random(), random.random())
    l = sum(x ** 2 for x in t) ** 0.5

    return [(1.0, 0.0, 0.0), (0.0, 1.0, 0.0), (0.0, 0.0, 1.0), tuple(x / l for x in t)]


def input_size2d_():
    return [[1, 1, 3, 5], [1, 1, 3, 3], [1, 1, 4, 4], [1, 1, 3, 4]]


def output_size2d_():
    return [[1, 1, 5, 3], [1, 1, 3, 5], [1, 1, 4, 3], [1, 1, 5, 5], [1, 1, 6, 6]]


def input_size2dsq_():
    return [[1, 1, 2, 2], [1, 1, 3, 3], [1, 1, 4, 4], [1, 1, 6, 6]]


def output_size2dsq_():
    return [[1, 1, 2, 2], [1, 1, 3, 3], [1, 1, 4, 4], [1, 1, 5, 5], [1, 1, 6, 6]]


def input_size3d_():
    return [[1, 1, 2, 2, 2], [1, 1, 2, 3, 4], [1, 1, 3, 3, 3], [1, 1, 4, 4, 4], [1, 1, 3, 4, 5]]


def input_size3dsq_():
    return [[1, 1, 2, 2, 2], [1, 1, 3, 3, 3], [1, 1, 4, 4, 4], [1, 1, 6, 6, 6]]


def output_size3dsq_():
    return [[1, 1, 2, 2, 2], [1, 1, 3, 3, 3], [1, 1, 4, 4, 4], [1, 1, 5, 5, 5], [1, 1, 6, 6, 6]]


def output_size3d_():
    return [[1, 1, 2, 2, 2], [1, 1, 3, 3, 3], [1, 1, 3, 4, 5], [1, 1, 4, 3, 2], [1, 1, 5, 5, 5], [1, 1, 6, 6, 6]]


def _buildEquivalentAffineTransforms2d(device, input_size, output_size, angle_rad):
    input_center = [(x - 1) / 2.0 for x in input_size]
    output_center = [(x - 1) / 2.0 for x in output_size]

    s = math.sin(angle_rad)
    c = math.cos(angle_rad)

    intrans_ary = np.array([
        [1, 0, input_center[2]],
        [0, 1, input_center[3]],
        [0, 0, 1],
    ], dtype=np.float64)

    inscale_ary = np.array([
        [input_center[2], 0, 0],
        [0, input_center[3], 0],
        [0, 0, 1],
    ], dtype=np.float64)

    rotation_ary = np.array([
        [c, -s, 0],
        [s, c, 0],
        [0, 0, 1],
    ], dtype=np.float64)

    outscale_ary = np.array([
        [1.0 / output_center[2], 0, 0],
        [0, 1.0 / output_center[3], 0],
        [0, 0, 1],
    ], dtype=np.float64)

    outtrans_ary = np.array([
        [1, 0, -output_center[2]],
        [0, 1, -output_center[3]],
        [0, 0, 1],
    ], dtype=np.float64)

    reorder_ary = np.array([
        [0, 1, 0],
        [1, 0, 0],
        [0, 0, 1],
    ], dtype=np.float64)

    transform_ary = np.dot(np.dot(np.dot(np.dot(
        intrans_ary,
        inscale_ary),
        rotation_ary.T),
        outscale_ary),
        outtrans_ary)
    grid_ary = np.dot(np.dot(np.dot(reorder_ary, rotation_ary.T), outscale_ary), outtrans_ary)

    transform_tensor = torch.from_numpy((rotation_ary)).to(device, torch.float32)
    transform_tensor = transform_tensor[:2].unsqueeze(0)

    return transform_tensor, transform_ary, grid_ary


def _buildEquivalentAffineTransforms3d(device, input_size, output_size, angle_rad, axis_vector):
    input_center = [(x - 1) / 2.0 for x in input_size]
    output_center = [(x - 1) / 2.0 for x in output_size]

    s = math.sin(angle_rad)
    c = math.cos(angle_rad)
    c1 = 1 - c

    intrans_ary = np.array([
        [1, 0, 0, input_center[2]],
        [0, 1, 0, input_center[3]],
        [0, 0, 1, input_center[4]],
        [0, 0, 0, 1],
    ], dtype=np.float64)

    inscale_ary = np.array([
        [input_center[2], 0, 0, 0],
        [0, input_center[3], 0, 0],
        [0, 0, input_center[4], 0],
        [0, 0, 0, 1],
    ], dtype=np.float64)

    l, m, n = axis_vector
    scipyRotation_ary = np.array([
        [l * l * c1 + c, m * l * c1 - n * s, n * l * c1 + m * s, 0],
        [l * m * c1 + n * s, m * m * c1 + c, n * m * c1 - l * s, 0],
        [l * n * c1 - m * s, m * n * c1 + l * s, n * n * c1 + c, 0],
        [0, 0, 0, 1],
    ], dtype=np.float64)

    z, y, x = axis_vector
    torchRotation_ary = np.array([
        [x * x * c1 + c, y * x * c1 - z * s, z * x * c1 + y * s, 0],
        [x * y * c1 + z * s, y * y * c1 + c, z * y * c1 - x * s, 0],
        [x * z * c1 - y * s, y * z * c1 + x * s, z * z * c1 + c, 0],
        [0, 0, 0, 1],
    ], dtype=np.float64)

    outscale_ary = np.array([
        [1.0 / output_center[2], 0, 0, 0],
        [0, 1.0 / output_center[3], 0, 0],
        [0, 0, 1.0 / output_center[4], 0],
        [0, 0, 0, 1],
    ], dtype=np.float64)

    outtrans_ary = np.array([
        [1, 0, 0, -output_center[2]],
        [0, 1, 0, -output_center[3]],
        [0, 0, 1, -output_center[4]],
        [0, 0, 0, 1],
    ], dtype=np.float64)

    reorder_ary = np.array([
        [0, 0, 1, 0],
        [0, 1, 0, 0],
        [1, 0, 0, 0],
        [0, 0, 0, 1],
    ], dtype=np.float64)

    transform_ary = np.dot(np.dot(np.dot(np.dot(
        intrans_ary,
        inscale_ary),
        np.linalg.inv(scipyRotation_ary)),
        outscale_ary),
        outtrans_ary)
    grid_ary = np.dot(np.dot(np.dot(reorder_ary, np.linalg.inv(scipyRotation_ary)), outscale_ary), outtrans_ary)

    transform_tensor = torch.from_numpy((torchRotation_ary)).to(device, torch.float32)
    transform_tensor = transform_tensor[:3].unsqueeze(0)

    return transform_tensor, transform_ary, grid_ary
# end TestNN.test_affine_* helpers


if __name__ == '__main__':
    run_tests()<|MERGE_RESOLUTION|>--- conflicted
+++ resolved
@@ -2307,17 +2307,13 @@
         grad_output = torch.rand(B, D, device=device, dtype=dtype)
 
         if test_per_sample_weights:
-<<<<<<< HEAD
             # To prevent large gradients, weights should sum to 1 for each bag
             per_sample_weights = \
                 torch.randn(B, L, device=device, dtype=dtype).softmax(dim=-1)
-=======
-            per_sample_weights = torch.randn(B, L, device=device, dtype=dtype)
             output = es(input.view(-1), offsets, per_sample_weights.view(-1))
         else:
             output = es(input.view(-1), offsets)
             per_sample_weights = None
->>>>>>> e7dfae01
 
         if mode == 'sum':
             if test_per_sample_weights:
