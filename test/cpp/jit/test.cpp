--- conflicted
+++ resolved
@@ -40,11 +40,8 @@
   _(ControlFlow)                   \
   _(CreateAutodiffSubgraphs)       \
   _(CustomOperators)               \
-<<<<<<< HEAD
+  _(CustomOperatorAliasing)        \
   _(CustomFusion)                  \
-=======
-  _(CustomOperatorAliasing)        \
->>>>>>> 56f4e89b
   _(Differentiate)                 \
   _(DifferentiateWithRequiresGrad) \
   _(DynamicDAG)                    \
