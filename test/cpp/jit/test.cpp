#if defined(USE_GTEST)
#include <gtest/gtest.h>
#endif

// To add a new test file:
// 1. Add a test_foo.h file in this directory
// 2. include test_base.h
// 3. Write your tests as pure functions starting with "test", like "testFoo"
// 4. Include test_foo.h here and add it to the appropriate macro listing
#include <test/cpp/jit/test_alias_analysis.h>
#include <test/cpp/jit/test_argument_spec.h>
#include <test/cpp/jit/test_autodiff.h>
#include <test/cpp/jit/test_class_parser.h>
#include <test/cpp/jit/test_code_template.h>
#include <test/cpp/jit/test_constant_pooling.h>
#include <test/cpp/jit/test_create_autodiff_subgraphs.h>
#include <test/cpp/jit/test_custom_operators.h>
#include <test/cpp/jit/test_dynamic_dag.h>
#include <test/cpp/jit/test_fuser.h>
#include <test/cpp/jit/test_graph_executor.h>
#include <test/cpp/jit/test_interpreter.h>
#include <test/cpp/jit/test_ir.h>
#include <test/cpp/jit/test_irparser.h>
#include <test/cpp/jit/test_ivalue.h>
#include <test/cpp/jit/test_misc.h>
#include <test/cpp/jit/test_netdef_converter.h>
#include <test/cpp/jit/test_peephole_optimize.h>
#include <test/cpp/jit/test_subgraph_matcher.h>
#include <test/cpp/jit/test_subgraph_utils.h>

using namespace torch::jit::script;
using namespace torch::jit::test;

namespace torch {
namespace jit {
#define TH_FORALL_TESTS(_)         \
  _(ADFormulas)                    \
  _(Attributes)                    \
  _(Blocks)                        \
  _(CodeTemplate)                  \
  _(ControlFlow)                   \
  _(CreateAutodiffSubgraphs)       \
  _(CustomOperators)               \
  _(CustomOperatorAliasing)        \
  _(IValueKWargs)                  \
  _(Differentiate)                 \
  _(DifferentiateWithRequiresGrad) \
  _(DynamicDAG)                    \
  _(FromQualString)                \
  _(InternedStrings)               \
  _(IValue)                        \
  _(PassManagement)                \
  _(Proto)                         \
  _(RegisterFusionCachesKernel)    \
  _(SchemaParser)                  \
  _(TopologicalIndex)              \
  _(TopologicalMove)               \
  _(SubgraphUtils)                 \
  _(AliasAnalysis)                 \
<<<<<<< HEAD
  _(AliasRegistration)             \
=======
  _(ContainerAliasing)             \
>>>>>>> 7f053b27
  _(WriteTracking)                 \
  _(Wildcards)                     \
  _(MemoryDAG)                     \
  _(IRParser)                      \
  _(ConstantPooling)               \
  _(NetDefConverter)               \
  _(THNNConv)                      \
  _(ATenNativeBatchNorm)           \
  _(NoneSchemaMatch)               \
  _(ClassParser)                   \
  _(Profiler)                      \
  _(PeepholeOptimize)              \
  _(RecordFunction)                \
  _(SubgraphMatching)              \
  _(ModuleDefine)

#define TH_FORALL_TESTS_CUDA(_) \
  _(ArgumentSpec)               \
  _(Fusion)                     \
  _(GraphExecutor)              \
  _(Interp)

#if defined(USE_GTEST)

#define JIT_GTEST(name) \
  TEST(JitTest, name) { \
    test##name();       \
  }
TH_FORALL_TESTS(JIT_GTEST)
#undef JIT_TEST

#define JIT_GTEST_CUDA(name)   \
  TEST(JitTest, name##_CUDA) { \
    test##name();              \
  }
TH_FORALL_TESTS_CUDA(JIT_GTEST_CUDA)
#undef JIT_TEST_CUDA
#endif

#define JIT_TEST(name) test##name();
void runJITCPPTests(bool runCuda) {
  TH_FORALL_TESTS(JIT_TEST)
  if (runCuda) {
    TH_FORALL_TESTS_CUDA(JIT_TEST)
  }

  // This test is special since it requires prior setup in python.
  // So it's included here but not in the pure cpp gtest suite
  testEvalModeForLoadedModule();
}
#undef JIT_TEST
} // namespace jit
} // namespace torch<|MERGE_RESOLUTION|>--- conflicted
+++ resolved
@@ -57,11 +57,8 @@
   _(TopologicalMove)               \
   _(SubgraphUtils)                 \
   _(AliasAnalysis)                 \
-<<<<<<< HEAD
+  _(ContainerAliasing)             \
   _(AliasRegistration)             \
-=======
-  _(ContainerAliasing)             \
->>>>>>> 7f053b27
   _(WriteTracking)                 \
   _(Wildcards)                     \
   _(MemoryDAG)                     \
