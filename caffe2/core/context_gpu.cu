#include <algorithm>
#include <atomic>
#include <cstdlib>
#include <string>
#include <unordered_map>

#include "caffe2/core/THCCachingAllocator_gpu.h"
#include "cub/util_allocator.cuh"

// Needed to be included first to check the CAFFE2_USE_CUDNN macros.
#include "caffe2/core/macros.h"

#include "caffe2/core/asan.h"
#include "caffe2/core/blob_stats.h"
#ifdef CAFFE2_USE_CUDNN
#include "caffe2/core/common_cudnn.h"
#endif // CAFFE2_USE_CUDNN
#include "caffe2/core/context_gpu.h"
#include "caffe2/core/init.h"
#include "caffe2/core/logging.h"
#include "caffe2/core/tensor.h"
#include "caffe2/utils/string_utils.h"

C10_DEFINE_string(
    caffe2_cuda_memory_pool,
    "",
    "Sets the memory pool used by caffe2. Possible values are "
    "none, cnmem, thc and cub.");

// For description of CUB caching allocator configuration, see
// https://nvlabs.github.io/cub/structcub_1_1_caching_device_allocator.html
C10_DEFINE_int(
    caffe2_cub_bin_growth,
    8,
    "If using cub as the memory allocator, sets the growth of bins "
    "used by the cub pool.");
C10_DEFINE_int(
    caffe2_cub_min_bin,
    3,
    "If using cub as the memory allocator, sets the min number of "
    "bins.");
C10_DEFINE_int(
    caffe2_cub_max_bin,
    10,
    "If using cub as the memory allocator, sets the max number of "
    "bins.");
C10_DEFINE_int(
    caffe2_cub_max_managed_mb,
    10 * 1024,
    "If using cub as the memory allocators, sets the maximum amount "
    "of memory managed in gigabytes");

C10_DEFINE_bool(
    caffe2_cub_print_allocation_events,
    false,
    "If true CachingDeviceAllocator will print allocation and deallocation "
    "events to stdout.");

C10_DEFINE_bool(
    caffe2_gpu_memory_tracking,
    false,
    "If set, logs changes in GPU memory allocations");
C10_DEFINE_int(
    caffe2_gpu_memory_report_interval_mb,
    128,
    "The threshold in MB on how frequently to report memory changes");

namespace at {

REGISTER_CONTEXT(DeviceType::CUDA, caffe2::CUDAContext);
} // namespace at

namespace caffe2 {

// Generic implementation - CUDA will handle the right function to call for us
void CUDAContext::CopyBytesAsync(
    size_t nbytes,
    const void* src,
    Device src_device,
    void* dst,
    Device dst_device) {
  // TODO: verify that the CUDA handles copy from device to device correctly
  // even without SetDevice()
  // TODO: verify whether source or dest device should be a priority in picking
  // the stream
  // NB: right now the cross-device copy logic is invoked only in the contexts
  // when surrounding code explicitly manages data dependencies and sets up
  // events, so it's fine.  In order to make it a standalone function proper
  // synchronization between stream is required
  int gpu_id = 0;
  if (dst_device.type() == DeviceType::CUDA) {
    gpu_id = dst_device.index();
  } else if (src_device.type() == DeviceType::CUDA) {
    gpu_id = src_device.index();
  } else {
    LOG(FATAL) << "shouldn't be called with non-cuda device";
  }
  CUDA_ENFORCE(cudaMemcpyAsync(
      dst,
      src,
      nbytes,
      cudaMemcpyDefault,
      CUDAContext::getCudaObjects().GetStream(gpu_id)));
}

void CUDAContext::CopyBytesSync(
    size_t nbytes,
    const void* src,
    Device src_device,
    void* dst,
    Device dst_device) {
  // This emulates Caffe2 original behavior where sync copy doesn't change the
  // device. It's probably better for clarity to switch to the target device
  // explicitly here, but in the worst case CUDA would sync for us.
  // TODO: change it to DeviceGuard
  CUDAContext context(-1); // take current device
  CUDA_ENFORCE(cudaMemcpyAsync(
      dst, src, nbytes, cudaMemcpyDefault, context.cuda_stream()));
  // destructor of context synchronizes
}

// For the CPU context, we also allow a (probably expensive) function
// to copy the data from a cuda context. Inside the function, we create
// a temporary CUDAContext object to carry out the copy. From the caller's
// side, these functions are synchronous with respect to the host, similar
// to a normal CPUContext::CopyBytes<CPUContext, CPUContext> call.
template <>
inline void CPUContext::CopyBytes<CUDAContext, CPUContext>(
    size_t nbytes,
    const void* src,
    void* dst) {
  CUDAContext context(GetGPUIDForPointer(src));
  context.CopyBytes<CUDAContext, CPUContext>(nbytes, src, dst);
}
template <>
inline void CPUContext::CopyBytes<CPUContext, CUDAContext>(
    size_t nbytes,
    const void* src,
    void* dst) {
  CUDAContext context(GetGPUIDForPointer(dst));
  context.CopyBytes<CPUContext, CUDAContext>(nbytes, src, dst);
}

} // namespace caffe2

namespace caffe2 {

ThreadLocalCUDAObjects& CUDAContext::getCudaObjects() {
  static thread_local ThreadLocalCUDAObjects cuda_objects_;
  return cuda_objects_;
}

// TODO(jiayq): these variables shouldn't be currently accessed during static
// initialization. We should consider moving them to a Mayer's singleton to
// be totally safe against SIOF.

// Static global variables for setting up the memory pool.
CudaMemoryPoolType g_cuda_memory_pool_type;

std::unique_ptr<cub::CachingDeviceAllocator> g_cub_allocator;

std::unique_ptr<THCCachingAllocator> g_thc_allocator;

// an unordered map that holds the map from the cuda memory pointer to the
// device id that it is allocated from. This is used in the cuda memory pool
// cases, where we need the device id to carry out the deletion.
// Note(jiayq): an alternate approach is to use cudaGetPointerAttributes, but
// that is usually quite slow. We might want to benchmark the speed difference
// though.
// Note(jiayq): another alternate approach is to augment the Tensor class that
// would allow one to record the device id. However, this does not address any
// non-tensor allocation and deallocation.
// Ideally, a memory pool should already have the device id information, as
// long as we are using UVA (as of CUDA 5 and later) so the addresses are
// unique.
static std::unordered_map<void*, uint8_t> g_cuda_device_affiliation;

// Data structures for optional memory tracking. Access to these structures
// is garded by the CUDAContext::mutex.
static std::unordered_map<void*, long> g_size_map;
static std::vector<long> g_total_by_gpu_map(CAFFE2_COMPILE_TIME_MAX_GPUS, 0);
static std::vector<long> g_max_by_gpu_map(CAFFE2_COMPILE_TIME_MAX_GPUS, 0);

static long g_total_mem = 0;
static long g_last_rep = 0;

CudaMemoryPoolType GetCudaMemoryPoolType() {
  return g_cuda_memory_pool_type;
}

///////////////////////////////////////////////////////////////////////////////
// A wrapper to allow us to lazily initialize all cuda environments that Caffe
// uses. This gets done the first time a caffe2::CUDAContext::New() gets called
// which is probably the decisive indication that this caffe2 run is going to
// use GPUs. We avoid cuda initialization with core/init.h functionalities so
// that we have minimal resource impact in case we will need to run multiple
// caffe2 instances on a GPU machine.
///////////////////////////////////////////////////////////////////////////////

static void Caffe2InitializeCuda() {
  // If the current run does not have any cuda devices, do nothing.
  if (!HasCudaGPU()) {
    VLOG(1) << "No cuda gpu present. Skipping.";
    return;
  }
  // Check if the number of GPUs matches the expected compile-time max number
  // of GPUs.
  CAFFE_ENFORCE_LE(
      NumCudaDevices(),
      CAFFE2_COMPILE_TIME_MAX_GPUS,
      "Number of CUDA devices on the machine is larger than the compiled "
      "max number of gpus expected (",
      CAFFE2_COMPILE_TIME_MAX_GPUS,
      "). Increase that and recompile the caffe binary.");

  for (DeviceIndex i = 0; i < NumCudaDevices(); ++i) {
<<<<<<< HEAD
    CUDAGuard g(i);
=======
    DeviceGuard g(i);
>>>>>>> 0edaa8b7
    // Enable peer access.
    const int peer_group = i / CAFFE2_CUDA_MAX_PEER_SIZE;
    const int peer_start = peer_group * CAFFE2_CUDA_MAX_PEER_SIZE;
    const int peer_end = std::min(
        NumCudaDevices(), (peer_group + 1) * CAFFE2_CUDA_MAX_PEER_SIZE);
    VLOG(1) << "Enabling peer access within group #" << peer_group
            << ", from gpuid " << peer_start << " to " << peer_end - 1
            << ", for gpuid " << i << ".";

    for (int j = peer_start; j < peer_end; ++j) {
      if (i == j) continue;
      int can_access;
      CUDA_ENFORCE(cudaDeviceCanAccessPeer(&can_access, i, j));
      if (can_access) {
        VLOG(1) << "Enabling peer access from " << i << " to " << j;
        // Note: just for future reference, the 0 here is not a gpu id, it is
        // a reserved flag for cudaDeviceEnablePeerAccess that should always be
        // zero currently.
        CUDA_ENFORCE(cudaDeviceEnablePeerAccess(j, 0));
      }
    }
  }

#ifdef CAFFE2_USE_CUDNN
  // Check the versions of cuDNN that were compiled and linked with are compatible
  CheckCuDNNVersions();
#endif // CAFFE2_USE_CUDNN
}

static void SetUpCub() {
  VLOG(1) << "Setting up cub memory pool.";
  // Sets up the cub memory pool
  try {
    g_cub_allocator.reset(new cub::CachingDeviceAllocator(
        FLAGS_caffe2_cub_bin_growth,
        FLAGS_caffe2_cub_min_bin,
        FLAGS_caffe2_cub_max_bin,
        size_t(FLAGS_caffe2_cub_max_managed_mb) * 1024L * 1024L,
        false,
        FLAGS_caffe2_cub_print_allocation_events));
  } catch (...) {
    CAFFE_THROW("Some error happened at cub initialization.");
  }
  VLOG(1) << "Done setting up cub memory pool.";
}

static void Caffe2SetCUDAMemoryPool() {
  if (FLAGS_caffe2_cuda_memory_pool == "" ||
      FLAGS_caffe2_cuda_memory_pool == "none") {
    g_cuda_memory_pool_type = CudaMemoryPoolType::NONE;
  } else if (FLAGS_caffe2_cuda_memory_pool == "cnmem") {
    CAFFE_THROW("CNMEM is no longer used by Caffe2. Use cub instead. "
                "This error message may go away in the future.");
  } else if (FLAGS_caffe2_cuda_memory_pool == "cub") {
    // Sets up cub.
    g_cuda_memory_pool_type = CudaMemoryPoolType::CUB;
    SetUpCub();
  } else if (FLAGS_caffe2_cuda_memory_pool == "thc") {
    g_cuda_memory_pool_type = CudaMemoryPoolType::THC;
    g_thc_allocator.reset(new THCCachingAllocator());
  } else {
    CAFFE_THROW(
        "Unrecognized cuda memory pool type: ", FLAGS_caffe2_cuda_memory_pool);
  }
}

static PinnedCPUAllocator g_pinned_cpu_alloc;

// An initialization function that sets the CPU side to use pinned cpu
// allocator.
void Caffe2UsePinnedCPUAllocator() {
#if CAFFE2_ASAN_ENABLED
  // Note(jiayq): for more details, see
  //     https://github.com/google/sanitizers/issues/629
  LOG(WARNING) << "There are known issues between address sanitizer and "
                  "cudaMallocHost. As a result, caffe2 will not enable pinned "
                  "memory allocation in asan mode. If you are expecting any "
                  "behavior that depends on asan, be advised that it is not "
                  "turned on.";
#else
  if (!HasCudaGPU()) {
    VLOG(1) << "No GPU present. I won't use pinned allocator then.";
    return;
  }
  VLOG(1) << "Caffe2 gpu: setting CPUAllocator to PinnedCPUAllocator.";
  SetCPUAllocator(&g_pinned_cpu_alloc);
#endif
}

// Caffe2CudaInitializerHelper is a minimal struct whose sole purpose is to
// detect the first hint that this Caffe2 run is going to use GPU: either
// CUDAContext is initialized or CUDAContext::New is called. It then runs
// all the related cuda initialization functions.
namespace {
struct Caffe2CudaInitializerHelper {
  Caffe2CudaInitializerHelper() {
    // We cannot use bool because nvcc changes bool to __nv_bool which does
    // not have a std::atomic instantiation.
    static std::atomic<char> first_call(1);
    if (first_call.fetch_and((char)0)) {
      Caffe2InitializeCuda();
      Caffe2SetCUDAMemoryPool();
      Caffe2UsePinnedCPUAllocator();
    }
  }
};
} // namespace

/**
 * A utility function to rectify the gpu id. If the context specifies the
 * gpu id to be -1, it means that we will just use the current gpu id when
 * the function is being called.
 */
static inline DeviceIndex RectifyGPUID(DeviceIndex gpu_id) {
  return gpu_id == -1 ? CaffeCudaGetDevice() : gpu_id;
}

CUDAContext::CUDAContext(DeviceIndex gpu_id)
    : gpu_id_(RectifyGPUID(gpu_id)), random_seed_(RandomNumberSeed()) {
  static Caffe2CudaInitializerHelper g_cuda_initializer_;
}

CUDAContext::CUDAContext(const DeviceOption& option)
    : gpu_id_(
          option.has_device_id() ? RectifyGPUID(option.device_id())
                                   : CaffeCudaGetDevice()),
      random_seed_(
          option.has_random_seed() ? option.random_seed()
                                   : RandomNumberSeed()) {
  static Caffe2CudaInitializerHelper g_cuda_initializer_;
  DCHECK_EQ(option.device_type(), PROTO_CUDA);
}

// shared mutex to lock out alloc / free during NCCL launches
std::mutex& CUDAContext::mutex() {
  static std::mutex m;
  return m;
}

std::vector<long> CUDAContext::TotalMemoryByGpu() {
  std::lock_guard<std::mutex> lock(CUDAContext::mutex());
  CAFFE_ENFORCE(
      FLAGS_caffe2_gpu_memory_tracking,
      "Pass --caffe2_gpu_memory_tracking to enable memory stats");
  return g_total_by_gpu_map;
}

std::vector<long> CUDAContext::MaxMemoryByGpu() {
  std::lock_guard<std::mutex> lock(CUDAContext::mutex());
  CAFFE_ENFORCE(
      FLAGS_caffe2_gpu_memory_tracking,
      "Pass --caffe2_gpu_memory_tracking to enable memory stats");
  return g_max_by_gpu_map;
}

namespace {
void TrackMemoryAlloc(size_t nbytes) {
  int this_gpu = CaffeCudaGetDevice();
  g_total_by_gpu_map[this_gpu] += nbytes;
  g_max_by_gpu_map[this_gpu] =
      max(g_max_by_gpu_map[this_gpu], g_total_by_gpu_map[this_gpu]);
  g_total_mem += nbytes;
  if (g_total_mem - g_last_rep >
      FLAGS_caffe2_gpu_memory_report_interval_mb * 1024 * 1024) {
    for (int gpu = 0; gpu < g_total_by_gpu_map.size(); gpu++) {
      long t = g_total_by_gpu_map[gpu];
      long max_t = g_max_by_gpu_map[gpu];
      if (max_t > 0) {
        if (max_t != t) {
          VLOG(1) << "GPU " << gpu << ": " << t / 1024 / 1024 << " MB"
                  << " (max: " << max_t / 1024 / 1024 << " MB)";
        } else {
          VLOG(1) << "GPU " << gpu << ": " << t / 1024 / 1024 << " MB";
        }
      }
    }
    VLOG(1) << "Total: " << g_total_mem / 1024 / 1024 << " MB";
    g_last_rep = g_total_mem;
  }
}
}

struct DefaultCUDAAllocator final : public at::Allocator {
  DefaultCUDAAllocator() {}
  ~DefaultCUDAAllocator() override {}
  at::DataPtr allocate(size_t nbytes) const override {
    // Lock the mutex
    std::lock_guard<std::mutex> lock(CUDAContext::mutex());
    // A one-time caffe2 cuda initializer.
    static Caffe2CudaInitializerHelper g_cuda_initializer_;
    void* ptr = nullptr;

    if (FLAGS_caffe2_gpu_memory_tracking) {
      TrackMemoryAlloc(nbytes);
    }
    switch (g_cuda_memory_pool_type) {
      case CudaMemoryPoolType::NONE:
        CUDA_ENFORCE(cudaMalloc(&ptr, nbytes));
        if (FLAGS_caffe2_gpu_memory_tracking) {
          g_size_map[ptr] = nbytes;
          g_cuda_device_affiliation[ptr] = CaffeCudaGetDevice();
        }
        return {ptr, ptr, &Delete, at::Device(CUDA, CaffeCudaGetDevice())};
      case CudaMemoryPoolType::CUB:
        CUDA_ENFORCE(g_cub_allocator->DeviceAllocate(&ptr, nbytes));
        g_cuda_device_affiliation[ptr] = CaffeCudaGetDevice();
        VLOG(2) << "CUB allocating pointer " << ptr << " on device "
                << CaffeCudaGetDevice();
        if (FLAGS_caffe2_gpu_memory_tracking) {
          g_size_map[ptr] = nbytes;
        }
        return {ptr, ptr, &Delete, at::Device(CUDA, CaffeCudaGetDevice())};
      case CudaMemoryPoolType::THC:
        CUDA_ENFORCE(g_thc_allocator->Alloc(&ptr, nbytes, 0 /* stream */));
        if (FLAGS_caffe2_gpu_memory_tracking) {
          g_size_map[ptr] = nbytes;
          g_cuda_device_affiliation[ptr] = CaffeCudaGetDevice();
        }
        return {ptr, ptr, &Delete, at::Device(CUDA, CaffeCudaGetDevice())};
    }
    return {nullptr, nullptr, &Delete, at::Device(CUDA, CaffeCudaGetDevice())};
  }

  at::DeleterFnPtr raw_deleter() const override {
    return &Delete;
  }

 private:
  static void Delete(void* ptr) {
    // lock the mutex
    std::lock_guard<std::mutex> lock(CUDAContext::mutex());
    if (FLAGS_caffe2_gpu_memory_tracking) {
      auto sz_it = g_size_map.find(ptr);
      DCHECK(sz_it != g_size_map.end());
      auto aff_it = g_cuda_device_affiliation.find(ptr);
      DCHECK(aff_it != g_cuda_device_affiliation.end());
      g_total_mem -= sz_it->second;
      g_total_by_gpu_map[aff_it->second] -= sz_it->second;
      g_size_map.erase(sz_it);
    }

    switch (g_cuda_memory_pool_type) {
      case CudaMemoryPoolType::NONE: {
        // If memory pool is not set up, use simple cudaFree.
        cudaError_t error = cudaFree(ptr);
        // For some reason, in Python runtime we sometimes delete a data pointer
        // after the cuda runtime exits - this is odd but is probably caused by
        // a static workspace that pycaffe2 uses, and the destruction got
        // entangled in some race condition. Anyway, since cuda runtime is
        // exiting anyway, we will not need to worry about memory leak, so we
        // basically ignore it. This is definitely not ideal but works for now.
        if (error != cudaSuccess && error != cudaErrorCudartUnloading) {
          LOG(FATAL) << "Error at: " << __FILE__ << ":" << __LINE__ << ": "
                     << cudaGetErrorString(error);
        }

        if (FLAGS_caffe2_gpu_memory_tracking) {
          g_cuda_device_affiliation.erase(g_cuda_device_affiliation.find(ptr));
        }

        break;
      }
      case CudaMemoryPoolType::CUB: {
        auto it = g_cuda_device_affiliation.find(ptr);
        DCHECK(it != g_cuda_device_affiliation.end());
        VLOG(2) << "CUB freeing pointer " << ptr << " on device " << it->second;
        CUDA_ENFORCE(g_cub_allocator->DeviceFree(it->second, ptr));
        g_cuda_device_affiliation.erase(it);
        break;
      }
      case CudaMemoryPoolType::THC: {
        CUDA_ENFORCE(g_thc_allocator->Free(ptr));
        if (FLAGS_caffe2_gpu_memory_tracking) {
          g_cuda_device_affiliation.erase(g_cuda_device_affiliation.find(ptr));
        }
        break;
      }
    }
  }
};

static DefaultCUDAAllocator g_cuda_alloc;
REGISTER_ALLOCATOR(CUDA, &g_cuda_alloc);

} // namespace caffe2

namespace at {
REGISTER_COPY_BYTES_FUNCTION(
    DeviceType::CUDA,
    DeviceType::CUDA,
    caffe2::CUDAContext::CopyBytesSync,
    caffe2::CUDAContext::CopyBytesAsync);

REGISTER_COPY_BYTES_FUNCTION(
    DeviceType::CUDA,
    DeviceType::CPU,
    caffe2::CUDAContext::CopyBytesSync,
    caffe2::CUDAContext::CopyBytesAsync);

REGISTER_COPY_BYTES_FUNCTION(
    DeviceType::CPU,
    DeviceType::CUDA,
    caffe2::CUDAContext::CopyBytesSync,
    caffe2::CUDAContext::CopyBytesAsync);
} // namespace at<|MERGE_RESOLUTION|>--- conflicted
+++ resolved
@@ -214,11 +214,7 @@
       "). Increase that and recompile the caffe binary.");
 
   for (DeviceIndex i = 0; i < NumCudaDevices(); ++i) {
-<<<<<<< HEAD
     CUDAGuard g(i);
-=======
-    DeviceGuard g(i);
->>>>>>> 0edaa8b7
     // Enable peer access.
     const int peer_group = i / CAFFE2_CUDA_MAX_PEER_SIZE;
     const int peer_start = peer_group * CAFFE2_CUDA_MAX_PEER_SIZE;
